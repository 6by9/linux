--- conflicted
+++ resolved
@@ -355,8 +355,6 @@
 	dio->size = 0;
 	dio->multi_bio = false;
 	dio->should_dirty = is_read && iter_is_iovec(iter);
-<<<<<<< HEAD
-=======
 
 	/*
 	 * Don't plug for HIPRI/polled IO, as those should go straight
@@ -364,7 +362,6 @@
 	 */
 	if (!is_poll)
 		blk_start_plug(&plug);
->>>>>>> cf26057a
 
 	for (;;) {
 		bio_set_dev(bio, bdev);
