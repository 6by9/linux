/* SPDX-License-Identifier: GPL-2.0 */
/*
 * Copyright (C) 2007 Oracle.  All rights reserved.
 */

#ifndef BTRFS_CTREE_H
#define BTRFS_CTREE_H

#include <linux/mm.h>
#include <linux/sched/signal.h>
#include <linux/highmem.h>
#include <linux/fs.h>
#include <linux/rwsem.h>
#include <linux/semaphore.h>
#include <linux/completion.h>
#include <linux/backing-dev.h>
#include <linux/wait.h>
#include <linux/slab.h>
#include <linux/kobject.h>
#include <trace/events/btrfs.h>
#include <asm/kmap_types.h>
#include <linux/pagemap.h>
#include <linux/btrfs.h>
#include <linux/btrfs_tree.h>
#include <linux/workqueue.h>
#include <linux/security.h>
#include <linux/sizes.h>
#include <linux/dynamic_debug.h>
#include <linux/refcount.h>
#include <linux/crc32c.h>
#include "extent_io.h"
#include "extent_map.h"
#include "async-thread.h"

struct btrfs_trans_handle;
struct btrfs_transaction;
struct btrfs_pending_snapshot;
extern struct kmem_cache *btrfs_trans_handle_cachep;
extern struct kmem_cache *btrfs_bit_radix_cachep;
extern struct kmem_cache *btrfs_path_cachep;
extern struct kmem_cache *btrfs_free_space_cachep;
struct btrfs_ordered_sum;

#define BTRFS_MAGIC 0x4D5F53665248425FULL /* ascii _BHRfS_M, no null */

#define BTRFS_MAX_MIRRORS 3

#define BTRFS_MAX_LEVEL 8

#define BTRFS_OLDEST_GENERATION	0ULL

/*
 * the max metadata block size.  This limit is somewhat artificial,
 * but the memmove costs go through the roof for larger blocks.
 */
#define BTRFS_MAX_METADATA_BLOCKSIZE 65536

/*
 * we can actually store much bigger names, but lets not confuse the rest
 * of linux
 */
#define BTRFS_NAME_LEN 255

/*
 * Theoretical limit is larger, but we keep this down to a sane
 * value. That should limit greatly the possibility of collisions on
 * inode ref items.
 */
#define BTRFS_LINK_MAX 65535U

/* four bytes for CRC32 */
static const int btrfs_csum_sizes[] = { 4 };

#define BTRFS_EMPTY_DIR_SIZE 0

/* ioprio of readahead is set to idle */
#define BTRFS_IOPRIO_READA (IOPRIO_PRIO_VALUE(IOPRIO_CLASS_IDLE, 0))

#define BTRFS_DIRTY_METADATA_THRESH	SZ_32M

/*
 * Use large batch size to reduce overhead of metadata updates.  On the reader
 * side, we only read it when we are close to ENOSPC and the read overhead is
 * mostly related to the number of CPUs, so it is OK to use arbitrary large
 * value here.
 */
#define BTRFS_TOTAL_BYTES_PINNED_BATCH	SZ_128M

#define BTRFS_MAX_EXTENT_SIZE SZ_128M


/*
 * Count how many BTRFS_MAX_EXTENT_SIZE cover the @size
 */
static inline u32 count_max_extents(u64 size)
{
	return div_u64(size + BTRFS_MAX_EXTENT_SIZE - 1, BTRFS_MAX_EXTENT_SIZE);
}

struct btrfs_mapping_tree {
	struct extent_map_tree map_tree;
};

static inline unsigned long btrfs_chunk_item_size(int num_stripes)
{
	BUG_ON(num_stripes == 0);
	return sizeof(struct btrfs_chunk) +
		sizeof(struct btrfs_stripe) * (num_stripes - 1);
}

/*
 * File system states
 */
#define BTRFS_FS_STATE_ERROR		0
#define BTRFS_FS_STATE_REMOUNTING	1
#define BTRFS_FS_STATE_TRANS_ABORTED	2
#define BTRFS_FS_STATE_DEV_REPLACING	3
#define BTRFS_FS_STATE_DUMMY_FS_INFO	4

#define BTRFS_BACKREF_REV_MAX		256
#define BTRFS_BACKREF_REV_SHIFT		56
#define BTRFS_BACKREF_REV_MASK		(((u64)BTRFS_BACKREF_REV_MAX - 1) << \
					 BTRFS_BACKREF_REV_SHIFT)

#define BTRFS_OLD_BACKREF_REV		0
#define BTRFS_MIXED_BACKREF_REV		1

/*
 * every tree block (leaf or node) starts with this header.
 */
struct btrfs_header {
	/* these first four must match the super block */
	u8 csum[BTRFS_CSUM_SIZE];
	u8 fsid[BTRFS_FSID_SIZE]; /* FS specific uuid */
	__le64 bytenr; /* which block this node is supposed to live in */
	__le64 flags;

	/* allowed to be different from the super from here on down */
	u8 chunk_tree_uuid[BTRFS_UUID_SIZE];
	__le64 generation;
	__le64 owner;
	__le32 nritems;
	u8 level;
} __attribute__ ((__packed__));

/*
 * this is a very generous portion of the super block, giving us
 * room to translate 14 chunks with 3 stripes each.
 */
#define BTRFS_SYSTEM_CHUNK_ARRAY_SIZE 2048

/*
 * just in case we somehow lose the roots and are not able to mount,
 * we store an array of the roots from previous transactions
 * in the super.
 */
#define BTRFS_NUM_BACKUP_ROOTS 4
struct btrfs_root_backup {
	__le64 tree_root;
	__le64 tree_root_gen;

	__le64 chunk_root;
	__le64 chunk_root_gen;

	__le64 extent_root;
	__le64 extent_root_gen;

	__le64 fs_root;
	__le64 fs_root_gen;

	__le64 dev_root;
	__le64 dev_root_gen;

	__le64 csum_root;
	__le64 csum_root_gen;

	__le64 total_bytes;
	__le64 bytes_used;
	__le64 num_devices;
	/* future */
	__le64 unused_64[4];

	u8 tree_root_level;
	u8 chunk_root_level;
	u8 extent_root_level;
	u8 fs_root_level;
	u8 dev_root_level;
	u8 csum_root_level;
	/* future and to align */
	u8 unused_8[10];
} __attribute__ ((__packed__));

/*
 * the super block basically lists the main trees of the FS
 * it currently lacks any block count etc etc
 */
struct btrfs_super_block {
	u8 csum[BTRFS_CSUM_SIZE];
	/* the first 4 fields must match struct btrfs_header */
	u8 fsid[BTRFS_FSID_SIZE];    /* FS specific uuid */
	__le64 bytenr; /* this block number */
	__le64 flags;

	/* allowed to be different from the btrfs_header from here own down */
	__le64 magic;
	__le64 generation;
	__le64 root;
	__le64 chunk_root;
	__le64 log_root;

	/* this will help find the new super based on the log root */
	__le64 log_root_transid;
	__le64 total_bytes;
	__le64 bytes_used;
	__le64 root_dir_objectid;
	__le64 num_devices;
	__le32 sectorsize;
	__le32 nodesize;
	__le32 __unused_leafsize;
	__le32 stripesize;
	__le32 sys_chunk_array_size;
	__le64 chunk_root_generation;
	__le64 compat_flags;
	__le64 compat_ro_flags;
	__le64 incompat_flags;
	__le16 csum_type;
	u8 root_level;
	u8 chunk_root_level;
	u8 log_root_level;
	struct btrfs_dev_item dev_item;

	char label[BTRFS_LABEL_SIZE];

	__le64 cache_generation;
	__le64 uuid_tree_generation;

	/* future expansion */
	__le64 reserved[30];
	u8 sys_chunk_array[BTRFS_SYSTEM_CHUNK_ARRAY_SIZE];
	struct btrfs_root_backup super_roots[BTRFS_NUM_BACKUP_ROOTS];
} __attribute__ ((__packed__));

/*
 * Compat flags that we support.  If any incompat flags are set other than the
 * ones specified below then we will fail to mount
 */
#define BTRFS_FEATURE_COMPAT_SUPP		0ULL
#define BTRFS_FEATURE_COMPAT_SAFE_SET		0ULL
#define BTRFS_FEATURE_COMPAT_SAFE_CLEAR		0ULL

#define BTRFS_FEATURE_COMPAT_RO_SUPP			\
	(BTRFS_FEATURE_COMPAT_RO_FREE_SPACE_TREE |	\
	 BTRFS_FEATURE_COMPAT_RO_FREE_SPACE_TREE_VALID)

#define BTRFS_FEATURE_COMPAT_RO_SAFE_SET	0ULL
#define BTRFS_FEATURE_COMPAT_RO_SAFE_CLEAR	0ULL

#define BTRFS_FEATURE_INCOMPAT_SUPP			\
	(BTRFS_FEATURE_INCOMPAT_MIXED_BACKREF |		\
	 BTRFS_FEATURE_INCOMPAT_DEFAULT_SUBVOL |	\
	 BTRFS_FEATURE_INCOMPAT_MIXED_GROUPS |		\
	 BTRFS_FEATURE_INCOMPAT_BIG_METADATA |		\
	 BTRFS_FEATURE_INCOMPAT_COMPRESS_LZO |		\
	 BTRFS_FEATURE_INCOMPAT_COMPRESS_ZSTD |		\
	 BTRFS_FEATURE_INCOMPAT_RAID56 |		\
	 BTRFS_FEATURE_INCOMPAT_EXTENDED_IREF |		\
	 BTRFS_FEATURE_INCOMPAT_SKINNY_METADATA |	\
	 BTRFS_FEATURE_INCOMPAT_NO_HOLES)

#define BTRFS_FEATURE_INCOMPAT_SAFE_SET			\
	(BTRFS_FEATURE_INCOMPAT_EXTENDED_IREF)
#define BTRFS_FEATURE_INCOMPAT_SAFE_CLEAR		0ULL

/*
 * A leaf is full of items. offset and size tell us where to find
 * the item in the leaf (relative to the start of the data area)
 */
struct btrfs_item {
	struct btrfs_disk_key key;
	__le32 offset;
	__le32 size;
} __attribute__ ((__packed__));

/*
 * leaves have an item area and a data area:
 * [item0, item1....itemN] [free space] [dataN...data1, data0]
 *
 * The data is separate from the items to get the keys closer together
 * during searches.
 */
struct btrfs_leaf {
	struct btrfs_header header;
	struct btrfs_item items[];
} __attribute__ ((__packed__));

/*
 * all non-leaf blocks are nodes, they hold only keys and pointers to
 * other blocks
 */
struct btrfs_key_ptr {
	struct btrfs_disk_key key;
	__le64 blockptr;
	__le64 generation;
} __attribute__ ((__packed__));

struct btrfs_node {
	struct btrfs_header header;
	struct btrfs_key_ptr ptrs[];
} __attribute__ ((__packed__));

/*
 * btrfs_paths remember the path taken from the root down to the leaf.
 * level 0 is always the leaf, and nodes[1...BTRFS_MAX_LEVEL] will point
 * to any other levels that are present.
 *
 * The slots array records the index of the item or block pointer
 * used while walking the tree.
 */
enum { READA_NONE = 0, READA_BACK, READA_FORWARD };
struct btrfs_path {
	struct extent_buffer *nodes[BTRFS_MAX_LEVEL];
	int slots[BTRFS_MAX_LEVEL];
	/* if there is real range locking, this locks field will change */
	u8 locks[BTRFS_MAX_LEVEL];
	u8 reada;
	/* keep some upper locks as we walk down */
	u8 lowest_level;

	/*
	 * set by btrfs_split_item, tells search_slot to keep all locks
	 * and to force calls to keep space in the nodes
	 */
	unsigned int search_for_split:1;
	unsigned int keep_locks:1;
	unsigned int skip_locking:1;
	unsigned int leave_spinning:1;
	unsigned int search_commit_root:1;
	unsigned int need_commit_sem:1;
	unsigned int skip_release_on_error:1;
};
#define BTRFS_MAX_EXTENT_ITEM_SIZE(r) ((BTRFS_LEAF_DATA_SIZE(r->fs_info) >> 4) - \
					sizeof(struct btrfs_item))
struct btrfs_dev_replace {
	u64 replace_state;	/* see #define above */
	time64_t time_started;	/* seconds since 1-Jan-1970 */
	time64_t time_stopped;	/* seconds since 1-Jan-1970 */
	atomic64_t num_write_errors;
	atomic64_t num_uncorrectable_read_errors;

	u64 cursor_left;
	u64 committed_cursor_left;
	u64 cursor_left_last_write_of_item;
	u64 cursor_right;

	u64 cont_reading_from_srcdev_mode;	/* see #define above */

	int is_valid;
	int item_needs_writeback;
	struct btrfs_device *srcdev;
	struct btrfs_device *tgtdev;

	struct mutex lock_finishing_cancel_unmount;
	rwlock_t lock;
	atomic_t blocking_readers;
	wait_queue_head_t read_lock_wq;

	struct btrfs_scrub_progress scrub_progress;

	struct percpu_counter bio_counter;
	wait_queue_head_t replace_wait;
};

/* For raid type sysfs entries */
struct raid_kobject {
	u64 flags;
	struct kobject kobj;
	struct list_head list;
};

struct btrfs_space_info {
	spinlock_t lock;

	u64 total_bytes;	/* total bytes in the space,
				   this doesn't take mirrors into account */
	u64 bytes_used;		/* total bytes used,
				   this doesn't take mirrors into account */
	u64 bytes_pinned;	/* total bytes pinned, will be freed when the
				   transaction finishes */
	u64 bytes_reserved;	/* total bytes the allocator has reserved for
				   current allocations */
	u64 bytes_may_use;	/* number of bytes that may be used for
				   delalloc/allocations */
	u64 bytes_readonly;	/* total bytes that are read only */

	u64 max_extent_size;	/* This will hold the maximum extent size of
				   the space info if we had an ENOSPC in the
				   allocator. */

	unsigned int full:1;	/* indicates that we cannot allocate any more
				   chunks for this space */
	unsigned int chunk_alloc:1;	/* set if we are allocating a chunk */

	unsigned int flush:1;		/* set if we are trying to make space */

	unsigned int force_alloc;	/* set if we need to force a chunk
					   alloc for this space */

	u64 disk_used;		/* total bytes used on disk */
	u64 disk_total;		/* total bytes on disk, takes mirrors into
				   account */

	u64 flags;

	/*
	 * bytes_pinned is kept in line with what is actually pinned, as in
	 * we've called update_block_group and dropped the bytes_used counter
	 * and increased the bytes_pinned counter.  However this means that
	 * bytes_pinned does not reflect the bytes that will be pinned once the
	 * delayed refs are flushed, so this counter is inc'ed every time we
	 * call btrfs_free_extent so it is a realtime count of what will be
	 * freed once the transaction is committed.  It will be zeroed every
	 * time the transaction commits.
	 */
	struct percpu_counter total_bytes_pinned;

	struct list_head list;
	/* Protected by the spinlock 'lock'. */
	struct list_head ro_bgs;
	struct list_head priority_tickets;
	struct list_head tickets;
	/*
	 * tickets_id just indicates the next ticket will be handled, so note
	 * it's not stored per ticket.
	 */
	u64 tickets_id;

	struct rw_semaphore groups_sem;
	/* for block groups in our same type */
	struct list_head block_groups[BTRFS_NR_RAID_TYPES];
	wait_queue_head_t wait;

	struct kobject kobj;
	struct kobject *block_group_kobjs[BTRFS_NR_RAID_TYPES];
};

#define	BTRFS_BLOCK_RSV_GLOBAL		1
#define	BTRFS_BLOCK_RSV_DELALLOC	2
#define	BTRFS_BLOCK_RSV_TRANS		3
#define	BTRFS_BLOCK_RSV_CHUNK		4
#define	BTRFS_BLOCK_RSV_DELOPS		5
#define	BTRFS_BLOCK_RSV_EMPTY		6
#define	BTRFS_BLOCK_RSV_TEMP		7

struct btrfs_block_rsv {
	u64 size;
	u64 reserved;
	struct btrfs_space_info *space_info;
	spinlock_t lock;
	unsigned short full;
	unsigned short type;
	unsigned short failfast;

	/*
	 * Qgroup equivalent for @size @reserved
	 *
	 * Unlike normal @size/@reserved for inode rsv, qgroup doesn't care
	 * about things like csum size nor how many tree blocks it will need to
	 * reserve.
	 *
	 * Qgroup cares more about net change of the extent usage.
	 *
	 * So for one newly inserted file extent, in worst case it will cause
	 * leaf split and level increase, nodesize for each file extent is
	 * already too much.
	 *
	 * In short, qgroup_size/reserved is the upper limit of possible needed
	 * qgroup metadata reservation.
	 */
	u64 qgroup_rsv_size;
	u64 qgroup_rsv_reserved;
};

/*
 * free clusters are used to claim free space in relatively large chunks,
 * allowing us to do less seeky writes. They are used for all metadata
 * allocations. In ssd_spread mode they are also used for data allocations.
 */
struct btrfs_free_cluster {
	spinlock_t lock;
	spinlock_t refill_lock;
	struct rb_root root;

	/* largest extent in this cluster */
	u64 max_size;

	/* first extent starting offset */
	u64 window_start;

	/* We did a full search and couldn't create a cluster */
	bool fragmented;

	struct btrfs_block_group_cache *block_group;
	/*
	 * when a cluster is allocated from a block group, we put the
	 * cluster onto a list in the block group so that it can
	 * be freed before the block group is freed.
	 */
	struct list_head block_group_list;
};

enum btrfs_caching_type {
	BTRFS_CACHE_NO		= 0,
	BTRFS_CACHE_STARTED	= 1,
	BTRFS_CACHE_FAST	= 2,
	BTRFS_CACHE_FINISHED	= 3,
	BTRFS_CACHE_ERROR	= 4,
};

enum btrfs_disk_cache_state {
	BTRFS_DC_WRITTEN	= 0,
	BTRFS_DC_ERROR		= 1,
	BTRFS_DC_CLEAR		= 2,
	BTRFS_DC_SETUP		= 3,
};

struct btrfs_caching_control {
	struct list_head list;
	struct mutex mutex;
	wait_queue_head_t wait;
	struct btrfs_work work;
	struct btrfs_block_group_cache *block_group;
	u64 progress;
	refcount_t count;
};

/* Once caching_thread() finds this much free space, it will wake up waiters. */
#define CACHING_CTL_WAKE_UP SZ_2M

struct btrfs_io_ctl {
	void *cur, *orig;
	struct page *page;
	struct page **pages;
	struct btrfs_fs_info *fs_info;
	struct inode *inode;
	unsigned long size;
	int index;
	int num_pages;
	int entries;
	int bitmaps;
	unsigned check_crcs:1;
};

/*
 * Tree to record all locked full stripes of a RAID5/6 block group
 */
struct btrfs_full_stripe_locks_tree {
	struct rb_root root;
	struct mutex lock;
};

struct btrfs_block_group_cache {
	struct btrfs_key key;
	struct btrfs_block_group_item item;
	struct btrfs_fs_info *fs_info;
	struct inode *inode;
	spinlock_t lock;
	u64 pinned;
	u64 reserved;
	u64 delalloc_bytes;
	u64 bytes_super;
	u64 flags;
	u64 cache_generation;

	/*
	 * If the free space extent count exceeds this number, convert the block
	 * group to bitmaps.
	 */
	u32 bitmap_high_thresh;

	/*
	 * If the free space extent count drops below this number, convert the
	 * block group back to extents.
	 */
	u32 bitmap_low_thresh;

	/*
	 * It is just used for the delayed data space allocation because
	 * only the data space allocation and the relative metadata update
	 * can be done cross the transaction.
	 */
	struct rw_semaphore data_rwsem;

	/* for raid56, this is a full stripe, without parity */
	unsigned long full_stripe_len;

	unsigned int ro;
	unsigned int iref:1;
	unsigned int has_caching_ctl:1;
	unsigned int removed:1;

	int disk_cache_state;

	/* cache tracking stuff */
	int cached;
	struct btrfs_caching_control *caching_ctl;
	u64 last_byte_to_unpin;

	struct btrfs_space_info *space_info;

	/* free space cache stuff */
	struct btrfs_free_space_ctl *free_space_ctl;

	/* block group cache stuff */
	struct rb_node cache_node;

	/* for block groups in the same raid type */
	struct list_head list;

	/* usage count */
	atomic_t count;

	/* List of struct btrfs_free_clusters for this block group.
	 * Today it will only have one thing on it, but that may change
	 */
	struct list_head cluster_list;

	/* For delayed block group creation or deletion of empty block groups */
	struct list_head bg_list;

	/* For read-only block groups */
	struct list_head ro_list;

	atomic_t trimming;

	/* For dirty block groups */
	struct list_head dirty_list;
	struct list_head io_list;

	struct btrfs_io_ctl io_ctl;

	/*
	 * Incremented when doing extent allocations and holding a read lock
	 * on the space_info's groups_sem semaphore.
	 * Decremented when an ordered extent that represents an IO against this
	 * block group's range is created (after it's added to its inode's
	 * root's list of ordered extents) or immediately after the allocation
	 * if it's a metadata extent or fallocate extent (for these cases we
	 * don't create ordered extents).
	 */
	atomic_t reservations;

	/*
	 * Incremented while holding the spinlock *lock* by a task checking if
	 * it can perform a nocow write (incremented if the value for the *ro*
	 * field is 0). Decremented by such tasks once they create an ordered
	 * extent or before that if some error happens before reaching that step.
	 * This is to prevent races between block group relocation and nocow
	 * writes through direct IO.
	 */
	atomic_t nocow_writers;

	/* Lock for free space tree operations. */
	struct mutex free_space_lock;

	/*
	 * Does the block group need to be added to the free space tree?
	 * Protected by free_space_lock.
	 */
	int needs_free_space;

	/* Record locked full stripes for RAID5/6 block group */
	struct btrfs_full_stripe_locks_tree full_stripe_locks_root;
};

/* delayed seq elem */
struct seq_list {
	struct list_head list;
	u64 seq;
};

#define SEQ_LIST_INIT(name)	{ .list = LIST_HEAD_INIT((name).list), .seq = 0 }

#define SEQ_LAST	((u64)-1)

enum btrfs_orphan_cleanup_state {
	ORPHAN_CLEANUP_STARTED	= 1,
	ORPHAN_CLEANUP_DONE	= 2,
};

/* used by the raid56 code to lock stripes for read/modify/write */
struct btrfs_stripe_hash {
	struct list_head hash_list;
	spinlock_t lock;
};

/* used by the raid56 code to lock stripes for read/modify/write */
struct btrfs_stripe_hash_table {
	struct list_head stripe_cache;
	spinlock_t cache_lock;
	int cache_size;
	struct btrfs_stripe_hash table[];
};

#define BTRFS_STRIPE_HASH_TABLE_BITS 11

void btrfs_init_async_reclaim_work(struct work_struct *work);

/* fs_info */
struct reloc_control;
struct btrfs_device;
struct btrfs_fs_devices;
struct btrfs_balance_control;
struct btrfs_delayed_root;

/*
 * Block group or device which contains an active swapfile. Used for preventing
 * unsafe operations while a swapfile is active.
 *
 * These are sorted on (ptr, inode) (note that a block group or device can
 * contain more than one swapfile). We compare the pointer values because we
 * don't actually care what the object is, we just need a quick check whether
 * the object exists in the rbtree.
 */
struct btrfs_swapfile_pin {
	struct rb_node node;
	void *ptr;
	struct inode *inode;
	/*
	 * If true, ptr points to a struct btrfs_block_group_cache. Otherwise,
	 * ptr points to a struct btrfs_device.
	 */
	bool is_block_group;
};

bool btrfs_pinned_by_swapfile(struct btrfs_fs_info *fs_info, void *ptr);

#define BTRFS_FS_BARRIER			1
#define BTRFS_FS_CLOSING_START			2
#define BTRFS_FS_CLOSING_DONE			3
#define BTRFS_FS_LOG_RECOVERING			4
#define BTRFS_FS_OPEN				5
#define BTRFS_FS_QUOTA_ENABLED			6
#define BTRFS_FS_UPDATE_UUID_TREE_GEN		9
#define BTRFS_FS_CREATING_FREE_SPACE_TREE	10
#define BTRFS_FS_BTREE_ERR			11
#define BTRFS_FS_LOG1_ERR			12
#define BTRFS_FS_LOG2_ERR			13
#define BTRFS_FS_QUOTA_OVERRIDE			14
/* Used to record internally whether fs has been frozen */
#define BTRFS_FS_FROZEN				15

/*
 * Indicate that a whole-filesystem exclusive operation is running
 * (device replace, resize, device add/delete, balance)
 */
#define BTRFS_FS_EXCL_OP			16

/*
 * To info transaction_kthread we need an immediate commit so it doesn't
 * need to wait for commit_interval
 */
#define BTRFS_FS_NEED_ASYNC_COMMIT		17

/*
 * Indicate that balance has been set up from the ioctl and is in the main
 * phase. The fs_info::balance_ctl is initialized.
 */
#define BTRFS_FS_BALANCE_RUNNING		18

struct btrfs_fs_info {
	u8 fsid[BTRFS_FSID_SIZE];
	u8 chunk_tree_uuid[BTRFS_UUID_SIZE];
	unsigned long flags;
	struct btrfs_root *extent_root;
	struct btrfs_root *tree_root;
	struct btrfs_root *chunk_root;
	struct btrfs_root *dev_root;
	struct btrfs_root *fs_root;
	struct btrfs_root *csum_root;
	struct btrfs_root *quota_root;
	struct btrfs_root *uuid_root;
	struct btrfs_root *free_space_root;

	/* the log root tree is a directory of all the other log roots */
	struct btrfs_root *log_root_tree;

	spinlock_t fs_roots_radix_lock;
	struct radix_tree_root fs_roots_radix;

	/* block group cache stuff */
	spinlock_t block_group_cache_lock;
	u64 first_logical_byte;
	struct rb_root block_group_cache_tree;

	/* keep track of unallocated space */
	atomic64_t free_chunk_space;

	struct extent_io_tree freed_extents[2];
	struct extent_io_tree *pinned_extents;

	/* logical->physical extent mapping */
	struct btrfs_mapping_tree mapping_tree;

	/*
	 * block reservation for extent, checksum, root tree and
	 * delayed dir index item
	 */
	struct btrfs_block_rsv global_block_rsv;
	/* block reservation for metadata operations */
	struct btrfs_block_rsv trans_block_rsv;
	/* block reservation for chunk tree */
	struct btrfs_block_rsv chunk_block_rsv;
	/* block reservation for delayed operations */
	struct btrfs_block_rsv delayed_block_rsv;

	struct btrfs_block_rsv empty_block_rsv;

	u64 generation;
	u64 last_trans_committed;
	u64 avg_delayed_ref_runtime;

	/*
	 * this is updated to the current trans every time a full commit
	 * is required instead of the faster short fsync log commits
	 */
	u64 last_trans_log_full_commit;
	unsigned long mount_opt;
	/*
	 * Track requests for actions that need to be done during transaction
	 * commit (like for some mount options).
	 */
	unsigned long pending_changes;
	unsigned long compress_type:4;
	unsigned int compress_level;
	u32 commit_interval;
	/*
	 * It is a suggestive number, the read side is safe even it gets a
	 * wrong number because we will write out the data into a regular
	 * extent. The write side(mount/remount) is under ->s_umount lock,
	 * so it is also safe.
	 */
	u64 max_inline;

	struct btrfs_transaction *running_transaction;
	wait_queue_head_t transaction_throttle;
	wait_queue_head_t transaction_wait;
	wait_queue_head_t transaction_blocked_wait;
	wait_queue_head_t async_submit_wait;

	/*
	 * Used to protect the incompat_flags, compat_flags, compat_ro_flags
	 * when they are updated.
	 *
	 * Because we do not clear the flags for ever, so we needn't use
	 * the lock on the read side.
	 *
	 * We also needn't use the lock when we mount the fs, because
	 * there is no other task which will update the flag.
	 */
	spinlock_t super_lock;
	struct btrfs_super_block *super_copy;
	struct btrfs_super_block *super_for_commit;
	struct super_block *sb;
	struct inode *btree_inode;
	struct mutex tree_log_mutex;
	struct mutex transaction_kthread_mutex;
	struct mutex cleaner_mutex;
	struct mutex chunk_mutex;

	/*
	 * this is taken to make sure we don't set block groups ro after
	 * the free space cache has been allocated on them
	 */
	struct mutex ro_block_group_mutex;

	/* this is used during read/modify/write to make sure
	 * no two ios are trying to mod the same stripe at the same
	 * time
	 */
	struct btrfs_stripe_hash_table *stripe_hash_table;

	/*
	 * this protects the ordered operations list only while we are
	 * processing all of the entries on it.  This way we make
	 * sure the commit code doesn't find the list temporarily empty
	 * because another function happens to be doing non-waiting preflush
	 * before jumping into the main commit.
	 */
	struct mutex ordered_operations_mutex;

	struct rw_semaphore commit_root_sem;

	struct rw_semaphore cleanup_work_sem;

	struct rw_semaphore subvol_sem;
	struct srcu_struct subvol_srcu;

	spinlock_t trans_lock;
	/*
	 * the reloc mutex goes with the trans lock, it is taken
	 * during commit to protect us from the relocation code
	 */
	struct mutex reloc_mutex;

	struct list_head trans_list;
	struct list_head dead_roots;
	struct list_head caching_block_groups;

	spinlock_t delayed_iput_lock;
	struct list_head delayed_iputs;
	struct mutex cleaner_delayed_iput_mutex;

	/* this protects tree_mod_seq_list */
	spinlock_t tree_mod_seq_lock;
	atomic64_t tree_mod_seq;
	struct list_head tree_mod_seq_list;

	/* this protects tree_mod_log */
	rwlock_t tree_mod_log_lock;
	struct rb_root tree_mod_log;

	atomic_t async_delalloc_pages;

	/*
	 * this is used to protect the following list -- ordered_roots.
	 */
	spinlock_t ordered_root_lock;

	/*
	 * all fs/file tree roots in which there are data=ordered extents
	 * pending writeback are added into this list.
	 *
	 * these can span multiple transactions and basically include
	 * every dirty data page that isn't from nodatacow
	 */
	struct list_head ordered_roots;

	struct mutex delalloc_root_mutex;
	spinlock_t delalloc_root_lock;
	/* all fs/file tree roots that have delalloc inodes. */
	struct list_head delalloc_roots;

	/*
	 * there is a pool of worker threads for checksumming during writes
	 * and a pool for checksumming after reads.  This is because readers
	 * can run with FS locks held, and the writers may be waiting for
	 * those locks.  We don't want ordering in the pending list to cause
	 * deadlocks, and so the two are serviced separately.
	 *
	 * A third pool does submit_bio to avoid deadlocking with the other
	 * two
	 */
	struct btrfs_workqueue *workers;
	struct btrfs_workqueue *delalloc_workers;
	struct btrfs_workqueue *flush_workers;
	struct btrfs_workqueue *endio_workers;
	struct btrfs_workqueue *endio_meta_workers;
	struct btrfs_workqueue *endio_raid56_workers;
	struct btrfs_workqueue *endio_repair_workers;
	struct btrfs_workqueue *rmw_workers;
	struct btrfs_workqueue *endio_meta_write_workers;
	struct btrfs_workqueue *endio_write_workers;
	struct btrfs_workqueue *endio_freespace_worker;
	struct btrfs_workqueue *submit_workers;
	struct btrfs_workqueue *caching_workers;
	struct btrfs_workqueue *readahead_workers;

	/*
	 * fixup workers take dirty pages that didn't properly go through
	 * the cow mechanism and make them safe to write.  It happens
	 * for the sys_munmap function call path
	 */
	struct btrfs_workqueue *fixup_workers;
	struct btrfs_workqueue *delayed_workers;

	/* the extent workers do delayed refs on the extent allocation tree */
	struct btrfs_workqueue *extent_workers;
	struct task_struct *transaction_kthread;
	struct task_struct *cleaner_kthread;
	u32 thread_pool_size;

	struct kobject *space_info_kobj;
	struct list_head pending_raid_kobjs;
	spinlock_t pending_raid_kobjs_lock; /* uncontended */

	u64 total_pinned;

	/* used to keep from writing metadata until there is a nice batch */
	struct percpu_counter dirty_metadata_bytes;
	struct percpu_counter delalloc_bytes;
	s32 dirty_metadata_batch;
	s32 delalloc_batch;

	struct list_head dirty_cowonly_roots;

	struct btrfs_fs_devices *fs_devices;

	/*
	 * The space_info list is effectively read only after initial
	 * setup.  It is populated at mount time and cleaned up after
	 * all block groups are removed.  RCU is used to protect it.
	 */
	struct list_head space_info;

	struct btrfs_space_info *data_sinfo;

	struct reloc_control *reloc_ctl;

	/* data_alloc_cluster is only used in ssd_spread mode */
	struct btrfs_free_cluster data_alloc_cluster;

	/* all metadata allocations go through this cluster */
	struct btrfs_free_cluster meta_alloc_cluster;

	/* auto defrag inodes go here */
	spinlock_t defrag_inodes_lock;
	struct rb_root defrag_inodes;
	atomic_t defrag_running;

	/* Used to protect avail_{data, metadata, system}_alloc_bits */
	seqlock_t profiles_lock;
	/*
	 * these three are in extended format (availability of single
	 * chunks is denoted by BTRFS_AVAIL_ALLOC_BIT_SINGLE bit, other
	 * types are denoted by corresponding BTRFS_BLOCK_GROUP_* bits)
	 */
	u64 avail_data_alloc_bits;
	u64 avail_metadata_alloc_bits;
	u64 avail_system_alloc_bits;

	/* restriper state */
	spinlock_t balance_lock;
	struct mutex balance_mutex;
	atomic_t balance_pause_req;
	atomic_t balance_cancel_req;
	struct btrfs_balance_control *balance_ctl;
	wait_queue_head_t balance_wait_q;

	u32 data_chunk_allocations;
	u32 metadata_ratio;

	void *bdev_holder;

	/* private scrub information */
	struct mutex scrub_lock;
	atomic_t scrubs_running;
	atomic_t scrub_pause_req;
	atomic_t scrubs_paused;
	atomic_t scrub_cancel_req;
	wait_queue_head_t scrub_pause_wait;
	int scrub_workers_refcnt;
	struct btrfs_workqueue *scrub_workers;
	struct btrfs_workqueue *scrub_wr_completion_workers;
	struct btrfs_workqueue *scrub_nocow_workers;
	struct btrfs_workqueue *scrub_parity_workers;

#ifdef CONFIG_BTRFS_FS_CHECK_INTEGRITY
	u32 check_integrity_print_mask;
#endif
	/* is qgroup tracking in a consistent state? */
	u64 qgroup_flags;

	/* holds configuration and tracking. Protected by qgroup_lock */
	struct rb_root qgroup_tree;
	struct rb_root qgroup_op_tree;
	spinlock_t qgroup_lock;
	spinlock_t qgroup_op_lock;
	atomic_t qgroup_op_seq;

	/*
	 * used to avoid frequently calling ulist_alloc()/ulist_free()
	 * when doing qgroup accounting, it must be protected by qgroup_lock.
	 */
	struct ulist *qgroup_ulist;

	/* protect user change for quota operations */
	struct mutex qgroup_ioctl_lock;

	/* list of dirty qgroups to be written at next commit */
	struct list_head dirty_qgroups;

	/* used by qgroup for an efficient tree traversal */
	u64 qgroup_seq;

	/* qgroup rescan items */
	struct mutex qgroup_rescan_lock; /* protects the progress item */
	struct btrfs_key qgroup_rescan_progress;
	struct btrfs_workqueue *qgroup_rescan_workers;
	struct completion qgroup_rescan_completion;
	struct btrfs_work qgroup_rescan_work;
	bool qgroup_rescan_running;	/* protected by qgroup_rescan_lock */

	/* filesystem state */
	unsigned long fs_state;

	struct btrfs_delayed_root *delayed_root;

	/* readahead tree */
	spinlock_t reada_lock;
	struct radix_tree_root reada_tree;

	/* readahead works cnt */
	atomic_t reada_works_cnt;

	/* Extent buffer radix tree */
	spinlock_t buffer_lock;
	struct radix_tree_root buffer_radix;

	/* next backup root to be overwritten */
	int backup_root_index;

	/* device replace state */
	struct btrfs_dev_replace dev_replace;

	struct semaphore uuid_tree_rescan_sem;

	/* Used to reclaim the metadata space in the background. */
	struct work_struct async_reclaim_work;

	spinlock_t unused_bgs_lock;
	struct list_head unused_bgs;
	struct mutex unused_bg_unpin_mutex;
	struct mutex delete_unused_bgs_mutex;

	/* For btrfs to record security options */
	struct security_mnt_opts security_opts;

	/*
	 * Chunks that can't be freed yet (under a trim/discard operation)
	 * and will be latter freed. Protected by fs_info->chunk_mutex.
	 */
	struct list_head pinned_chunks;

	/* Cached block sizes */
	u32 nodesize;
	u32 sectorsize;
	u32 stripesize;

	/* Block groups and devices containing active swapfiles. */
	spinlock_t swapfile_pins_lock;
	struct rb_root swapfile_pins;

#ifdef CONFIG_BTRFS_FS_REF_VERIFY
	spinlock_t ref_verify_lock;
	struct rb_root block_tree;
#endif
};

static inline struct btrfs_fs_info *btrfs_sb(struct super_block *sb)
{
	return sb->s_fs_info;
}

struct btrfs_subvolume_writers {
	struct percpu_counter	counter;
	wait_queue_head_t	wait;
};

/*
 * The state of btrfs root
 */
/*
 * btrfs_record_root_in_trans is a multi-step process,
 * and it can race with the balancing code.   But the
 * race is very small, and only the first time the root
 * is added to each transaction.  So IN_TRANS_SETUP
 * is used to tell us when more checks are required
 */
#define BTRFS_ROOT_IN_TRANS_SETUP	0
#define BTRFS_ROOT_REF_COWS		1
#define BTRFS_ROOT_TRACK_DIRTY		2
#define BTRFS_ROOT_IN_RADIX		3
#define BTRFS_ROOT_ORPHAN_ITEM_INSERTED	4
#define BTRFS_ROOT_DEFRAG_RUNNING	5
#define BTRFS_ROOT_FORCE_COW		6
#define BTRFS_ROOT_MULTI_LOG_TASKS	7
#define BTRFS_ROOT_DIRTY		8

/*
 * in ram representation of the tree.  extent_root is used for all allocations
 * and for the extent tree extent_root root.
 */
struct btrfs_root {
	struct extent_buffer *node;

	struct extent_buffer *commit_root;
	struct btrfs_root *log_root;
	struct btrfs_root *reloc_root;

	unsigned long state;
	struct btrfs_root_item root_item;
	struct btrfs_key root_key;
	struct btrfs_fs_info *fs_info;
	struct extent_io_tree dirty_log_pages;

	struct mutex objectid_mutex;

	spinlock_t accounting_lock;
	struct btrfs_block_rsv *block_rsv;

	/* free ino cache stuff */
	struct btrfs_free_space_ctl *free_ino_ctl;
	enum btrfs_caching_type ino_cache_state;
	spinlock_t ino_cache_lock;
	wait_queue_head_t ino_cache_wait;
	struct btrfs_free_space_ctl *free_ino_pinned;
	u64 ino_cache_progress;
	struct inode *ino_cache_inode;

	struct mutex log_mutex;
	wait_queue_head_t log_writer_wait;
	wait_queue_head_t log_commit_wait[2];
	struct list_head log_ctxs[2];
	atomic_t log_writers;
	atomic_t log_commit[2];
	atomic_t log_batch;
	int log_transid;
	/* No matter the commit succeeds or not*/
	int log_transid_committed;
	/* Just be updated when the commit succeeds. */
	int last_log_commit;
	pid_t log_start_pid;

	u64 last_trans;

	u32 type;

	u64 highest_objectid;

	u64 defrag_trans_start;
	struct btrfs_key defrag_progress;
	struct btrfs_key defrag_max;

	/* the dirty list is only used by non-reference counted roots */
	struct list_head dirty_list;

	struct list_head root_list;

	spinlock_t log_extents_lock[2];
	struct list_head logged_list[2];

	int orphan_cleanup_state;

	spinlock_t inode_lock;
	/* red-black tree that keeps track of in-memory inodes */
	struct rb_root inode_tree;

	/*
	 * radix tree that keeps track of delayed nodes of every inode,
	 * protected by inode_lock
	 */
	struct radix_tree_root delayed_nodes_tree;
	/*
	 * right now this just gets used so that a root has its own devid
	 * for stat.  It may be used for more later
	 */
	dev_t anon_dev;

	spinlock_t root_item_lock;
	refcount_t refs;

	struct mutex delalloc_mutex;
	spinlock_t delalloc_lock;
	/*
	 * all of the inodes that have delalloc bytes.  It is possible for
	 * this list to be empty even when there is still dirty data=ordered
	 * extents waiting to finish IO.
	 */
	struct list_head delalloc_inodes;
	struct list_head delalloc_root;
	u64 nr_delalloc_inodes;

	struct mutex ordered_extent_mutex;
	/*
	 * this is used by the balancing code to wait for all the pending
	 * ordered extents
	 */
	spinlock_t ordered_extent_lock;

	/*
	 * all of the data=ordered extents pending writeback
	 * these can span multiple transactions and basically include
	 * every dirty data page that isn't from nodatacow
	 */
	struct list_head ordered_extents;
	struct list_head ordered_root;
	u64 nr_ordered_extents;

	/*
	 * Number of currently running SEND ioctls to prevent
	 * manipulation with the read-only status via SUBVOL_SETFLAGS
	 */
	int send_in_progress;
	struct btrfs_subvolume_writers *subv_writers;
	atomic_t will_be_snapshotted;
	atomic_t snapshot_force_cow;

	/* For qgroup metadata reserved space */
	spinlock_t qgroup_meta_rsv_lock;
	u64 qgroup_meta_rsv_pertrans;
	u64 qgroup_meta_rsv_prealloc;

<<<<<<< HEAD
#ifdef CONFIG_BTRFS_FS_RUN_SANITY_TESTS
	u64 alloc_bytenr;
#endif
=======
	/* Number of active swapfiles */
	atomic_t nr_swapfiles;
>>>>>>> 08c9e240
};

struct btrfs_file_private {
	void *filldir_buf;
};

static inline u32 btrfs_inode_sectorsize(const struct inode *inode)
{
	return btrfs_sb(inode->i_sb)->sectorsize;
}

static inline u32 BTRFS_LEAF_DATA_SIZE(const struct btrfs_fs_info *info)
{

	return info->nodesize - sizeof(struct btrfs_header);
}

#define BTRFS_LEAF_DATA_OFFSET		offsetof(struct btrfs_leaf, items)

static inline u32 BTRFS_MAX_ITEM_SIZE(const struct btrfs_fs_info *info)
{
	return BTRFS_LEAF_DATA_SIZE(info) - sizeof(struct btrfs_item);
}

static inline u32 BTRFS_NODEPTRS_PER_BLOCK(const struct btrfs_fs_info *info)
{
	return BTRFS_LEAF_DATA_SIZE(info) / sizeof(struct btrfs_key_ptr);
}

#define BTRFS_FILE_EXTENT_INLINE_DATA_START		\
		(offsetof(struct btrfs_file_extent_item, disk_bytenr))
static inline u32 BTRFS_MAX_INLINE_DATA_SIZE(const struct btrfs_fs_info *info)
{
	return BTRFS_MAX_ITEM_SIZE(info) -
	       BTRFS_FILE_EXTENT_INLINE_DATA_START;
}

static inline u32 BTRFS_MAX_XATTR_SIZE(const struct btrfs_fs_info *info)
{
	return BTRFS_MAX_ITEM_SIZE(info) - sizeof(struct btrfs_dir_item);
}

/*
 * Flags for mount options.
 *
 * Note: don't forget to add new options to btrfs_show_options()
 */
#define BTRFS_MOUNT_NODATASUM		(1 << 0)
#define BTRFS_MOUNT_NODATACOW		(1 << 1)
#define BTRFS_MOUNT_NOBARRIER		(1 << 2)
#define BTRFS_MOUNT_SSD			(1 << 3)
#define BTRFS_MOUNT_DEGRADED		(1 << 4)
#define BTRFS_MOUNT_COMPRESS		(1 << 5)
#define BTRFS_MOUNT_NOTREELOG           (1 << 6)
#define BTRFS_MOUNT_FLUSHONCOMMIT       (1 << 7)
#define BTRFS_MOUNT_SSD_SPREAD		(1 << 8)
#define BTRFS_MOUNT_NOSSD		(1 << 9)
#define BTRFS_MOUNT_DISCARD		(1 << 10)
#define BTRFS_MOUNT_FORCE_COMPRESS      (1 << 11)
#define BTRFS_MOUNT_SPACE_CACHE		(1 << 12)
#define BTRFS_MOUNT_CLEAR_CACHE		(1 << 13)
#define BTRFS_MOUNT_USER_SUBVOL_RM_ALLOWED (1 << 14)
#define BTRFS_MOUNT_ENOSPC_DEBUG	 (1 << 15)
#define BTRFS_MOUNT_AUTO_DEFRAG		(1 << 16)
#define BTRFS_MOUNT_INODE_MAP_CACHE	(1 << 17)
#define BTRFS_MOUNT_USEBACKUPROOT	(1 << 18)
#define BTRFS_MOUNT_SKIP_BALANCE	(1 << 19)
#define BTRFS_MOUNT_CHECK_INTEGRITY	(1 << 20)
#define BTRFS_MOUNT_CHECK_INTEGRITY_INCLUDING_EXTENT_DATA (1 << 21)
#define BTRFS_MOUNT_PANIC_ON_FATAL_ERROR	(1 << 22)
#define BTRFS_MOUNT_RESCAN_UUID_TREE	(1 << 23)
#define BTRFS_MOUNT_FRAGMENT_DATA	(1 << 24)
#define BTRFS_MOUNT_FRAGMENT_METADATA	(1 << 25)
#define BTRFS_MOUNT_FREE_SPACE_TREE	(1 << 26)
#define BTRFS_MOUNT_NOLOGREPLAY		(1 << 27)
#define BTRFS_MOUNT_REF_VERIFY		(1 << 28)

#define BTRFS_DEFAULT_COMMIT_INTERVAL	(30)
#define BTRFS_DEFAULT_MAX_INLINE	(2048)

#define btrfs_clear_opt(o, opt)		((o) &= ~BTRFS_MOUNT_##opt)
#define btrfs_set_opt(o, opt)		((o) |= BTRFS_MOUNT_##opt)
#define btrfs_raw_test_opt(o, opt)	((o) & BTRFS_MOUNT_##opt)
#define btrfs_test_opt(fs_info, opt)	((fs_info)->mount_opt & \
					 BTRFS_MOUNT_##opt)

#define btrfs_set_and_info(fs_info, opt, fmt, args...)			\
{									\
	if (!btrfs_test_opt(fs_info, opt))				\
		btrfs_info(fs_info, fmt, ##args);			\
	btrfs_set_opt(fs_info->mount_opt, opt);				\
}

#define btrfs_clear_and_info(fs_info, opt, fmt, args...)		\
{									\
	if (btrfs_test_opt(fs_info, opt))				\
		btrfs_info(fs_info, fmt, ##args);			\
	btrfs_clear_opt(fs_info->mount_opt, opt);			\
}

#ifdef CONFIG_BTRFS_DEBUG
static inline int
btrfs_should_fragment_free_space(struct btrfs_block_group_cache *block_group)
{
	struct btrfs_fs_info *fs_info = block_group->fs_info;

	return (btrfs_test_opt(fs_info, FRAGMENT_METADATA) &&
		block_group->flags & BTRFS_BLOCK_GROUP_METADATA) ||
	       (btrfs_test_opt(fs_info, FRAGMENT_DATA) &&
		block_group->flags &  BTRFS_BLOCK_GROUP_DATA);
}
#endif

/*
 * Requests for changes that need to be done during transaction commit.
 *
 * Internal mount options that are used for special handling of the real
 * mount options (eg. cannot be set during remount and have to be set during
 * transaction commit)
 */

#define BTRFS_PENDING_SET_INODE_MAP_CACHE	(0)
#define BTRFS_PENDING_CLEAR_INODE_MAP_CACHE	(1)
#define BTRFS_PENDING_COMMIT			(2)

#define btrfs_test_pending(info, opt)	\
	test_bit(BTRFS_PENDING_##opt, &(info)->pending_changes)
#define btrfs_set_pending(info, opt)	\
	set_bit(BTRFS_PENDING_##opt, &(info)->pending_changes)
#define btrfs_clear_pending(info, opt)	\
	clear_bit(BTRFS_PENDING_##opt, &(info)->pending_changes)

/*
 * Helpers for setting pending mount option changes.
 *
 * Expects corresponding macros
 * BTRFS_PENDING_SET_ and CLEAR_ + short mount option name
 */
#define btrfs_set_pending_and_info(info, opt, fmt, args...)            \
do {                                                                   \
       if (!btrfs_raw_test_opt((info)->mount_opt, opt)) {              \
               btrfs_info((info), fmt, ##args);                        \
               btrfs_set_pending((info), SET_##opt);                   \
               btrfs_clear_pending((info), CLEAR_##opt);               \
       }                                                               \
} while(0)

#define btrfs_clear_pending_and_info(info, opt, fmt, args...)          \
do {                                                                   \
       if (btrfs_raw_test_opt((info)->mount_opt, opt)) {               \
               btrfs_info((info), fmt, ##args);                        \
               btrfs_set_pending((info), CLEAR_##opt);                 \
               btrfs_clear_pending((info), SET_##opt);                 \
       }                                                               \
} while(0)

/*
 * Inode flags
 */
#define BTRFS_INODE_NODATASUM		(1 << 0)
#define BTRFS_INODE_NODATACOW		(1 << 1)
#define BTRFS_INODE_READONLY		(1 << 2)
#define BTRFS_INODE_NOCOMPRESS		(1 << 3)
#define BTRFS_INODE_PREALLOC		(1 << 4)
#define BTRFS_INODE_SYNC		(1 << 5)
#define BTRFS_INODE_IMMUTABLE		(1 << 6)
#define BTRFS_INODE_APPEND		(1 << 7)
#define BTRFS_INODE_NODUMP		(1 << 8)
#define BTRFS_INODE_NOATIME		(1 << 9)
#define BTRFS_INODE_DIRSYNC		(1 << 10)
#define BTRFS_INODE_COMPRESS		(1 << 11)

#define BTRFS_INODE_ROOT_ITEM_INIT	(1 << 31)

struct btrfs_map_token {
	const struct extent_buffer *eb;
	char *kaddr;
	unsigned long offset;
};

#define BTRFS_BYTES_TO_BLKS(fs_info, bytes) \
				((bytes) >> (fs_info)->sb->s_blocksize_bits)

static inline void btrfs_init_map_token (struct btrfs_map_token *token)
{
	token->kaddr = NULL;
}

/* some macros to generate set/get functions for the struct fields.  This
 * assumes there is a lefoo_to_cpu for every type, so lets make a simple
 * one for u8:
 */
#define le8_to_cpu(v) (v)
#define cpu_to_le8(v) (v)
#define __le8 u8

#define read_eb_member(eb, ptr, type, member, result) (\
	read_extent_buffer(eb, (char *)(result),			\
			   ((unsigned long)(ptr)) +			\
			    offsetof(type, member),			\
			   sizeof(((type *)0)->member)))

#define write_eb_member(eb, ptr, type, member, result) (\
	write_extent_buffer(eb, (char *)(result),			\
			   ((unsigned long)(ptr)) +			\
			    offsetof(type, member),			\
			   sizeof(((type *)0)->member)))

#define DECLARE_BTRFS_SETGET_BITS(bits)					\
u##bits btrfs_get_token_##bits(const struct extent_buffer *eb,		\
			       const void *ptr, unsigned long off,	\
			       struct btrfs_map_token *token);		\
void btrfs_set_token_##bits(struct extent_buffer *eb, const void *ptr,	\
			    unsigned long off, u##bits val,		\
			    struct btrfs_map_token *token);		\
static inline u##bits btrfs_get_##bits(const struct extent_buffer *eb,	\
				       const void *ptr,			\
				       unsigned long off)		\
{									\
	return btrfs_get_token_##bits(eb, ptr, off, NULL);		\
}									\
static inline void btrfs_set_##bits(struct extent_buffer *eb, void *ptr,\
				    unsigned long off, u##bits val)	\
{									\
       btrfs_set_token_##bits(eb, ptr, off, val, NULL);			\
}

DECLARE_BTRFS_SETGET_BITS(8)
DECLARE_BTRFS_SETGET_BITS(16)
DECLARE_BTRFS_SETGET_BITS(32)
DECLARE_BTRFS_SETGET_BITS(64)

#define BTRFS_SETGET_FUNCS(name, type, member, bits)			\
static inline u##bits btrfs_##name(const struct extent_buffer *eb,	\
				   const type *s)			\
{									\
	BUILD_BUG_ON(sizeof(u##bits) != sizeof(((type *)0))->member);	\
	return btrfs_get_##bits(eb, s, offsetof(type, member));		\
}									\
static inline void btrfs_set_##name(struct extent_buffer *eb, type *s,	\
				    u##bits val)			\
{									\
	BUILD_BUG_ON(sizeof(u##bits) != sizeof(((type *)0))->member);	\
	btrfs_set_##bits(eb, s, offsetof(type, member), val);		\
}									\
static inline u##bits btrfs_token_##name(const struct extent_buffer *eb,\
					 const type *s,			\
					 struct btrfs_map_token *token)	\
{									\
	BUILD_BUG_ON(sizeof(u##bits) != sizeof(((type *)0))->member);	\
	return btrfs_get_token_##bits(eb, s, offsetof(type, member), token); \
}									\
static inline void btrfs_set_token_##name(struct extent_buffer *eb,	\
					  type *s, u##bits val,		\
                                         struct btrfs_map_token *token)	\
{									\
	BUILD_BUG_ON(sizeof(u##bits) != sizeof(((type *)0))->member);	\
	btrfs_set_token_##bits(eb, s, offsetof(type, member), val, token); \
}

#define BTRFS_SETGET_HEADER_FUNCS(name, type, member, bits)		\
static inline u##bits btrfs_##name(const struct extent_buffer *eb)	\
{									\
	const type *p = page_address(eb->pages[0]);			\
	u##bits res = le##bits##_to_cpu(p->member);			\
	return res;							\
}									\
static inline void btrfs_set_##name(struct extent_buffer *eb,		\
				    u##bits val)			\
{									\
	type *p = page_address(eb->pages[0]);				\
	p->member = cpu_to_le##bits(val);				\
}

#define BTRFS_SETGET_STACK_FUNCS(name, type, member, bits)		\
static inline u##bits btrfs_##name(const type *s)			\
{									\
	return le##bits##_to_cpu(s->member);				\
}									\
static inline void btrfs_set_##name(type *s, u##bits val)		\
{									\
	s->member = cpu_to_le##bits(val);				\
}


static inline u64 btrfs_device_total_bytes(struct extent_buffer *eb,
					   struct btrfs_dev_item *s)
{
	BUILD_BUG_ON(sizeof(u64) !=
		     sizeof(((struct btrfs_dev_item *)0))->total_bytes);
	return btrfs_get_64(eb, s, offsetof(struct btrfs_dev_item,
					    total_bytes));
}
static inline void btrfs_set_device_total_bytes(struct extent_buffer *eb,
						struct btrfs_dev_item *s,
						u64 val)
{
	BUILD_BUG_ON(sizeof(u64) !=
		     sizeof(((struct btrfs_dev_item *)0))->total_bytes);
	WARN_ON(!IS_ALIGNED(val, eb->fs_info->sectorsize));
	btrfs_set_64(eb, s, offsetof(struct btrfs_dev_item, total_bytes), val);
}


BTRFS_SETGET_FUNCS(device_type, struct btrfs_dev_item, type, 64);
BTRFS_SETGET_FUNCS(device_bytes_used, struct btrfs_dev_item, bytes_used, 64);
BTRFS_SETGET_FUNCS(device_io_align, struct btrfs_dev_item, io_align, 32);
BTRFS_SETGET_FUNCS(device_io_width, struct btrfs_dev_item, io_width, 32);
BTRFS_SETGET_FUNCS(device_start_offset, struct btrfs_dev_item,
		   start_offset, 64);
BTRFS_SETGET_FUNCS(device_sector_size, struct btrfs_dev_item, sector_size, 32);
BTRFS_SETGET_FUNCS(device_id, struct btrfs_dev_item, devid, 64);
BTRFS_SETGET_FUNCS(device_group, struct btrfs_dev_item, dev_group, 32);
BTRFS_SETGET_FUNCS(device_seek_speed, struct btrfs_dev_item, seek_speed, 8);
BTRFS_SETGET_FUNCS(device_bandwidth, struct btrfs_dev_item, bandwidth, 8);
BTRFS_SETGET_FUNCS(device_generation, struct btrfs_dev_item, generation, 64);

BTRFS_SETGET_STACK_FUNCS(stack_device_type, struct btrfs_dev_item, type, 64);
BTRFS_SETGET_STACK_FUNCS(stack_device_total_bytes, struct btrfs_dev_item,
			 total_bytes, 64);
BTRFS_SETGET_STACK_FUNCS(stack_device_bytes_used, struct btrfs_dev_item,
			 bytes_used, 64);
BTRFS_SETGET_STACK_FUNCS(stack_device_io_align, struct btrfs_dev_item,
			 io_align, 32);
BTRFS_SETGET_STACK_FUNCS(stack_device_io_width, struct btrfs_dev_item,
			 io_width, 32);
BTRFS_SETGET_STACK_FUNCS(stack_device_sector_size, struct btrfs_dev_item,
			 sector_size, 32);
BTRFS_SETGET_STACK_FUNCS(stack_device_id, struct btrfs_dev_item, devid, 64);
BTRFS_SETGET_STACK_FUNCS(stack_device_group, struct btrfs_dev_item,
			 dev_group, 32);
BTRFS_SETGET_STACK_FUNCS(stack_device_seek_speed, struct btrfs_dev_item,
			 seek_speed, 8);
BTRFS_SETGET_STACK_FUNCS(stack_device_bandwidth, struct btrfs_dev_item,
			 bandwidth, 8);
BTRFS_SETGET_STACK_FUNCS(stack_device_generation, struct btrfs_dev_item,
			 generation, 64);

static inline unsigned long btrfs_device_uuid(struct btrfs_dev_item *d)
{
	return (unsigned long)d + offsetof(struct btrfs_dev_item, uuid);
}

static inline unsigned long btrfs_device_fsid(struct btrfs_dev_item *d)
{
	return (unsigned long)d + offsetof(struct btrfs_dev_item, fsid);
}

BTRFS_SETGET_FUNCS(chunk_length, struct btrfs_chunk, length, 64);
BTRFS_SETGET_FUNCS(chunk_owner, struct btrfs_chunk, owner, 64);
BTRFS_SETGET_FUNCS(chunk_stripe_len, struct btrfs_chunk, stripe_len, 64);
BTRFS_SETGET_FUNCS(chunk_io_align, struct btrfs_chunk, io_align, 32);
BTRFS_SETGET_FUNCS(chunk_io_width, struct btrfs_chunk, io_width, 32);
BTRFS_SETGET_FUNCS(chunk_sector_size, struct btrfs_chunk, sector_size, 32);
BTRFS_SETGET_FUNCS(chunk_type, struct btrfs_chunk, type, 64);
BTRFS_SETGET_FUNCS(chunk_num_stripes, struct btrfs_chunk, num_stripes, 16);
BTRFS_SETGET_FUNCS(chunk_sub_stripes, struct btrfs_chunk, sub_stripes, 16);
BTRFS_SETGET_FUNCS(stripe_devid, struct btrfs_stripe, devid, 64);
BTRFS_SETGET_FUNCS(stripe_offset, struct btrfs_stripe, offset, 64);

static inline char *btrfs_stripe_dev_uuid(struct btrfs_stripe *s)
{
	return (char *)s + offsetof(struct btrfs_stripe, dev_uuid);
}

BTRFS_SETGET_STACK_FUNCS(stack_chunk_length, struct btrfs_chunk, length, 64);
BTRFS_SETGET_STACK_FUNCS(stack_chunk_owner, struct btrfs_chunk, owner, 64);
BTRFS_SETGET_STACK_FUNCS(stack_chunk_stripe_len, struct btrfs_chunk,
			 stripe_len, 64);
BTRFS_SETGET_STACK_FUNCS(stack_chunk_io_align, struct btrfs_chunk,
			 io_align, 32);
BTRFS_SETGET_STACK_FUNCS(stack_chunk_io_width, struct btrfs_chunk,
			 io_width, 32);
BTRFS_SETGET_STACK_FUNCS(stack_chunk_sector_size, struct btrfs_chunk,
			 sector_size, 32);
BTRFS_SETGET_STACK_FUNCS(stack_chunk_type, struct btrfs_chunk, type, 64);
BTRFS_SETGET_STACK_FUNCS(stack_chunk_num_stripes, struct btrfs_chunk,
			 num_stripes, 16);
BTRFS_SETGET_STACK_FUNCS(stack_chunk_sub_stripes, struct btrfs_chunk,
			 sub_stripes, 16);
BTRFS_SETGET_STACK_FUNCS(stack_stripe_devid, struct btrfs_stripe, devid, 64);
BTRFS_SETGET_STACK_FUNCS(stack_stripe_offset, struct btrfs_stripe, offset, 64);

static inline struct btrfs_stripe *btrfs_stripe_nr(struct btrfs_chunk *c,
						   int nr)
{
	unsigned long offset = (unsigned long)c;
	offset += offsetof(struct btrfs_chunk, stripe);
	offset += nr * sizeof(struct btrfs_stripe);
	return (struct btrfs_stripe *)offset;
}

static inline char *btrfs_stripe_dev_uuid_nr(struct btrfs_chunk *c, int nr)
{
	return btrfs_stripe_dev_uuid(btrfs_stripe_nr(c, nr));
}

static inline u64 btrfs_stripe_offset_nr(struct extent_buffer *eb,
					 struct btrfs_chunk *c, int nr)
{
	return btrfs_stripe_offset(eb, btrfs_stripe_nr(c, nr));
}

static inline u64 btrfs_stripe_devid_nr(struct extent_buffer *eb,
					 struct btrfs_chunk *c, int nr)
{
	return btrfs_stripe_devid(eb, btrfs_stripe_nr(c, nr));
}

/* struct btrfs_block_group_item */
BTRFS_SETGET_STACK_FUNCS(block_group_used, struct btrfs_block_group_item,
			 used, 64);
BTRFS_SETGET_FUNCS(disk_block_group_used, struct btrfs_block_group_item,
			 used, 64);
BTRFS_SETGET_STACK_FUNCS(block_group_chunk_objectid,
			struct btrfs_block_group_item, chunk_objectid, 64);

BTRFS_SETGET_FUNCS(disk_block_group_chunk_objectid,
		   struct btrfs_block_group_item, chunk_objectid, 64);
BTRFS_SETGET_FUNCS(disk_block_group_flags,
		   struct btrfs_block_group_item, flags, 64);
BTRFS_SETGET_STACK_FUNCS(block_group_flags,
			struct btrfs_block_group_item, flags, 64);

/* struct btrfs_free_space_info */
BTRFS_SETGET_FUNCS(free_space_extent_count, struct btrfs_free_space_info,
		   extent_count, 32);
BTRFS_SETGET_FUNCS(free_space_flags, struct btrfs_free_space_info, flags, 32);

/* struct btrfs_inode_ref */
BTRFS_SETGET_FUNCS(inode_ref_name_len, struct btrfs_inode_ref, name_len, 16);
BTRFS_SETGET_FUNCS(inode_ref_index, struct btrfs_inode_ref, index, 64);

/* struct btrfs_inode_extref */
BTRFS_SETGET_FUNCS(inode_extref_parent, struct btrfs_inode_extref,
		   parent_objectid, 64);
BTRFS_SETGET_FUNCS(inode_extref_name_len, struct btrfs_inode_extref,
		   name_len, 16);
BTRFS_SETGET_FUNCS(inode_extref_index, struct btrfs_inode_extref, index, 64);

/* struct btrfs_inode_item */
BTRFS_SETGET_FUNCS(inode_generation, struct btrfs_inode_item, generation, 64);
BTRFS_SETGET_FUNCS(inode_sequence, struct btrfs_inode_item, sequence, 64);
BTRFS_SETGET_FUNCS(inode_transid, struct btrfs_inode_item, transid, 64);
BTRFS_SETGET_FUNCS(inode_size, struct btrfs_inode_item, size, 64);
BTRFS_SETGET_FUNCS(inode_nbytes, struct btrfs_inode_item, nbytes, 64);
BTRFS_SETGET_FUNCS(inode_block_group, struct btrfs_inode_item, block_group, 64);
BTRFS_SETGET_FUNCS(inode_nlink, struct btrfs_inode_item, nlink, 32);
BTRFS_SETGET_FUNCS(inode_uid, struct btrfs_inode_item, uid, 32);
BTRFS_SETGET_FUNCS(inode_gid, struct btrfs_inode_item, gid, 32);
BTRFS_SETGET_FUNCS(inode_mode, struct btrfs_inode_item, mode, 32);
BTRFS_SETGET_FUNCS(inode_rdev, struct btrfs_inode_item, rdev, 64);
BTRFS_SETGET_FUNCS(inode_flags, struct btrfs_inode_item, flags, 64);
BTRFS_SETGET_STACK_FUNCS(stack_inode_generation, struct btrfs_inode_item,
			 generation, 64);
BTRFS_SETGET_STACK_FUNCS(stack_inode_sequence, struct btrfs_inode_item,
			 sequence, 64);
BTRFS_SETGET_STACK_FUNCS(stack_inode_transid, struct btrfs_inode_item,
			 transid, 64);
BTRFS_SETGET_STACK_FUNCS(stack_inode_size, struct btrfs_inode_item, size, 64);
BTRFS_SETGET_STACK_FUNCS(stack_inode_nbytes, struct btrfs_inode_item,
			 nbytes, 64);
BTRFS_SETGET_STACK_FUNCS(stack_inode_block_group, struct btrfs_inode_item,
			 block_group, 64);
BTRFS_SETGET_STACK_FUNCS(stack_inode_nlink, struct btrfs_inode_item, nlink, 32);
BTRFS_SETGET_STACK_FUNCS(stack_inode_uid, struct btrfs_inode_item, uid, 32);
BTRFS_SETGET_STACK_FUNCS(stack_inode_gid, struct btrfs_inode_item, gid, 32);
BTRFS_SETGET_STACK_FUNCS(stack_inode_mode, struct btrfs_inode_item, mode, 32);
BTRFS_SETGET_STACK_FUNCS(stack_inode_rdev, struct btrfs_inode_item, rdev, 64);
BTRFS_SETGET_STACK_FUNCS(stack_inode_flags, struct btrfs_inode_item, flags, 64);
BTRFS_SETGET_FUNCS(timespec_sec, struct btrfs_timespec, sec, 64);
BTRFS_SETGET_FUNCS(timespec_nsec, struct btrfs_timespec, nsec, 32);
BTRFS_SETGET_STACK_FUNCS(stack_timespec_sec, struct btrfs_timespec, sec, 64);
BTRFS_SETGET_STACK_FUNCS(stack_timespec_nsec, struct btrfs_timespec, nsec, 32);

/* struct btrfs_dev_extent */
BTRFS_SETGET_FUNCS(dev_extent_chunk_tree, struct btrfs_dev_extent,
		   chunk_tree, 64);
BTRFS_SETGET_FUNCS(dev_extent_chunk_objectid, struct btrfs_dev_extent,
		   chunk_objectid, 64);
BTRFS_SETGET_FUNCS(dev_extent_chunk_offset, struct btrfs_dev_extent,
		   chunk_offset, 64);
BTRFS_SETGET_FUNCS(dev_extent_length, struct btrfs_dev_extent, length, 64);

static inline unsigned long btrfs_dev_extent_chunk_tree_uuid(struct btrfs_dev_extent *dev)
{
	unsigned long ptr = offsetof(struct btrfs_dev_extent, chunk_tree_uuid);
	return (unsigned long)dev + ptr;
}

BTRFS_SETGET_FUNCS(extent_refs, struct btrfs_extent_item, refs, 64);
BTRFS_SETGET_FUNCS(extent_generation, struct btrfs_extent_item,
		   generation, 64);
BTRFS_SETGET_FUNCS(extent_flags, struct btrfs_extent_item, flags, 64);

BTRFS_SETGET_FUNCS(extent_refs_v0, struct btrfs_extent_item_v0, refs, 32);


BTRFS_SETGET_FUNCS(tree_block_level, struct btrfs_tree_block_info, level, 8);

static inline void btrfs_tree_block_key(struct extent_buffer *eb,
					struct btrfs_tree_block_info *item,
					struct btrfs_disk_key *key)
{
	read_eb_member(eb, item, struct btrfs_tree_block_info, key, key);
}

static inline void btrfs_set_tree_block_key(struct extent_buffer *eb,
					    struct btrfs_tree_block_info *item,
					    struct btrfs_disk_key *key)
{
	write_eb_member(eb, item, struct btrfs_tree_block_info, key, key);
}

BTRFS_SETGET_FUNCS(extent_data_ref_root, struct btrfs_extent_data_ref,
		   root, 64);
BTRFS_SETGET_FUNCS(extent_data_ref_objectid, struct btrfs_extent_data_ref,
		   objectid, 64);
BTRFS_SETGET_FUNCS(extent_data_ref_offset, struct btrfs_extent_data_ref,
		   offset, 64);
BTRFS_SETGET_FUNCS(extent_data_ref_count, struct btrfs_extent_data_ref,
		   count, 32);

BTRFS_SETGET_FUNCS(shared_data_ref_count, struct btrfs_shared_data_ref,
		   count, 32);

BTRFS_SETGET_FUNCS(extent_inline_ref_type, struct btrfs_extent_inline_ref,
		   type, 8);
BTRFS_SETGET_FUNCS(extent_inline_ref_offset, struct btrfs_extent_inline_ref,
		   offset, 64);

static inline u32 btrfs_extent_inline_ref_size(int type)
{
	if (type == BTRFS_TREE_BLOCK_REF_KEY ||
	    type == BTRFS_SHARED_BLOCK_REF_KEY)
		return sizeof(struct btrfs_extent_inline_ref);
	if (type == BTRFS_SHARED_DATA_REF_KEY)
		return sizeof(struct btrfs_shared_data_ref) +
		       sizeof(struct btrfs_extent_inline_ref);
	if (type == BTRFS_EXTENT_DATA_REF_KEY)
		return sizeof(struct btrfs_extent_data_ref) +
		       offsetof(struct btrfs_extent_inline_ref, offset);
	return 0;
}

BTRFS_SETGET_FUNCS(ref_root_v0, struct btrfs_extent_ref_v0, root, 64);
BTRFS_SETGET_FUNCS(ref_generation_v0, struct btrfs_extent_ref_v0,
		   generation, 64);
BTRFS_SETGET_FUNCS(ref_objectid_v0, struct btrfs_extent_ref_v0, objectid, 64);
BTRFS_SETGET_FUNCS(ref_count_v0, struct btrfs_extent_ref_v0, count, 32);

/* struct btrfs_node */
BTRFS_SETGET_FUNCS(key_blockptr, struct btrfs_key_ptr, blockptr, 64);
BTRFS_SETGET_FUNCS(key_generation, struct btrfs_key_ptr, generation, 64);
BTRFS_SETGET_STACK_FUNCS(stack_key_blockptr, struct btrfs_key_ptr,
			 blockptr, 64);
BTRFS_SETGET_STACK_FUNCS(stack_key_generation, struct btrfs_key_ptr,
			 generation, 64);

static inline u64 btrfs_node_blockptr(struct extent_buffer *eb, int nr)
{
	unsigned long ptr;
	ptr = offsetof(struct btrfs_node, ptrs) +
		sizeof(struct btrfs_key_ptr) * nr;
	return btrfs_key_blockptr(eb, (struct btrfs_key_ptr *)ptr);
}

static inline void btrfs_set_node_blockptr(struct extent_buffer *eb,
					   int nr, u64 val)
{
	unsigned long ptr;
	ptr = offsetof(struct btrfs_node, ptrs) +
		sizeof(struct btrfs_key_ptr) * nr;
	btrfs_set_key_blockptr(eb, (struct btrfs_key_ptr *)ptr, val);
}

static inline u64 btrfs_node_ptr_generation(struct extent_buffer *eb, int nr)
{
	unsigned long ptr;
	ptr = offsetof(struct btrfs_node, ptrs) +
		sizeof(struct btrfs_key_ptr) * nr;
	return btrfs_key_generation(eb, (struct btrfs_key_ptr *)ptr);
}

static inline void btrfs_set_node_ptr_generation(struct extent_buffer *eb,
						 int nr, u64 val)
{
	unsigned long ptr;
	ptr = offsetof(struct btrfs_node, ptrs) +
		sizeof(struct btrfs_key_ptr) * nr;
	btrfs_set_key_generation(eb, (struct btrfs_key_ptr *)ptr, val);
}

static inline unsigned long btrfs_node_key_ptr_offset(int nr)
{
	return offsetof(struct btrfs_node, ptrs) +
		sizeof(struct btrfs_key_ptr) * nr;
}

void btrfs_node_key(const struct extent_buffer *eb,
		    struct btrfs_disk_key *disk_key, int nr);

static inline void btrfs_set_node_key(struct extent_buffer *eb,
				      struct btrfs_disk_key *disk_key, int nr)
{
	unsigned long ptr;
	ptr = btrfs_node_key_ptr_offset(nr);
	write_eb_member(eb, (struct btrfs_key_ptr *)ptr,
		       struct btrfs_key_ptr, key, disk_key);
}

/* struct btrfs_item */
BTRFS_SETGET_FUNCS(item_offset, struct btrfs_item, offset, 32);
BTRFS_SETGET_FUNCS(item_size, struct btrfs_item, size, 32);
BTRFS_SETGET_STACK_FUNCS(stack_item_offset, struct btrfs_item, offset, 32);
BTRFS_SETGET_STACK_FUNCS(stack_item_size, struct btrfs_item, size, 32);

static inline unsigned long btrfs_item_nr_offset(int nr)
{
	return offsetof(struct btrfs_leaf, items) +
		sizeof(struct btrfs_item) * nr;
}

static inline struct btrfs_item *btrfs_item_nr(int nr)
{
	return (struct btrfs_item *)btrfs_item_nr_offset(nr);
}

static inline u32 btrfs_item_end(const struct extent_buffer *eb,
				 struct btrfs_item *item)
{
	return btrfs_item_offset(eb, item) + btrfs_item_size(eb, item);
}

static inline u32 btrfs_item_end_nr(const struct extent_buffer *eb, int nr)
{
	return btrfs_item_end(eb, btrfs_item_nr(nr));
}

static inline u32 btrfs_item_offset_nr(const struct extent_buffer *eb, int nr)
{
	return btrfs_item_offset(eb, btrfs_item_nr(nr));
}

static inline u32 btrfs_item_size_nr(const struct extent_buffer *eb, int nr)
{
	return btrfs_item_size(eb, btrfs_item_nr(nr));
}

static inline void btrfs_item_key(const struct extent_buffer *eb,
			   struct btrfs_disk_key *disk_key, int nr)
{
	struct btrfs_item *item = btrfs_item_nr(nr);
	read_eb_member(eb, item, struct btrfs_item, key, disk_key);
}

static inline void btrfs_set_item_key(struct extent_buffer *eb,
			       struct btrfs_disk_key *disk_key, int nr)
{
	struct btrfs_item *item = btrfs_item_nr(nr);
	write_eb_member(eb, item, struct btrfs_item, key, disk_key);
}

BTRFS_SETGET_FUNCS(dir_log_end, struct btrfs_dir_log_item, end, 64);

/*
 * struct btrfs_root_ref
 */
BTRFS_SETGET_FUNCS(root_ref_dirid, struct btrfs_root_ref, dirid, 64);
BTRFS_SETGET_FUNCS(root_ref_sequence, struct btrfs_root_ref, sequence, 64);
BTRFS_SETGET_FUNCS(root_ref_name_len, struct btrfs_root_ref, name_len, 16);

/* struct btrfs_dir_item */
BTRFS_SETGET_FUNCS(dir_data_len, struct btrfs_dir_item, data_len, 16);
BTRFS_SETGET_FUNCS(dir_type, struct btrfs_dir_item, type, 8);
BTRFS_SETGET_FUNCS(dir_name_len, struct btrfs_dir_item, name_len, 16);
BTRFS_SETGET_FUNCS(dir_transid, struct btrfs_dir_item, transid, 64);
BTRFS_SETGET_STACK_FUNCS(stack_dir_type, struct btrfs_dir_item, type, 8);
BTRFS_SETGET_STACK_FUNCS(stack_dir_data_len, struct btrfs_dir_item,
			 data_len, 16);
BTRFS_SETGET_STACK_FUNCS(stack_dir_name_len, struct btrfs_dir_item,
			 name_len, 16);
BTRFS_SETGET_STACK_FUNCS(stack_dir_transid, struct btrfs_dir_item,
			 transid, 64);

static inline void btrfs_dir_item_key(const struct extent_buffer *eb,
				      const struct btrfs_dir_item *item,
				      struct btrfs_disk_key *key)
{
	read_eb_member(eb, item, struct btrfs_dir_item, location, key);
}

static inline void btrfs_set_dir_item_key(struct extent_buffer *eb,
					  struct btrfs_dir_item *item,
					  const struct btrfs_disk_key *key)
{
	write_eb_member(eb, item, struct btrfs_dir_item, location, key);
}

BTRFS_SETGET_FUNCS(free_space_entries, struct btrfs_free_space_header,
		   num_entries, 64);
BTRFS_SETGET_FUNCS(free_space_bitmaps, struct btrfs_free_space_header,
		   num_bitmaps, 64);
BTRFS_SETGET_FUNCS(free_space_generation, struct btrfs_free_space_header,
		   generation, 64);

static inline void btrfs_free_space_key(const struct extent_buffer *eb,
					const struct btrfs_free_space_header *h,
					struct btrfs_disk_key *key)
{
	read_eb_member(eb, h, struct btrfs_free_space_header, location, key);
}

static inline void btrfs_set_free_space_key(struct extent_buffer *eb,
					    struct btrfs_free_space_header *h,
					    const struct btrfs_disk_key *key)
{
	write_eb_member(eb, h, struct btrfs_free_space_header, location, key);
}

/* struct btrfs_disk_key */
BTRFS_SETGET_STACK_FUNCS(disk_key_objectid, struct btrfs_disk_key,
			 objectid, 64);
BTRFS_SETGET_STACK_FUNCS(disk_key_offset, struct btrfs_disk_key, offset, 64);
BTRFS_SETGET_STACK_FUNCS(disk_key_type, struct btrfs_disk_key, type, 8);

static inline void btrfs_disk_key_to_cpu(struct btrfs_key *cpu,
					 const struct btrfs_disk_key *disk)
{
	cpu->offset = le64_to_cpu(disk->offset);
	cpu->type = disk->type;
	cpu->objectid = le64_to_cpu(disk->objectid);
}

static inline void btrfs_cpu_key_to_disk(struct btrfs_disk_key *disk,
					 const struct btrfs_key *cpu)
{
	disk->offset = cpu_to_le64(cpu->offset);
	disk->type = cpu->type;
	disk->objectid = cpu_to_le64(cpu->objectid);
}

static inline void btrfs_node_key_to_cpu(const struct extent_buffer *eb,
					 struct btrfs_key *key, int nr)
{
	struct btrfs_disk_key disk_key;
	btrfs_node_key(eb, &disk_key, nr);
	btrfs_disk_key_to_cpu(key, &disk_key);
}

static inline void btrfs_item_key_to_cpu(const struct extent_buffer *eb,
					 struct btrfs_key *key, int nr)
{
	struct btrfs_disk_key disk_key;
	btrfs_item_key(eb, &disk_key, nr);
	btrfs_disk_key_to_cpu(key, &disk_key);
}

static inline void btrfs_dir_item_key_to_cpu(const struct extent_buffer *eb,
					     const struct btrfs_dir_item *item,
					     struct btrfs_key *key)
{
	struct btrfs_disk_key disk_key;
	btrfs_dir_item_key(eb, item, &disk_key);
	btrfs_disk_key_to_cpu(key, &disk_key);
}

static inline u8 btrfs_key_type(const struct btrfs_key *key)
{
	return key->type;
}

static inline void btrfs_set_key_type(struct btrfs_key *key, u8 val)
{
	key->type = val;
}

/* struct btrfs_header */
BTRFS_SETGET_HEADER_FUNCS(header_bytenr, struct btrfs_header, bytenr, 64);
BTRFS_SETGET_HEADER_FUNCS(header_generation, struct btrfs_header,
			  generation, 64);
BTRFS_SETGET_HEADER_FUNCS(header_owner, struct btrfs_header, owner, 64);
BTRFS_SETGET_HEADER_FUNCS(header_nritems, struct btrfs_header, nritems, 32);
BTRFS_SETGET_HEADER_FUNCS(header_flags, struct btrfs_header, flags, 64);
BTRFS_SETGET_HEADER_FUNCS(header_level, struct btrfs_header, level, 8);
BTRFS_SETGET_STACK_FUNCS(stack_header_generation, struct btrfs_header,
			 generation, 64);
BTRFS_SETGET_STACK_FUNCS(stack_header_owner, struct btrfs_header, owner, 64);
BTRFS_SETGET_STACK_FUNCS(stack_header_nritems, struct btrfs_header,
			 nritems, 32);
BTRFS_SETGET_STACK_FUNCS(stack_header_bytenr, struct btrfs_header, bytenr, 64);

static inline int btrfs_header_flag(const struct extent_buffer *eb, u64 flag)
{
	return (btrfs_header_flags(eb) & flag) == flag;
}

static inline int btrfs_set_header_flag(struct extent_buffer *eb, u64 flag)
{
	u64 flags = btrfs_header_flags(eb);
	btrfs_set_header_flags(eb, flags | flag);
	return (flags & flag) == flag;
}

static inline int btrfs_clear_header_flag(struct extent_buffer *eb, u64 flag)
{
	u64 flags = btrfs_header_flags(eb);
	btrfs_set_header_flags(eb, flags & ~flag);
	return (flags & flag) == flag;
}

static inline int btrfs_header_backref_rev(const struct extent_buffer *eb)
{
	u64 flags = btrfs_header_flags(eb);
	return flags >> BTRFS_BACKREF_REV_SHIFT;
}

static inline void btrfs_set_header_backref_rev(struct extent_buffer *eb,
						int rev)
{
	u64 flags = btrfs_header_flags(eb);
	flags &= ~BTRFS_BACKREF_REV_MASK;
	flags |= (u64)rev << BTRFS_BACKREF_REV_SHIFT;
	btrfs_set_header_flags(eb, flags);
}

static inline unsigned long btrfs_header_fsid(void)
{
	return offsetof(struct btrfs_header, fsid);
}

static inline unsigned long btrfs_header_chunk_tree_uuid(const struct extent_buffer *eb)
{
	return offsetof(struct btrfs_header, chunk_tree_uuid);
}

static inline int btrfs_is_leaf(const struct extent_buffer *eb)
{
	return btrfs_header_level(eb) == 0;
}

/* struct btrfs_root_item */
BTRFS_SETGET_FUNCS(disk_root_generation, struct btrfs_root_item,
		   generation, 64);
BTRFS_SETGET_FUNCS(disk_root_refs, struct btrfs_root_item, refs, 32);
BTRFS_SETGET_FUNCS(disk_root_bytenr, struct btrfs_root_item, bytenr, 64);
BTRFS_SETGET_FUNCS(disk_root_level, struct btrfs_root_item, level, 8);

BTRFS_SETGET_STACK_FUNCS(root_generation, struct btrfs_root_item,
			 generation, 64);
BTRFS_SETGET_STACK_FUNCS(root_bytenr, struct btrfs_root_item, bytenr, 64);
BTRFS_SETGET_STACK_FUNCS(root_level, struct btrfs_root_item, level, 8);
BTRFS_SETGET_STACK_FUNCS(root_dirid, struct btrfs_root_item, root_dirid, 64);
BTRFS_SETGET_STACK_FUNCS(root_refs, struct btrfs_root_item, refs, 32);
BTRFS_SETGET_STACK_FUNCS(root_flags, struct btrfs_root_item, flags, 64);
BTRFS_SETGET_STACK_FUNCS(root_used, struct btrfs_root_item, bytes_used, 64);
BTRFS_SETGET_STACK_FUNCS(root_limit, struct btrfs_root_item, byte_limit, 64);
BTRFS_SETGET_STACK_FUNCS(root_last_snapshot, struct btrfs_root_item,
			 last_snapshot, 64);
BTRFS_SETGET_STACK_FUNCS(root_generation_v2, struct btrfs_root_item,
			 generation_v2, 64);
BTRFS_SETGET_STACK_FUNCS(root_ctransid, struct btrfs_root_item,
			 ctransid, 64);
BTRFS_SETGET_STACK_FUNCS(root_otransid, struct btrfs_root_item,
			 otransid, 64);
BTRFS_SETGET_STACK_FUNCS(root_stransid, struct btrfs_root_item,
			 stransid, 64);
BTRFS_SETGET_STACK_FUNCS(root_rtransid, struct btrfs_root_item,
			 rtransid, 64);

static inline bool btrfs_root_readonly(const struct btrfs_root *root)
{
	return (root->root_item.flags & cpu_to_le64(BTRFS_ROOT_SUBVOL_RDONLY)) != 0;
}

static inline bool btrfs_root_dead(const struct btrfs_root *root)
{
	return (root->root_item.flags & cpu_to_le64(BTRFS_ROOT_SUBVOL_DEAD)) != 0;
}

/* struct btrfs_root_backup */
BTRFS_SETGET_STACK_FUNCS(backup_tree_root, struct btrfs_root_backup,
		   tree_root, 64);
BTRFS_SETGET_STACK_FUNCS(backup_tree_root_gen, struct btrfs_root_backup,
		   tree_root_gen, 64);
BTRFS_SETGET_STACK_FUNCS(backup_tree_root_level, struct btrfs_root_backup,
		   tree_root_level, 8);

BTRFS_SETGET_STACK_FUNCS(backup_chunk_root, struct btrfs_root_backup,
		   chunk_root, 64);
BTRFS_SETGET_STACK_FUNCS(backup_chunk_root_gen, struct btrfs_root_backup,
		   chunk_root_gen, 64);
BTRFS_SETGET_STACK_FUNCS(backup_chunk_root_level, struct btrfs_root_backup,
		   chunk_root_level, 8);

BTRFS_SETGET_STACK_FUNCS(backup_extent_root, struct btrfs_root_backup,
		   extent_root, 64);
BTRFS_SETGET_STACK_FUNCS(backup_extent_root_gen, struct btrfs_root_backup,
		   extent_root_gen, 64);
BTRFS_SETGET_STACK_FUNCS(backup_extent_root_level, struct btrfs_root_backup,
		   extent_root_level, 8);

BTRFS_SETGET_STACK_FUNCS(backup_fs_root, struct btrfs_root_backup,
		   fs_root, 64);
BTRFS_SETGET_STACK_FUNCS(backup_fs_root_gen, struct btrfs_root_backup,
		   fs_root_gen, 64);
BTRFS_SETGET_STACK_FUNCS(backup_fs_root_level, struct btrfs_root_backup,
		   fs_root_level, 8);

BTRFS_SETGET_STACK_FUNCS(backup_dev_root, struct btrfs_root_backup,
		   dev_root, 64);
BTRFS_SETGET_STACK_FUNCS(backup_dev_root_gen, struct btrfs_root_backup,
		   dev_root_gen, 64);
BTRFS_SETGET_STACK_FUNCS(backup_dev_root_level, struct btrfs_root_backup,
		   dev_root_level, 8);

BTRFS_SETGET_STACK_FUNCS(backup_csum_root, struct btrfs_root_backup,
		   csum_root, 64);
BTRFS_SETGET_STACK_FUNCS(backup_csum_root_gen, struct btrfs_root_backup,
		   csum_root_gen, 64);
BTRFS_SETGET_STACK_FUNCS(backup_csum_root_level, struct btrfs_root_backup,
		   csum_root_level, 8);
BTRFS_SETGET_STACK_FUNCS(backup_total_bytes, struct btrfs_root_backup,
		   total_bytes, 64);
BTRFS_SETGET_STACK_FUNCS(backup_bytes_used, struct btrfs_root_backup,
		   bytes_used, 64);
BTRFS_SETGET_STACK_FUNCS(backup_num_devices, struct btrfs_root_backup,
		   num_devices, 64);

/* struct btrfs_balance_item */
BTRFS_SETGET_FUNCS(balance_flags, struct btrfs_balance_item, flags, 64);

static inline void btrfs_balance_data(const struct extent_buffer *eb,
				      const struct btrfs_balance_item *bi,
				      struct btrfs_disk_balance_args *ba)
{
	read_eb_member(eb, bi, struct btrfs_balance_item, data, ba);
}

static inline void btrfs_set_balance_data(struct extent_buffer *eb,
				  struct btrfs_balance_item *bi,
				  const struct btrfs_disk_balance_args *ba)
{
	write_eb_member(eb, bi, struct btrfs_balance_item, data, ba);
}

static inline void btrfs_balance_meta(const struct extent_buffer *eb,
				      const struct btrfs_balance_item *bi,
				      struct btrfs_disk_balance_args *ba)
{
	read_eb_member(eb, bi, struct btrfs_balance_item, meta, ba);
}

static inline void btrfs_set_balance_meta(struct extent_buffer *eb,
				  struct btrfs_balance_item *bi,
				  const struct btrfs_disk_balance_args *ba)
{
	write_eb_member(eb, bi, struct btrfs_balance_item, meta, ba);
}

static inline void btrfs_balance_sys(const struct extent_buffer *eb,
				     const struct btrfs_balance_item *bi,
				     struct btrfs_disk_balance_args *ba)
{
	read_eb_member(eb, bi, struct btrfs_balance_item, sys, ba);
}

static inline void btrfs_set_balance_sys(struct extent_buffer *eb,
				 struct btrfs_balance_item *bi,
				 const struct btrfs_disk_balance_args *ba)
{
	write_eb_member(eb, bi, struct btrfs_balance_item, sys, ba);
}

static inline void
btrfs_disk_balance_args_to_cpu(struct btrfs_balance_args *cpu,
			       const struct btrfs_disk_balance_args *disk)
{
	memset(cpu, 0, sizeof(*cpu));

	cpu->profiles = le64_to_cpu(disk->profiles);
	cpu->usage = le64_to_cpu(disk->usage);
	cpu->devid = le64_to_cpu(disk->devid);
	cpu->pstart = le64_to_cpu(disk->pstart);
	cpu->pend = le64_to_cpu(disk->pend);
	cpu->vstart = le64_to_cpu(disk->vstart);
	cpu->vend = le64_to_cpu(disk->vend);
	cpu->target = le64_to_cpu(disk->target);
	cpu->flags = le64_to_cpu(disk->flags);
	cpu->limit = le64_to_cpu(disk->limit);
	cpu->stripes_min = le32_to_cpu(disk->stripes_min);
	cpu->stripes_max = le32_to_cpu(disk->stripes_max);
}

static inline void
btrfs_cpu_balance_args_to_disk(struct btrfs_disk_balance_args *disk,
			       const struct btrfs_balance_args *cpu)
{
	memset(disk, 0, sizeof(*disk));

	disk->profiles = cpu_to_le64(cpu->profiles);
	disk->usage = cpu_to_le64(cpu->usage);
	disk->devid = cpu_to_le64(cpu->devid);
	disk->pstart = cpu_to_le64(cpu->pstart);
	disk->pend = cpu_to_le64(cpu->pend);
	disk->vstart = cpu_to_le64(cpu->vstart);
	disk->vend = cpu_to_le64(cpu->vend);
	disk->target = cpu_to_le64(cpu->target);
	disk->flags = cpu_to_le64(cpu->flags);
	disk->limit = cpu_to_le64(cpu->limit);
	disk->stripes_min = cpu_to_le32(cpu->stripes_min);
	disk->stripes_max = cpu_to_le32(cpu->stripes_max);
}

/* struct btrfs_super_block */
BTRFS_SETGET_STACK_FUNCS(super_bytenr, struct btrfs_super_block, bytenr, 64);
BTRFS_SETGET_STACK_FUNCS(super_flags, struct btrfs_super_block, flags, 64);
BTRFS_SETGET_STACK_FUNCS(super_generation, struct btrfs_super_block,
			 generation, 64);
BTRFS_SETGET_STACK_FUNCS(super_root, struct btrfs_super_block, root, 64);
BTRFS_SETGET_STACK_FUNCS(super_sys_array_size,
			 struct btrfs_super_block, sys_chunk_array_size, 32);
BTRFS_SETGET_STACK_FUNCS(super_chunk_root_generation,
			 struct btrfs_super_block, chunk_root_generation, 64);
BTRFS_SETGET_STACK_FUNCS(super_root_level, struct btrfs_super_block,
			 root_level, 8);
BTRFS_SETGET_STACK_FUNCS(super_chunk_root, struct btrfs_super_block,
			 chunk_root, 64);
BTRFS_SETGET_STACK_FUNCS(super_chunk_root_level, struct btrfs_super_block,
			 chunk_root_level, 8);
BTRFS_SETGET_STACK_FUNCS(super_log_root, struct btrfs_super_block,
			 log_root, 64);
BTRFS_SETGET_STACK_FUNCS(super_log_root_transid, struct btrfs_super_block,
			 log_root_transid, 64);
BTRFS_SETGET_STACK_FUNCS(super_log_root_level, struct btrfs_super_block,
			 log_root_level, 8);
BTRFS_SETGET_STACK_FUNCS(super_total_bytes, struct btrfs_super_block,
			 total_bytes, 64);
BTRFS_SETGET_STACK_FUNCS(super_bytes_used, struct btrfs_super_block,
			 bytes_used, 64);
BTRFS_SETGET_STACK_FUNCS(super_sectorsize, struct btrfs_super_block,
			 sectorsize, 32);
BTRFS_SETGET_STACK_FUNCS(super_nodesize, struct btrfs_super_block,
			 nodesize, 32);
BTRFS_SETGET_STACK_FUNCS(super_stripesize, struct btrfs_super_block,
			 stripesize, 32);
BTRFS_SETGET_STACK_FUNCS(super_root_dir, struct btrfs_super_block,
			 root_dir_objectid, 64);
BTRFS_SETGET_STACK_FUNCS(super_num_devices, struct btrfs_super_block,
			 num_devices, 64);
BTRFS_SETGET_STACK_FUNCS(super_compat_flags, struct btrfs_super_block,
			 compat_flags, 64);
BTRFS_SETGET_STACK_FUNCS(super_compat_ro_flags, struct btrfs_super_block,
			 compat_ro_flags, 64);
BTRFS_SETGET_STACK_FUNCS(super_incompat_flags, struct btrfs_super_block,
			 incompat_flags, 64);
BTRFS_SETGET_STACK_FUNCS(super_csum_type, struct btrfs_super_block,
			 csum_type, 16);
BTRFS_SETGET_STACK_FUNCS(super_cache_generation, struct btrfs_super_block,
			 cache_generation, 64);
BTRFS_SETGET_STACK_FUNCS(super_magic, struct btrfs_super_block, magic, 64);
BTRFS_SETGET_STACK_FUNCS(super_uuid_tree_generation, struct btrfs_super_block,
			 uuid_tree_generation, 64);

static inline int btrfs_super_csum_size(const struct btrfs_super_block *s)
{
	u16 t = btrfs_super_csum_type(s);
	/*
	 * csum type is validated at mount time
	 */
	return btrfs_csum_sizes[t];
}


/*
 * The leaf data grows from end-to-front in the node.
 * this returns the address of the start of the last item,
 * which is the stop of the leaf data stack
 */
static inline unsigned int leaf_data_end(const struct btrfs_fs_info *fs_info,
					 const struct extent_buffer *leaf)
{
	u32 nr = btrfs_header_nritems(leaf);

	if (nr == 0)
		return BTRFS_LEAF_DATA_SIZE(fs_info);
	return btrfs_item_offset_nr(leaf, nr - 1);
}

/* struct btrfs_file_extent_item */
BTRFS_SETGET_FUNCS(file_extent_type, struct btrfs_file_extent_item, type, 8);
BTRFS_SETGET_STACK_FUNCS(stack_file_extent_disk_bytenr,
			 struct btrfs_file_extent_item, disk_bytenr, 64);
BTRFS_SETGET_STACK_FUNCS(stack_file_extent_offset,
			 struct btrfs_file_extent_item, offset, 64);
BTRFS_SETGET_STACK_FUNCS(stack_file_extent_generation,
			 struct btrfs_file_extent_item, generation, 64);
BTRFS_SETGET_STACK_FUNCS(stack_file_extent_num_bytes,
			 struct btrfs_file_extent_item, num_bytes, 64);
BTRFS_SETGET_STACK_FUNCS(stack_file_extent_disk_num_bytes,
			 struct btrfs_file_extent_item, disk_num_bytes, 64);
BTRFS_SETGET_STACK_FUNCS(stack_file_extent_compression,
			 struct btrfs_file_extent_item, compression, 8);

static inline unsigned long
btrfs_file_extent_inline_start(const struct btrfs_file_extent_item *e)
{
	return (unsigned long)e + BTRFS_FILE_EXTENT_INLINE_DATA_START;
}

static inline u32 btrfs_file_extent_calc_inline_size(u32 datasize)
{
	return BTRFS_FILE_EXTENT_INLINE_DATA_START + datasize;
}

BTRFS_SETGET_FUNCS(file_extent_disk_bytenr, struct btrfs_file_extent_item,
		   disk_bytenr, 64);
BTRFS_SETGET_FUNCS(file_extent_generation, struct btrfs_file_extent_item,
		   generation, 64);
BTRFS_SETGET_FUNCS(file_extent_disk_num_bytes, struct btrfs_file_extent_item,
		   disk_num_bytes, 64);
BTRFS_SETGET_FUNCS(file_extent_offset, struct btrfs_file_extent_item,
		  offset, 64);
BTRFS_SETGET_FUNCS(file_extent_num_bytes, struct btrfs_file_extent_item,
		   num_bytes, 64);
BTRFS_SETGET_FUNCS(file_extent_ram_bytes, struct btrfs_file_extent_item,
		   ram_bytes, 64);
BTRFS_SETGET_FUNCS(file_extent_compression, struct btrfs_file_extent_item,
		   compression, 8);
BTRFS_SETGET_FUNCS(file_extent_encryption, struct btrfs_file_extent_item,
		   encryption, 8);
BTRFS_SETGET_FUNCS(file_extent_other_encoding, struct btrfs_file_extent_item,
		   other_encoding, 16);

/*
 * this returns the number of bytes used by the item on disk, minus the
 * size of any extent headers.  If a file is compressed on disk, this is
 * the compressed size
 */
static inline u32 btrfs_file_extent_inline_item_len(
						const struct extent_buffer *eb,
						struct btrfs_item *e)
{
	return btrfs_item_size(eb, e) - BTRFS_FILE_EXTENT_INLINE_DATA_START;
}

/* btrfs_dev_stats_item */
static inline u64 btrfs_dev_stats_value(const struct extent_buffer *eb,
					const struct btrfs_dev_stats_item *ptr,
					int index)
{
	u64 val;

	read_extent_buffer(eb, &val,
			   offsetof(struct btrfs_dev_stats_item, values) +
			    ((unsigned long)ptr) + (index * sizeof(u64)),
			   sizeof(val));
	return val;
}

static inline void btrfs_set_dev_stats_value(struct extent_buffer *eb,
					     struct btrfs_dev_stats_item *ptr,
					     int index, u64 val)
{
	write_extent_buffer(eb, &val,
			    offsetof(struct btrfs_dev_stats_item, values) +
			     ((unsigned long)ptr) + (index * sizeof(u64)),
			    sizeof(val));
}

/* btrfs_qgroup_status_item */
BTRFS_SETGET_FUNCS(qgroup_status_generation, struct btrfs_qgroup_status_item,
		   generation, 64);
BTRFS_SETGET_FUNCS(qgroup_status_version, struct btrfs_qgroup_status_item,
		   version, 64);
BTRFS_SETGET_FUNCS(qgroup_status_flags, struct btrfs_qgroup_status_item,
		   flags, 64);
BTRFS_SETGET_FUNCS(qgroup_status_rescan, struct btrfs_qgroup_status_item,
		   rescan, 64);

/* btrfs_qgroup_info_item */
BTRFS_SETGET_FUNCS(qgroup_info_generation, struct btrfs_qgroup_info_item,
		   generation, 64);
BTRFS_SETGET_FUNCS(qgroup_info_rfer, struct btrfs_qgroup_info_item, rfer, 64);
BTRFS_SETGET_FUNCS(qgroup_info_rfer_cmpr, struct btrfs_qgroup_info_item,
		   rfer_cmpr, 64);
BTRFS_SETGET_FUNCS(qgroup_info_excl, struct btrfs_qgroup_info_item, excl, 64);
BTRFS_SETGET_FUNCS(qgroup_info_excl_cmpr, struct btrfs_qgroup_info_item,
		   excl_cmpr, 64);

BTRFS_SETGET_STACK_FUNCS(stack_qgroup_info_generation,
			 struct btrfs_qgroup_info_item, generation, 64);
BTRFS_SETGET_STACK_FUNCS(stack_qgroup_info_rfer, struct btrfs_qgroup_info_item,
			 rfer, 64);
BTRFS_SETGET_STACK_FUNCS(stack_qgroup_info_rfer_cmpr,
			 struct btrfs_qgroup_info_item, rfer_cmpr, 64);
BTRFS_SETGET_STACK_FUNCS(stack_qgroup_info_excl, struct btrfs_qgroup_info_item,
			 excl, 64);
BTRFS_SETGET_STACK_FUNCS(stack_qgroup_info_excl_cmpr,
			 struct btrfs_qgroup_info_item, excl_cmpr, 64);

/* btrfs_qgroup_limit_item */
BTRFS_SETGET_FUNCS(qgroup_limit_flags, struct btrfs_qgroup_limit_item,
		   flags, 64);
BTRFS_SETGET_FUNCS(qgroup_limit_max_rfer, struct btrfs_qgroup_limit_item,
		   max_rfer, 64);
BTRFS_SETGET_FUNCS(qgroup_limit_max_excl, struct btrfs_qgroup_limit_item,
		   max_excl, 64);
BTRFS_SETGET_FUNCS(qgroup_limit_rsv_rfer, struct btrfs_qgroup_limit_item,
		   rsv_rfer, 64);
BTRFS_SETGET_FUNCS(qgroup_limit_rsv_excl, struct btrfs_qgroup_limit_item,
		   rsv_excl, 64);

/* btrfs_dev_replace_item */
BTRFS_SETGET_FUNCS(dev_replace_src_devid,
		   struct btrfs_dev_replace_item, src_devid, 64);
BTRFS_SETGET_FUNCS(dev_replace_cont_reading_from_srcdev_mode,
		   struct btrfs_dev_replace_item, cont_reading_from_srcdev_mode,
		   64);
BTRFS_SETGET_FUNCS(dev_replace_replace_state, struct btrfs_dev_replace_item,
		   replace_state, 64);
BTRFS_SETGET_FUNCS(dev_replace_time_started, struct btrfs_dev_replace_item,
		   time_started, 64);
BTRFS_SETGET_FUNCS(dev_replace_time_stopped, struct btrfs_dev_replace_item,
		   time_stopped, 64);
BTRFS_SETGET_FUNCS(dev_replace_num_write_errors, struct btrfs_dev_replace_item,
		   num_write_errors, 64);
BTRFS_SETGET_FUNCS(dev_replace_num_uncorrectable_read_errors,
		   struct btrfs_dev_replace_item, num_uncorrectable_read_errors,
		   64);
BTRFS_SETGET_FUNCS(dev_replace_cursor_left, struct btrfs_dev_replace_item,
		   cursor_left, 64);
BTRFS_SETGET_FUNCS(dev_replace_cursor_right, struct btrfs_dev_replace_item,
		   cursor_right, 64);

BTRFS_SETGET_STACK_FUNCS(stack_dev_replace_src_devid,
			 struct btrfs_dev_replace_item, src_devid, 64);
BTRFS_SETGET_STACK_FUNCS(stack_dev_replace_cont_reading_from_srcdev_mode,
			 struct btrfs_dev_replace_item,
			 cont_reading_from_srcdev_mode, 64);
BTRFS_SETGET_STACK_FUNCS(stack_dev_replace_replace_state,
			 struct btrfs_dev_replace_item, replace_state, 64);
BTRFS_SETGET_STACK_FUNCS(stack_dev_replace_time_started,
			 struct btrfs_dev_replace_item, time_started, 64);
BTRFS_SETGET_STACK_FUNCS(stack_dev_replace_time_stopped,
			 struct btrfs_dev_replace_item, time_stopped, 64);
BTRFS_SETGET_STACK_FUNCS(stack_dev_replace_num_write_errors,
			 struct btrfs_dev_replace_item, num_write_errors, 64);
BTRFS_SETGET_STACK_FUNCS(stack_dev_replace_num_uncorrectable_read_errors,
			 struct btrfs_dev_replace_item,
			 num_uncorrectable_read_errors, 64);
BTRFS_SETGET_STACK_FUNCS(stack_dev_replace_cursor_left,
			 struct btrfs_dev_replace_item, cursor_left, 64);
BTRFS_SETGET_STACK_FUNCS(stack_dev_replace_cursor_right,
			 struct btrfs_dev_replace_item, cursor_right, 64);

/* helper function to cast into the data area of the leaf. */
#define btrfs_item_ptr(leaf, slot, type) \
	((type *)(BTRFS_LEAF_DATA_OFFSET + \
	btrfs_item_offset_nr(leaf, slot)))

#define btrfs_item_ptr_offset(leaf, slot) \
	((unsigned long)(BTRFS_LEAF_DATA_OFFSET + \
	btrfs_item_offset_nr(leaf, slot)))

static inline u64 btrfs_name_hash(const char *name, int len)
{
       return crc32c((u32)~1, name, len);
}

/*
 * Figure the key offset of an extended inode ref
 */
static inline u64 btrfs_extref_hash(u64 parent_objectid, const char *name,
                                   int len)
{
       return (u64) crc32c(parent_objectid, name, len);
}

static inline bool btrfs_mixed_space_info(struct btrfs_space_info *space_info)
{
	return ((space_info->flags & BTRFS_BLOCK_GROUP_METADATA) &&
		(space_info->flags & BTRFS_BLOCK_GROUP_DATA));
}

static inline gfp_t btrfs_alloc_write_mask(struct address_space *mapping)
{
	return mapping_gfp_constraint(mapping, ~__GFP_FS);
}

/* extent-tree.c */

enum btrfs_inline_ref_type {
	BTRFS_REF_TYPE_INVALID =	 0,
	BTRFS_REF_TYPE_BLOCK =		 1,
	BTRFS_REF_TYPE_DATA =		 2,
	BTRFS_REF_TYPE_ANY =		 3,
};

int btrfs_get_extent_inline_ref_type(const struct extent_buffer *eb,
				     struct btrfs_extent_inline_ref *iref,
				     enum btrfs_inline_ref_type is_data);

u64 btrfs_csum_bytes_to_leaves(struct btrfs_fs_info *fs_info, u64 csum_bytes);

static inline u64 btrfs_calc_trans_metadata_size(struct btrfs_fs_info *fs_info,
						 unsigned num_items)
{
	return (u64)fs_info->nodesize * BTRFS_MAX_LEVEL * 2 * num_items;
}

/*
 * Doing a truncate won't result in new nodes or leaves, just what we need for
 * COW.
 */
static inline u64 btrfs_calc_trunc_metadata_size(struct btrfs_fs_info *fs_info,
						 unsigned num_items)
{
	return (u64)fs_info->nodesize * BTRFS_MAX_LEVEL * num_items;
}

int btrfs_should_throttle_delayed_refs(struct btrfs_trans_handle *trans);
int btrfs_check_space_for_delayed_refs(struct btrfs_trans_handle *trans);
void btrfs_dec_block_group_reservations(struct btrfs_fs_info *fs_info,
					 const u64 start);
void btrfs_wait_block_group_reservations(struct btrfs_block_group_cache *bg);
bool btrfs_inc_nocow_writers(struct btrfs_fs_info *fs_info, u64 bytenr);
void btrfs_dec_nocow_writers(struct btrfs_fs_info *fs_info, u64 bytenr);
void btrfs_wait_nocow_writers(struct btrfs_block_group_cache *bg);
void btrfs_put_block_group(struct btrfs_block_group_cache *cache);
int btrfs_run_delayed_refs(struct btrfs_trans_handle *trans,
			   unsigned long count);
int btrfs_async_run_delayed_refs(struct btrfs_fs_info *fs_info,
				 unsigned long count, u64 transid, int wait);
int btrfs_lookup_data_extent(struct btrfs_fs_info *fs_info, u64 start, u64 len);
int btrfs_lookup_extent_info(struct btrfs_trans_handle *trans,
			     struct btrfs_fs_info *fs_info, u64 bytenr,
			     u64 offset, int metadata, u64 *refs, u64 *flags);
int btrfs_pin_extent(struct btrfs_fs_info *fs_info,
		     u64 bytenr, u64 num, int reserved);
int btrfs_pin_extent_for_log_replay(struct btrfs_fs_info *fs_info,
				    u64 bytenr, u64 num_bytes);
int btrfs_exclude_logged_extents(struct btrfs_fs_info *fs_info,
				 struct extent_buffer *eb);
int btrfs_cross_ref_exist(struct btrfs_root *root,
			  u64 objectid, u64 offset, u64 bytenr);
struct btrfs_block_group_cache *btrfs_lookup_block_group(
						 struct btrfs_fs_info *info,
						 u64 bytenr);
void btrfs_get_block_group(struct btrfs_block_group_cache *cache);
void btrfs_put_block_group(struct btrfs_block_group_cache *cache);
struct extent_buffer *btrfs_alloc_tree_block(struct btrfs_trans_handle *trans,
					     struct btrfs_root *root,
					     u64 parent, u64 root_objectid,
					     const struct btrfs_disk_key *key,
					     int level, u64 hint,
					     u64 empty_size);
void btrfs_free_tree_block(struct btrfs_trans_handle *trans,
			   struct btrfs_root *root,
			   struct extent_buffer *buf,
			   u64 parent, int last_ref);
int btrfs_alloc_reserved_file_extent(struct btrfs_trans_handle *trans,
				     struct btrfs_root *root, u64 owner,
				     u64 offset, u64 ram_bytes,
				     struct btrfs_key *ins);
int btrfs_alloc_logged_file_extent(struct btrfs_trans_handle *trans,
				   u64 root_objectid, u64 owner, u64 offset,
				   struct btrfs_key *ins);
int btrfs_reserve_extent(struct btrfs_root *root, u64 ram_bytes, u64 num_bytes,
			 u64 min_alloc_size, u64 empty_size, u64 hint_byte,
			 struct btrfs_key *ins, int is_data, int delalloc);
int btrfs_inc_ref(struct btrfs_trans_handle *trans, struct btrfs_root *root,
		  struct extent_buffer *buf, int full_backref);
int btrfs_dec_ref(struct btrfs_trans_handle *trans, struct btrfs_root *root,
		  struct extent_buffer *buf, int full_backref);
int btrfs_set_disk_extent_flags(struct btrfs_trans_handle *trans,
				struct btrfs_fs_info *fs_info,
				u64 bytenr, u64 num_bytes, u64 flags,
				int level, int is_data);
int btrfs_free_extent(struct btrfs_trans_handle *trans,
		      struct btrfs_root *root,
		      u64 bytenr, u64 num_bytes, u64 parent, u64 root_objectid,
		      u64 owner, u64 offset);

int btrfs_free_reserved_extent(struct btrfs_fs_info *fs_info,
			       u64 start, u64 len, int delalloc);
int btrfs_free_and_pin_reserved_extent(struct btrfs_fs_info *fs_info,
				       u64 start, u64 len);
void btrfs_prepare_extent_commit(struct btrfs_fs_info *fs_info);
int btrfs_finish_extent_commit(struct btrfs_trans_handle *trans);
int btrfs_inc_extent_ref(struct btrfs_trans_handle *trans,
			 struct btrfs_root *root,
			 u64 bytenr, u64 num_bytes, u64 parent,
			 u64 root_objectid, u64 owner, u64 offset);

int btrfs_start_dirty_block_groups(struct btrfs_trans_handle *trans);
int btrfs_write_dirty_block_groups(struct btrfs_trans_handle *trans,
				   struct btrfs_fs_info *fs_info);
int btrfs_setup_space_cache(struct btrfs_trans_handle *trans,
			    struct btrfs_fs_info *fs_info);
int btrfs_extent_readonly(struct btrfs_fs_info *fs_info, u64 bytenr);
int btrfs_free_block_groups(struct btrfs_fs_info *info);
int btrfs_read_block_groups(struct btrfs_fs_info *info);
int btrfs_can_relocate(struct btrfs_fs_info *fs_info, u64 bytenr);
int btrfs_make_block_group(struct btrfs_trans_handle *trans,
			   u64 bytes_used, u64 type, u64 chunk_offset,
			   u64 size);
void btrfs_add_raid_kobjects(struct btrfs_fs_info *fs_info);
struct btrfs_trans_handle *btrfs_start_trans_remove_block_group(
				struct btrfs_fs_info *fs_info,
				const u64 chunk_offset);
int btrfs_remove_block_group(struct btrfs_trans_handle *trans,
			     u64 group_start, struct extent_map *em);
void btrfs_delete_unused_bgs(struct btrfs_fs_info *fs_info);
void btrfs_get_block_group_trimming(struct btrfs_block_group_cache *cache);
void btrfs_put_block_group_trimming(struct btrfs_block_group_cache *cache);
void btrfs_create_pending_block_groups(struct btrfs_trans_handle *trans);
u64 btrfs_data_alloc_profile(struct btrfs_fs_info *fs_info);
u64 btrfs_metadata_alloc_profile(struct btrfs_fs_info *fs_info);
u64 btrfs_system_alloc_profile(struct btrfs_fs_info *fs_info);
void btrfs_clear_space_info_full(struct btrfs_fs_info *info);

enum btrfs_reserve_flush_enum {
	/* If we are in the transaction, we can't flush anything.*/
	BTRFS_RESERVE_NO_FLUSH,
	/*
	 * Flushing delalloc may cause deadlock somewhere, in this
	 * case, use FLUSH LIMIT
	 */
	BTRFS_RESERVE_FLUSH_LIMIT,
	BTRFS_RESERVE_FLUSH_ALL,
};

enum btrfs_flush_state {
	FLUSH_DELAYED_ITEMS_NR	=	1,
	FLUSH_DELAYED_ITEMS	=	2,
	FLUSH_DELALLOC		=	3,
	FLUSH_DELALLOC_WAIT	=	4,
	ALLOC_CHUNK		=	5,
	COMMIT_TRANS		=	6,
};

int btrfs_alloc_data_chunk_ondemand(struct btrfs_inode *inode, u64 bytes);
int btrfs_check_data_free_space(struct inode *inode,
			struct extent_changeset **reserved, u64 start, u64 len);
void btrfs_free_reserved_data_space(struct inode *inode,
			struct extent_changeset *reserved, u64 start, u64 len);
void btrfs_delalloc_release_space(struct inode *inode,
				  struct extent_changeset *reserved,
				  u64 start, u64 len, bool qgroup_free);
void btrfs_free_reserved_data_space_noquota(struct inode *inode, u64 start,
					    u64 len);
void btrfs_trans_release_chunk_metadata(struct btrfs_trans_handle *trans);
int btrfs_subvolume_reserve_metadata(struct btrfs_root *root,
				     struct btrfs_block_rsv *rsv,
				     int nitems, bool use_global_rsv);
void btrfs_subvolume_release_metadata(struct btrfs_fs_info *fs_info,
				      struct btrfs_block_rsv *rsv);
void btrfs_delalloc_release_extents(struct btrfs_inode *inode, u64 num_bytes,
				    bool qgroup_free);

int btrfs_delalloc_reserve_metadata(struct btrfs_inode *inode, u64 num_bytes);
void btrfs_delalloc_release_metadata(struct btrfs_inode *inode, u64 num_bytes,
				     bool qgroup_free);
int btrfs_delalloc_reserve_space(struct inode *inode,
			struct extent_changeset **reserved, u64 start, u64 len);
void btrfs_init_block_rsv(struct btrfs_block_rsv *rsv, unsigned short type);
struct btrfs_block_rsv *btrfs_alloc_block_rsv(struct btrfs_fs_info *fs_info,
					      unsigned short type);
void btrfs_init_metadata_block_rsv(struct btrfs_fs_info *fs_info,
				   struct btrfs_block_rsv *rsv,
				   unsigned short type);
void btrfs_free_block_rsv(struct btrfs_fs_info *fs_info,
			  struct btrfs_block_rsv *rsv);
int btrfs_block_rsv_add(struct btrfs_root *root,
			struct btrfs_block_rsv *block_rsv, u64 num_bytes,
			enum btrfs_reserve_flush_enum flush);
int btrfs_block_rsv_check(struct btrfs_block_rsv *block_rsv, int min_factor);
int btrfs_block_rsv_refill(struct btrfs_root *root,
			   struct btrfs_block_rsv *block_rsv, u64 min_reserved,
			   enum btrfs_reserve_flush_enum flush);
int btrfs_block_rsv_migrate(struct btrfs_block_rsv *src_rsv,
			    struct btrfs_block_rsv *dst_rsv, u64 num_bytes,
			    bool update_size);
int btrfs_cond_migrate_bytes(struct btrfs_fs_info *fs_info,
			     struct btrfs_block_rsv *dest, u64 num_bytes,
			     int min_factor);
void btrfs_block_rsv_release(struct btrfs_fs_info *fs_info,
			     struct btrfs_block_rsv *block_rsv,
			     u64 num_bytes);
int btrfs_inc_block_group_ro(struct btrfs_block_group_cache *cache);
void btrfs_dec_block_group_ro(struct btrfs_block_group_cache *cache);
void btrfs_put_block_group_cache(struct btrfs_fs_info *info);
u64 btrfs_account_ro_block_groups_free_space(struct btrfs_space_info *sinfo);
int btrfs_error_unpin_extent_range(struct btrfs_fs_info *fs_info,
				   u64 start, u64 end);
int btrfs_discard_extent(struct btrfs_fs_info *fs_info, u64 bytenr,
			 u64 num_bytes, u64 *actual_bytes);
int btrfs_force_chunk_alloc(struct btrfs_trans_handle *trans, u64 type);
int btrfs_trim_fs(struct btrfs_fs_info *fs_info, struct fstrim_range *range);

int btrfs_init_space_info(struct btrfs_fs_info *fs_info);
int btrfs_delayed_refs_qgroup_accounting(struct btrfs_trans_handle *trans,
					 struct btrfs_fs_info *fs_info);
int btrfs_start_write_no_snapshotting(struct btrfs_root *root);
void btrfs_end_write_no_snapshotting(struct btrfs_root *root);
void btrfs_wait_for_snapshot_creation(struct btrfs_root *root);
void check_system_chunk(struct btrfs_trans_handle *trans, const u64 type);
u64 add_new_free_space(struct btrfs_block_group_cache *block_group,
		       u64 start, u64 end);
void btrfs_mark_bg_unused(struct btrfs_block_group_cache *bg);

/* ctree.c */
int btrfs_bin_search(struct extent_buffer *eb, const struct btrfs_key *key,
		     int level, int *slot);
int btrfs_comp_cpu_keys(const struct btrfs_key *k1, const struct btrfs_key *k2);
int btrfs_previous_item(struct btrfs_root *root,
			struct btrfs_path *path, u64 min_objectid,
			int type);
int btrfs_previous_extent_item(struct btrfs_root *root,
			struct btrfs_path *path, u64 min_objectid);
void btrfs_set_item_key_safe(struct btrfs_fs_info *fs_info,
			     struct btrfs_path *path,
			     const struct btrfs_key *new_key);
struct extent_buffer *btrfs_root_node(struct btrfs_root *root);
struct extent_buffer *btrfs_lock_root_node(struct btrfs_root *root);
struct extent_buffer *btrfs_read_lock_root_node(struct btrfs_root *root);
int btrfs_find_next_key(struct btrfs_root *root, struct btrfs_path *path,
			struct btrfs_key *key, int lowest_level,
			u64 min_trans);
int btrfs_search_forward(struct btrfs_root *root, struct btrfs_key *min_key,
			 struct btrfs_path *path,
			 u64 min_trans);
enum btrfs_compare_tree_result {
	BTRFS_COMPARE_TREE_NEW,
	BTRFS_COMPARE_TREE_DELETED,
	BTRFS_COMPARE_TREE_CHANGED,
	BTRFS_COMPARE_TREE_SAME,
};
typedef int (*btrfs_changed_cb_t)(struct btrfs_path *left_path,
				  struct btrfs_path *right_path,
				  struct btrfs_key *key,
				  enum btrfs_compare_tree_result result,
				  void *ctx);
int btrfs_compare_trees(struct btrfs_root *left_root,
			struct btrfs_root *right_root,
			btrfs_changed_cb_t cb, void *ctx);
int btrfs_cow_block(struct btrfs_trans_handle *trans,
		    struct btrfs_root *root, struct extent_buffer *buf,
		    struct extent_buffer *parent, int parent_slot,
		    struct extent_buffer **cow_ret);
int btrfs_copy_root(struct btrfs_trans_handle *trans,
		      struct btrfs_root *root,
		      struct extent_buffer *buf,
		      struct extent_buffer **cow_ret, u64 new_root_objectid);
int btrfs_block_can_be_shared(struct btrfs_root *root,
			      struct extent_buffer *buf);
void btrfs_extend_item(struct btrfs_fs_info *fs_info, struct btrfs_path *path,
		       u32 data_size);
void btrfs_truncate_item(struct btrfs_fs_info *fs_info,
			 struct btrfs_path *path, u32 new_size, int from_end);
int btrfs_split_item(struct btrfs_trans_handle *trans,
		     struct btrfs_root *root,
		     struct btrfs_path *path,
		     const struct btrfs_key *new_key,
		     unsigned long split_offset);
int btrfs_duplicate_item(struct btrfs_trans_handle *trans,
			 struct btrfs_root *root,
			 struct btrfs_path *path,
			 const struct btrfs_key *new_key);
int btrfs_find_item(struct btrfs_root *fs_root, struct btrfs_path *path,
		u64 inum, u64 ioff, u8 key_type, struct btrfs_key *found_key);
int btrfs_search_slot(struct btrfs_trans_handle *trans, struct btrfs_root *root,
		      const struct btrfs_key *key, struct btrfs_path *p,
		      int ins_len, int cow);
int btrfs_search_old_slot(struct btrfs_root *root, const struct btrfs_key *key,
			  struct btrfs_path *p, u64 time_seq);
int btrfs_search_slot_for_read(struct btrfs_root *root,
			       const struct btrfs_key *key,
			       struct btrfs_path *p, int find_higher,
			       int return_any);
int btrfs_realloc_node(struct btrfs_trans_handle *trans,
		       struct btrfs_root *root, struct extent_buffer *parent,
		       int start_slot, u64 *last_ret,
		       struct btrfs_key *progress);
void btrfs_release_path(struct btrfs_path *p);
struct btrfs_path *btrfs_alloc_path(void);
void btrfs_free_path(struct btrfs_path *p);
void btrfs_set_path_blocking(struct btrfs_path *p);
void btrfs_unlock_up_safe(struct btrfs_path *p, int level);

int btrfs_del_items(struct btrfs_trans_handle *trans, struct btrfs_root *root,
		   struct btrfs_path *path, int slot, int nr);
static inline int btrfs_del_item(struct btrfs_trans_handle *trans,
				 struct btrfs_root *root,
				 struct btrfs_path *path)
{
	return btrfs_del_items(trans, root, path, path->slots[0], 1);
}

void setup_items_for_insert(struct btrfs_root *root, struct btrfs_path *path,
			    const struct btrfs_key *cpu_key, u32 *data_size,
			    u32 total_data, u32 total_size, int nr);
int btrfs_insert_item(struct btrfs_trans_handle *trans, struct btrfs_root *root,
		      const struct btrfs_key *key, void *data, u32 data_size);
int btrfs_insert_empty_items(struct btrfs_trans_handle *trans,
			     struct btrfs_root *root,
			     struct btrfs_path *path,
			     const struct btrfs_key *cpu_key, u32 *data_size,
			     int nr);

static inline int btrfs_insert_empty_item(struct btrfs_trans_handle *trans,
					  struct btrfs_root *root,
					  struct btrfs_path *path,
					  const struct btrfs_key *key,
					  u32 data_size)
{
	return btrfs_insert_empty_items(trans, root, path, key, &data_size, 1);
}

int btrfs_next_leaf(struct btrfs_root *root, struct btrfs_path *path);
int btrfs_prev_leaf(struct btrfs_root *root, struct btrfs_path *path);
int btrfs_next_old_leaf(struct btrfs_root *root, struct btrfs_path *path,
			u64 time_seq);
static inline int btrfs_next_old_item(struct btrfs_root *root,
				      struct btrfs_path *p, u64 time_seq)
{
	++p->slots[0];
	if (p->slots[0] >= btrfs_header_nritems(p->nodes[0]))
		return btrfs_next_old_leaf(root, p, time_seq);
	return 0;
}
static inline int btrfs_next_item(struct btrfs_root *root, struct btrfs_path *p)
{
	return btrfs_next_old_item(root, p, 0);
}
int btrfs_leaf_free_space(struct btrfs_fs_info *fs_info,
			  struct extent_buffer *leaf);
int __must_check btrfs_drop_snapshot(struct btrfs_root *root,
				     struct btrfs_block_rsv *block_rsv,
				     int update_ref, int for_reloc);
int btrfs_drop_subtree(struct btrfs_trans_handle *trans,
			struct btrfs_root *root,
			struct extent_buffer *node,
			struct extent_buffer *parent);
static inline int btrfs_fs_closing(struct btrfs_fs_info *fs_info)
{
	/*
	 * Do it this way so we only ever do one test_bit in the normal case.
	 */
	if (test_bit(BTRFS_FS_CLOSING_START, &fs_info->flags)) {
		if (test_bit(BTRFS_FS_CLOSING_DONE, &fs_info->flags))
			return 2;
		return 1;
	}
	return 0;
}

/*
 * If we remount the fs to be R/O or umount the fs, the cleaner needn't do
 * anything except sleeping. This function is used to check the status of
 * the fs.
 */
static inline int btrfs_need_cleaner_sleep(struct btrfs_fs_info *fs_info)
{
	return fs_info->sb->s_flags & SB_RDONLY || btrfs_fs_closing(fs_info);
}

static inline void free_fs_info(struct btrfs_fs_info *fs_info)
{
	kfree(fs_info->balance_ctl);
	kfree(fs_info->delayed_root);
	kfree(fs_info->extent_root);
	kfree(fs_info->tree_root);
	kfree(fs_info->chunk_root);
	kfree(fs_info->dev_root);
	kfree(fs_info->csum_root);
	kfree(fs_info->quota_root);
	kfree(fs_info->uuid_root);
	kfree(fs_info->free_space_root);
	kfree(fs_info->super_copy);
	kfree(fs_info->super_for_commit);
	security_free_mnt_opts(&fs_info->security_opts);
	kvfree(fs_info);
}

/* tree mod log functions from ctree.c */
u64 btrfs_get_tree_mod_seq(struct btrfs_fs_info *fs_info,
			   struct seq_list *elem);
void btrfs_put_tree_mod_seq(struct btrfs_fs_info *fs_info,
			    struct seq_list *elem);
int btrfs_old_root_level(struct btrfs_root *root, u64 time_seq);

/* root-item.c */
int btrfs_add_root_ref(struct btrfs_trans_handle *trans, u64 root_id,
		       u64 ref_id, u64 dirid, u64 sequence, const char *name,
		       int name_len);
int btrfs_del_root_ref(struct btrfs_trans_handle *trans, u64 root_id,
		       u64 ref_id, u64 dirid, u64 *sequence, const char *name,
		       int name_len);
int btrfs_del_root(struct btrfs_trans_handle *trans,
		   const struct btrfs_key *key);
int btrfs_insert_root(struct btrfs_trans_handle *trans, struct btrfs_root *root,
		      const struct btrfs_key *key,
		      struct btrfs_root_item *item);
int __must_check btrfs_update_root(struct btrfs_trans_handle *trans,
				   struct btrfs_root *root,
				   struct btrfs_key *key,
				   struct btrfs_root_item *item);
int btrfs_find_root(struct btrfs_root *root, const struct btrfs_key *search_key,
		    struct btrfs_path *path, struct btrfs_root_item *root_item,
		    struct btrfs_key *root_key);
int btrfs_find_orphan_roots(struct btrfs_fs_info *fs_info);
void btrfs_set_root_node(struct btrfs_root_item *item,
			 struct extent_buffer *node);
void btrfs_check_and_init_root_item(struct btrfs_root_item *item);
void btrfs_update_root_times(struct btrfs_trans_handle *trans,
			     struct btrfs_root *root);

/* uuid-tree.c */
int btrfs_uuid_tree_add(struct btrfs_trans_handle *trans, u8 *uuid, u8 type,
			u64 subid);
int btrfs_uuid_tree_remove(struct btrfs_trans_handle *trans, u8 *uuid, u8 type,
			u64 subid);
int btrfs_uuid_tree_iterate(struct btrfs_fs_info *fs_info,
			    int (*check_func)(struct btrfs_fs_info *, u8 *, u8,
					      u64));

/* dir-item.c */
int btrfs_check_dir_item_collision(struct btrfs_root *root, u64 dir,
			  const char *name, int name_len);
int btrfs_insert_dir_item(struct btrfs_trans_handle *trans, const char *name,
			  int name_len, struct btrfs_inode *dir,
			  struct btrfs_key *location, u8 type, u64 index);
struct btrfs_dir_item *btrfs_lookup_dir_item(struct btrfs_trans_handle *trans,
					     struct btrfs_root *root,
					     struct btrfs_path *path, u64 dir,
					     const char *name, int name_len,
					     int mod);
struct btrfs_dir_item *
btrfs_lookup_dir_index_item(struct btrfs_trans_handle *trans,
			    struct btrfs_root *root,
			    struct btrfs_path *path, u64 dir,
			    u64 objectid, const char *name, int name_len,
			    int mod);
struct btrfs_dir_item *
btrfs_search_dir_index_item(struct btrfs_root *root,
			    struct btrfs_path *path, u64 dirid,
			    const char *name, int name_len);
int btrfs_delete_one_dir_name(struct btrfs_trans_handle *trans,
			      struct btrfs_root *root,
			      struct btrfs_path *path,
			      struct btrfs_dir_item *di);
int btrfs_insert_xattr_item(struct btrfs_trans_handle *trans,
			    struct btrfs_root *root,
			    struct btrfs_path *path, u64 objectid,
			    const char *name, u16 name_len,
			    const void *data, u16 data_len);
struct btrfs_dir_item *btrfs_lookup_xattr(struct btrfs_trans_handle *trans,
					  struct btrfs_root *root,
					  struct btrfs_path *path, u64 dir,
					  const char *name, u16 name_len,
					  int mod);
struct btrfs_dir_item *btrfs_match_dir_item_name(struct btrfs_fs_info *fs_info,
						 struct btrfs_path *path,
						 const char *name,
						 int name_len);

/* orphan.c */
int btrfs_insert_orphan_item(struct btrfs_trans_handle *trans,
			     struct btrfs_root *root, u64 offset);
int btrfs_del_orphan_item(struct btrfs_trans_handle *trans,
			  struct btrfs_root *root, u64 offset);
int btrfs_find_orphan_item(struct btrfs_root *root, u64 offset);

/* inode-item.c */
int btrfs_insert_inode_ref(struct btrfs_trans_handle *trans,
			   struct btrfs_root *root,
			   const char *name, int name_len,
			   u64 inode_objectid, u64 ref_objectid, u64 index);
int btrfs_del_inode_ref(struct btrfs_trans_handle *trans,
			   struct btrfs_root *root,
			   const char *name, int name_len,
			   u64 inode_objectid, u64 ref_objectid, u64 *index);
int btrfs_insert_empty_inode(struct btrfs_trans_handle *trans,
			     struct btrfs_root *root,
			     struct btrfs_path *path, u64 objectid);
int btrfs_lookup_inode(struct btrfs_trans_handle *trans, struct btrfs_root
		       *root, struct btrfs_path *path,
		       struct btrfs_key *location, int mod);

struct btrfs_inode_extref *
btrfs_lookup_inode_extref(struct btrfs_trans_handle *trans,
			  struct btrfs_root *root,
			  struct btrfs_path *path,
			  const char *name, int name_len,
			  u64 inode_objectid, u64 ref_objectid, int ins_len,
			  int cow);

int btrfs_find_name_in_backref(struct extent_buffer *leaf, int slot,
			       const char *name,
			       int name_len, struct btrfs_inode_ref **ref_ret);
int btrfs_find_name_in_ext_backref(struct extent_buffer *leaf, int slot,
				   u64 ref_objectid, const char *name,
				   int name_len,
				   struct btrfs_inode_extref **extref_ret);

/* file-item.c */
struct btrfs_dio_private;
int btrfs_del_csums(struct btrfs_trans_handle *trans,
		    struct btrfs_fs_info *fs_info, u64 bytenr, u64 len);
blk_status_t btrfs_lookup_bio_sums(struct inode *inode, struct bio *bio, u32 *dst);
blk_status_t btrfs_lookup_bio_sums_dio(struct inode *inode, struct bio *bio,
			      u64 logical_offset);
int btrfs_insert_file_extent(struct btrfs_trans_handle *trans,
			     struct btrfs_root *root,
			     u64 objectid, u64 pos,
			     u64 disk_offset, u64 disk_num_bytes,
			     u64 num_bytes, u64 offset, u64 ram_bytes,
			     u8 compression, u8 encryption, u16 other_encoding);
int btrfs_lookup_file_extent(struct btrfs_trans_handle *trans,
			     struct btrfs_root *root,
			     struct btrfs_path *path, u64 objectid,
			     u64 bytenr, int mod);
int btrfs_csum_file_blocks(struct btrfs_trans_handle *trans,
			   struct btrfs_root *root,
			   struct btrfs_ordered_sum *sums);
blk_status_t btrfs_csum_one_bio(struct inode *inode, struct bio *bio,
		       u64 file_start, int contig);
int btrfs_lookup_csums_range(struct btrfs_root *root, u64 start, u64 end,
			     struct list_head *list, int search_commit);
void btrfs_extent_item_to_extent_map(struct btrfs_inode *inode,
				     const struct btrfs_path *path,
				     struct btrfs_file_extent_item *fi,
				     const bool new_inline,
				     struct extent_map *em);

/* inode.c */
struct extent_map *btrfs_get_extent_fiemap(struct btrfs_inode *inode,
		struct page *page, size_t pg_offset, u64 start,
		u64 len, int create);
noinline int can_nocow_extent(struct inode *inode, u64 offset, u64 *len,
			      u64 *orig_start, u64 *orig_block_len,
			      u64 *ram_bytes);

void __btrfs_del_delalloc_inode(struct btrfs_root *root,
				struct btrfs_inode *inode);
struct inode *btrfs_lookup_dentry(struct inode *dir, struct dentry *dentry);
int btrfs_set_inode_index(struct btrfs_inode *dir, u64 *index);
int btrfs_unlink_inode(struct btrfs_trans_handle *trans,
		       struct btrfs_root *root,
		       struct btrfs_inode *dir, struct btrfs_inode *inode,
		       const char *name, int name_len);
int btrfs_add_link(struct btrfs_trans_handle *trans,
		   struct btrfs_inode *parent_inode, struct btrfs_inode *inode,
		   const char *name, int name_len, int add_backref, u64 index);
int btrfs_delete_subvolume(struct inode *dir, struct dentry *dentry);
int btrfs_truncate_block(struct inode *inode, loff_t from, loff_t len,
			int front);
int btrfs_truncate_inode_items(struct btrfs_trans_handle *trans,
			       struct btrfs_root *root,
			       struct inode *inode, u64 new_size,
			       u32 min_type);

int btrfs_start_delalloc_inodes(struct btrfs_root *root);
int btrfs_start_delalloc_roots(struct btrfs_fs_info *fs_info, int nr);
int btrfs_set_extent_delalloc(struct inode *inode, u64 start, u64 end,
			      unsigned int extra_bits,
			      struct extent_state **cached_state, int dedupe);
int btrfs_create_subvol_root(struct btrfs_trans_handle *trans,
			     struct btrfs_root *new_root,
			     struct btrfs_root *parent_root,
			     u64 new_dirid);
int btrfs_merge_bio_hook(struct page *page, unsigned long offset,
			 size_t size, struct bio *bio,
			 unsigned long bio_flags);
void btrfs_set_range_writeback(struct extent_io_tree *tree, u64 start, u64 end);
vm_fault_t btrfs_page_mkwrite(struct vm_fault *vmf);
int btrfs_readpage(struct file *file, struct page *page);
void btrfs_evict_inode(struct inode *inode);
int btrfs_write_inode(struct inode *inode, struct writeback_control *wbc);
struct inode *btrfs_alloc_inode(struct super_block *sb);
void btrfs_destroy_inode(struct inode *inode);
int btrfs_drop_inode(struct inode *inode);
int __init btrfs_init_cachep(void);
void __cold btrfs_destroy_cachep(void);
struct inode *btrfs_iget(struct super_block *s, struct btrfs_key *location,
			 struct btrfs_root *root, int *was_new);
struct extent_map *btrfs_get_extent(struct btrfs_inode *inode,
				    struct page *page, size_t pg_offset,
				    u64 start, u64 end, int create);
int btrfs_update_inode(struct btrfs_trans_handle *trans,
			      struct btrfs_root *root,
			      struct inode *inode);
int btrfs_update_inode_fallback(struct btrfs_trans_handle *trans,
				struct btrfs_root *root, struct inode *inode);
int btrfs_orphan_add(struct btrfs_trans_handle *trans,
		struct btrfs_inode *inode);
int btrfs_orphan_cleanup(struct btrfs_root *root);
int btrfs_cont_expand(struct inode *inode, loff_t oldsize, loff_t size);
void btrfs_add_delayed_iput(struct inode *inode);
void btrfs_run_delayed_iputs(struct btrfs_fs_info *fs_info);
int btrfs_prealloc_file_range(struct inode *inode, int mode,
			      u64 start, u64 num_bytes, u64 min_size,
			      loff_t actual_len, u64 *alloc_hint);
int btrfs_prealloc_file_range_trans(struct inode *inode,
				    struct btrfs_trans_handle *trans, int mode,
				    u64 start, u64 num_bytes, u64 min_size,
				    loff_t actual_len, u64 *alloc_hint);
extern const struct dentry_operations btrfs_dentry_operations;

/* ioctl.c */
long btrfs_ioctl(struct file *file, unsigned int cmd, unsigned long arg);
long btrfs_compat_ioctl(struct file *file, unsigned int cmd, unsigned long arg);
int btrfs_ioctl_get_supported_features(void __user *arg);
void btrfs_sync_inode_flags_to_i_flags(struct inode *inode);
int btrfs_is_empty_uuid(u8 *uuid);
int btrfs_defrag_file(struct inode *inode, struct file *file,
		      struct btrfs_ioctl_defrag_range_args *range,
		      u64 newer_than, unsigned long max_pages);
void btrfs_get_block_group_info(struct list_head *groups_list,
				struct btrfs_ioctl_space_info *space);
void btrfs_update_ioctl_balance_args(struct btrfs_fs_info *fs_info,
			       struct btrfs_ioctl_balance_args *bargs);
int btrfs_dedupe_file_range(struct file *src_file, loff_t src_loff,
			    struct file *dst_file, loff_t dst_loff,
			    u64 olen);

/* file.c */
int __init btrfs_auto_defrag_init(void);
void __cold btrfs_auto_defrag_exit(void);
int btrfs_add_inode_defrag(struct btrfs_trans_handle *trans,
			   struct btrfs_inode *inode);
int btrfs_run_defrag_inodes(struct btrfs_fs_info *fs_info);
void btrfs_cleanup_defrag_inodes(struct btrfs_fs_info *fs_info);
int btrfs_sync_file(struct file *file, loff_t start, loff_t end, int datasync);
void btrfs_drop_extent_cache(struct btrfs_inode *inode, u64 start, u64 end,
			     int skip_pinned);
extern const struct file_operations btrfs_file_operations;
int __btrfs_drop_extents(struct btrfs_trans_handle *trans,
			 struct btrfs_root *root, struct inode *inode,
			 struct btrfs_path *path, u64 start, u64 end,
			 u64 *drop_end, int drop_cache,
			 int replace_extent,
			 u32 extent_item_size,
			 int *key_inserted);
int btrfs_drop_extents(struct btrfs_trans_handle *trans,
		       struct btrfs_root *root, struct inode *inode, u64 start,
		       u64 end, int drop_cache);
int btrfs_mark_extent_written(struct btrfs_trans_handle *trans,
			      struct btrfs_inode *inode, u64 start, u64 end);
int btrfs_release_file(struct inode *inode, struct file *file);
int btrfs_dirty_pages(struct inode *inode, struct page **pages,
		      size_t num_pages, loff_t pos, size_t write_bytes,
		      struct extent_state **cached);
int btrfs_fdatawrite_range(struct inode *inode, loff_t start, loff_t end);
int btrfs_clone_file_range(struct file *file_in, loff_t pos_in,
			   struct file *file_out, loff_t pos_out, u64 len);

/* tree-defrag.c */
int btrfs_defrag_leaves(struct btrfs_trans_handle *trans,
			struct btrfs_root *root);

/* sysfs.c */
int __init btrfs_init_sysfs(void);
void __cold btrfs_exit_sysfs(void);
int btrfs_sysfs_add_mounted(struct btrfs_fs_info *fs_info);
void btrfs_sysfs_remove_mounted(struct btrfs_fs_info *fs_info);

/* super.c */
int btrfs_parse_options(struct btrfs_fs_info *info, char *options,
			unsigned long new_flags);
int btrfs_sync_fs(struct super_block *sb, int wait);

static inline __printf(2, 3) __cold
void btrfs_no_printk(const struct btrfs_fs_info *fs_info, const char *fmt, ...)
{
}

#ifdef CONFIG_PRINTK
__printf(2, 3)
__cold
void btrfs_printk(const struct btrfs_fs_info *fs_info, const char *fmt, ...);
#else
#define btrfs_printk(fs_info, fmt, args...) \
	btrfs_no_printk(fs_info, fmt, ##args)
#endif

#define btrfs_emerg(fs_info, fmt, args...) \
	btrfs_printk(fs_info, KERN_EMERG fmt, ##args)
#define btrfs_alert(fs_info, fmt, args...) \
	btrfs_printk(fs_info, KERN_ALERT fmt, ##args)
#define btrfs_crit(fs_info, fmt, args...) \
	btrfs_printk(fs_info, KERN_CRIT fmt, ##args)
#define btrfs_err(fs_info, fmt, args...) \
	btrfs_printk(fs_info, KERN_ERR fmt, ##args)
#define btrfs_warn(fs_info, fmt, args...) \
	btrfs_printk(fs_info, KERN_WARNING fmt, ##args)
#define btrfs_notice(fs_info, fmt, args...) \
	btrfs_printk(fs_info, KERN_NOTICE fmt, ##args)
#define btrfs_info(fs_info, fmt, args...) \
	btrfs_printk(fs_info, KERN_INFO fmt, ##args)

/*
 * Wrappers that use printk_in_rcu
 */
#define btrfs_emerg_in_rcu(fs_info, fmt, args...) \
	btrfs_printk_in_rcu(fs_info, KERN_EMERG fmt, ##args)
#define btrfs_alert_in_rcu(fs_info, fmt, args...) \
	btrfs_printk_in_rcu(fs_info, KERN_ALERT fmt, ##args)
#define btrfs_crit_in_rcu(fs_info, fmt, args...) \
	btrfs_printk_in_rcu(fs_info, KERN_CRIT fmt, ##args)
#define btrfs_err_in_rcu(fs_info, fmt, args...) \
	btrfs_printk_in_rcu(fs_info, KERN_ERR fmt, ##args)
#define btrfs_warn_in_rcu(fs_info, fmt, args...) \
	btrfs_printk_in_rcu(fs_info, KERN_WARNING fmt, ##args)
#define btrfs_notice_in_rcu(fs_info, fmt, args...) \
	btrfs_printk_in_rcu(fs_info, KERN_NOTICE fmt, ##args)
#define btrfs_info_in_rcu(fs_info, fmt, args...) \
	btrfs_printk_in_rcu(fs_info, KERN_INFO fmt, ##args)

/*
 * Wrappers that use a ratelimited printk_in_rcu
 */
#define btrfs_emerg_rl_in_rcu(fs_info, fmt, args...) \
	btrfs_printk_rl_in_rcu(fs_info, KERN_EMERG fmt, ##args)
#define btrfs_alert_rl_in_rcu(fs_info, fmt, args...) \
	btrfs_printk_rl_in_rcu(fs_info, KERN_ALERT fmt, ##args)
#define btrfs_crit_rl_in_rcu(fs_info, fmt, args...) \
	btrfs_printk_rl_in_rcu(fs_info, KERN_CRIT fmt, ##args)
#define btrfs_err_rl_in_rcu(fs_info, fmt, args...) \
	btrfs_printk_rl_in_rcu(fs_info, KERN_ERR fmt, ##args)
#define btrfs_warn_rl_in_rcu(fs_info, fmt, args...) \
	btrfs_printk_rl_in_rcu(fs_info, KERN_WARNING fmt, ##args)
#define btrfs_notice_rl_in_rcu(fs_info, fmt, args...) \
	btrfs_printk_rl_in_rcu(fs_info, KERN_NOTICE fmt, ##args)
#define btrfs_info_rl_in_rcu(fs_info, fmt, args...) \
	btrfs_printk_rl_in_rcu(fs_info, KERN_INFO fmt, ##args)

/*
 * Wrappers that use a ratelimited printk
 */
#define btrfs_emerg_rl(fs_info, fmt, args...) \
	btrfs_printk_ratelimited(fs_info, KERN_EMERG fmt, ##args)
#define btrfs_alert_rl(fs_info, fmt, args...) \
	btrfs_printk_ratelimited(fs_info, KERN_ALERT fmt, ##args)
#define btrfs_crit_rl(fs_info, fmt, args...) \
	btrfs_printk_ratelimited(fs_info, KERN_CRIT fmt, ##args)
#define btrfs_err_rl(fs_info, fmt, args...) \
	btrfs_printk_ratelimited(fs_info, KERN_ERR fmt, ##args)
#define btrfs_warn_rl(fs_info, fmt, args...) \
	btrfs_printk_ratelimited(fs_info, KERN_WARNING fmt, ##args)
#define btrfs_notice_rl(fs_info, fmt, args...) \
	btrfs_printk_ratelimited(fs_info, KERN_NOTICE fmt, ##args)
#define btrfs_info_rl(fs_info, fmt, args...) \
	btrfs_printk_ratelimited(fs_info, KERN_INFO fmt, ##args)

#if defined(CONFIG_DYNAMIC_DEBUG)
#define btrfs_debug(fs_info, fmt, args...)				\
do {									\
        DEFINE_DYNAMIC_DEBUG_METADATA(descriptor, fmt);         	\
        if (unlikely(descriptor.flags & _DPRINTK_FLAGS_PRINT))  	\
		btrfs_printk(fs_info, KERN_DEBUG fmt, ##args);		\
} while (0)
#define btrfs_debug_in_rcu(fs_info, fmt, args...) 			\
do {									\
        DEFINE_DYNAMIC_DEBUG_METADATA(descriptor, fmt); 	        \
        if (unlikely(descriptor.flags & _DPRINTK_FLAGS_PRINT)) 		\
		btrfs_printk_in_rcu(fs_info, KERN_DEBUG fmt, ##args);	\
} while (0)
#define btrfs_debug_rl_in_rcu(fs_info, fmt, args...)			\
do {									\
        DEFINE_DYNAMIC_DEBUG_METADATA(descriptor, fmt);         	\
        if (unlikely(descriptor.flags & _DPRINTK_FLAGS_PRINT))  	\
		btrfs_printk_rl_in_rcu(fs_info, KERN_DEBUG fmt,		\
				       ##args);\
} while (0)
#define btrfs_debug_rl(fs_info, fmt, args...) 				\
do {									\
        DEFINE_DYNAMIC_DEBUG_METADATA(descriptor, fmt);         	\
        if (unlikely(descriptor.flags & _DPRINTK_FLAGS_PRINT))  	\
		btrfs_printk_ratelimited(fs_info, KERN_DEBUG fmt,	\
					 ##args);			\
} while (0)
#elif defined(DEBUG)
#define btrfs_debug(fs_info, fmt, args...) \
	btrfs_printk(fs_info, KERN_DEBUG fmt, ##args)
#define btrfs_debug_in_rcu(fs_info, fmt, args...) \
	btrfs_printk_in_rcu(fs_info, KERN_DEBUG fmt, ##args)
#define btrfs_debug_rl_in_rcu(fs_info, fmt, args...) \
	btrfs_printk_rl_in_rcu(fs_info, KERN_DEBUG fmt, ##args)
#define btrfs_debug_rl(fs_info, fmt, args...) \
	btrfs_printk_ratelimited(fs_info, KERN_DEBUG fmt, ##args)
#else
#define btrfs_debug(fs_info, fmt, args...) \
	btrfs_no_printk(fs_info, KERN_DEBUG fmt, ##args)
#define btrfs_debug_in_rcu(fs_info, fmt, args...) \
	btrfs_no_printk_in_rcu(fs_info, KERN_DEBUG fmt, ##args)
#define btrfs_debug_rl_in_rcu(fs_info, fmt, args...) \
	btrfs_no_printk_in_rcu(fs_info, KERN_DEBUG fmt, ##args)
#define btrfs_debug_rl(fs_info, fmt, args...) \
	btrfs_no_printk(fs_info, KERN_DEBUG fmt, ##args)
#endif

#define btrfs_printk_in_rcu(fs_info, fmt, args...)	\
do {							\
	rcu_read_lock();				\
	btrfs_printk(fs_info, fmt, ##args);		\
	rcu_read_unlock();				\
} while (0)

#define btrfs_no_printk_in_rcu(fs_info, fmt, args...)	\
do {							\
	rcu_read_lock();				\
	btrfs_no_printk(fs_info, fmt, ##args);		\
	rcu_read_unlock();				\
} while (0)

#define btrfs_printk_ratelimited(fs_info, fmt, args...)		\
do {								\
	static DEFINE_RATELIMIT_STATE(_rs,			\
		DEFAULT_RATELIMIT_INTERVAL,			\
		DEFAULT_RATELIMIT_BURST);       		\
	if (__ratelimit(&_rs))					\
		btrfs_printk(fs_info, fmt, ##args);		\
} while (0)

#define btrfs_printk_rl_in_rcu(fs_info, fmt, args...)		\
do {								\
	rcu_read_lock();					\
	btrfs_printk_ratelimited(fs_info, fmt, ##args);		\
	rcu_read_unlock();					\
} while (0)

#ifdef CONFIG_BTRFS_ASSERT

__cold
static inline void assfail(const char *expr, const char *file, int line)
{
	pr_err("assertion failed: %s, file: %s, line: %d\n",
	       expr, file, line);
	BUG();
}

#define ASSERT(expr)	\
	(likely(expr) ? (void)0 : assfail(#expr, __FILE__, __LINE__))
#else
#define ASSERT(expr)	((void)0)
#endif

__cold
static inline void btrfs_print_v0_err(struct btrfs_fs_info *fs_info)
{
	btrfs_err(fs_info,
"Unsupported V0 extent filesystem detected. Aborting. Please re-create your filesystem with a newer kernel");
}

__printf(5, 6)
__cold
void __btrfs_handle_fs_error(struct btrfs_fs_info *fs_info, const char *function,
		     unsigned int line, int errno, const char *fmt, ...);

const char *btrfs_decode_error(int errno);

__cold
void __btrfs_abort_transaction(struct btrfs_trans_handle *trans,
			       const char *function,
			       unsigned int line, int errno);

/*
 * Call btrfs_abort_transaction as early as possible when an error condition is
 * detected, that way the exact line number is reported.
 */
#define btrfs_abort_transaction(trans, errno)		\
do {								\
	/* Report first abort since mount */			\
	if (!test_and_set_bit(BTRFS_FS_STATE_TRANS_ABORTED,	\
			&((trans)->fs_info->fs_state))) {	\
		if ((errno) != -EIO) {				\
			WARN(1, KERN_DEBUG				\
			"BTRFS: Transaction aborted (error %d)\n",	\
			(errno));					\
		} else {						\
			btrfs_debug((trans)->fs_info,			\
				    "Transaction aborted (error %d)", \
				  (errno));			\
		}						\
	}							\
	__btrfs_abort_transaction((trans), __func__,		\
				  __LINE__, (errno));		\
} while (0)

#define btrfs_handle_fs_error(fs_info, errno, fmt, args...)		\
do {								\
	__btrfs_handle_fs_error((fs_info), __func__, __LINE__,	\
			  (errno), fmt, ##args);		\
} while (0)

__printf(5, 6)
__cold
void __btrfs_panic(struct btrfs_fs_info *fs_info, const char *function,
		   unsigned int line, int errno, const char *fmt, ...);
/*
 * If BTRFS_MOUNT_PANIC_ON_FATAL_ERROR is in mount_opt, __btrfs_panic
 * will panic().  Otherwise we BUG() here.
 */
#define btrfs_panic(fs_info, errno, fmt, args...)			\
do {									\
	__btrfs_panic(fs_info, __func__, __LINE__, errno, fmt, ##args);	\
	BUG();								\
} while (0)


/* compatibility and incompatibility defines */

#define btrfs_set_fs_incompat(__fs_info, opt) \
	__btrfs_set_fs_incompat((__fs_info), BTRFS_FEATURE_INCOMPAT_##opt)

static inline void __btrfs_set_fs_incompat(struct btrfs_fs_info *fs_info,
					   u64 flag)
{
	struct btrfs_super_block *disk_super;
	u64 features;

	disk_super = fs_info->super_copy;
	features = btrfs_super_incompat_flags(disk_super);
	if (!(features & flag)) {
		spin_lock(&fs_info->super_lock);
		features = btrfs_super_incompat_flags(disk_super);
		if (!(features & flag)) {
			features |= flag;
			btrfs_set_super_incompat_flags(disk_super, features);
			btrfs_info(fs_info, "setting %llu feature flag",
					 flag);
		}
		spin_unlock(&fs_info->super_lock);
	}
}

#define btrfs_clear_fs_incompat(__fs_info, opt) \
	__btrfs_clear_fs_incompat((__fs_info), BTRFS_FEATURE_INCOMPAT_##opt)

static inline void __btrfs_clear_fs_incompat(struct btrfs_fs_info *fs_info,
					     u64 flag)
{
	struct btrfs_super_block *disk_super;
	u64 features;

	disk_super = fs_info->super_copy;
	features = btrfs_super_incompat_flags(disk_super);
	if (features & flag) {
		spin_lock(&fs_info->super_lock);
		features = btrfs_super_incompat_flags(disk_super);
		if (features & flag) {
			features &= ~flag;
			btrfs_set_super_incompat_flags(disk_super, features);
			btrfs_info(fs_info, "clearing %llu feature flag",
					 flag);
		}
		spin_unlock(&fs_info->super_lock);
	}
}

#define btrfs_fs_incompat(fs_info, opt) \
	__btrfs_fs_incompat((fs_info), BTRFS_FEATURE_INCOMPAT_##opt)

static inline bool __btrfs_fs_incompat(struct btrfs_fs_info *fs_info, u64 flag)
{
	struct btrfs_super_block *disk_super;
	disk_super = fs_info->super_copy;
	return !!(btrfs_super_incompat_flags(disk_super) & flag);
}

#define btrfs_set_fs_compat_ro(__fs_info, opt) \
	__btrfs_set_fs_compat_ro((__fs_info), BTRFS_FEATURE_COMPAT_RO_##opt)

static inline void __btrfs_set_fs_compat_ro(struct btrfs_fs_info *fs_info,
					    u64 flag)
{
	struct btrfs_super_block *disk_super;
	u64 features;

	disk_super = fs_info->super_copy;
	features = btrfs_super_compat_ro_flags(disk_super);
	if (!(features & flag)) {
		spin_lock(&fs_info->super_lock);
		features = btrfs_super_compat_ro_flags(disk_super);
		if (!(features & flag)) {
			features |= flag;
			btrfs_set_super_compat_ro_flags(disk_super, features);
			btrfs_info(fs_info, "setting %llu ro feature flag",
				   flag);
		}
		spin_unlock(&fs_info->super_lock);
	}
}

#define btrfs_clear_fs_compat_ro(__fs_info, opt) \
	__btrfs_clear_fs_compat_ro((__fs_info), BTRFS_FEATURE_COMPAT_RO_##opt)

static inline void __btrfs_clear_fs_compat_ro(struct btrfs_fs_info *fs_info,
					      u64 flag)
{
	struct btrfs_super_block *disk_super;
	u64 features;

	disk_super = fs_info->super_copy;
	features = btrfs_super_compat_ro_flags(disk_super);
	if (features & flag) {
		spin_lock(&fs_info->super_lock);
		features = btrfs_super_compat_ro_flags(disk_super);
		if (features & flag) {
			features &= ~flag;
			btrfs_set_super_compat_ro_flags(disk_super, features);
			btrfs_info(fs_info, "clearing %llu ro feature flag",
				   flag);
		}
		spin_unlock(&fs_info->super_lock);
	}
}

#define btrfs_fs_compat_ro(fs_info, opt) \
	__btrfs_fs_compat_ro((fs_info), BTRFS_FEATURE_COMPAT_RO_##opt)

static inline int __btrfs_fs_compat_ro(struct btrfs_fs_info *fs_info, u64 flag)
{
	struct btrfs_super_block *disk_super;
	disk_super = fs_info->super_copy;
	return !!(btrfs_super_compat_ro_flags(disk_super) & flag);
}

/* acl.c */
#ifdef CONFIG_BTRFS_FS_POSIX_ACL
struct posix_acl *btrfs_get_acl(struct inode *inode, int type);
int btrfs_set_acl(struct inode *inode, struct posix_acl *acl, int type);
int btrfs_init_acl(struct btrfs_trans_handle *trans,
		   struct inode *inode, struct inode *dir);
#else
#define btrfs_get_acl NULL
#define btrfs_set_acl NULL
static inline int btrfs_init_acl(struct btrfs_trans_handle *trans,
				 struct inode *inode, struct inode *dir)
{
	return 0;
}
#endif

/* relocation.c */
int btrfs_relocate_block_group(struct btrfs_fs_info *fs_info, u64 group_start);
int btrfs_init_reloc_root(struct btrfs_trans_handle *trans,
			  struct btrfs_root *root);
int btrfs_update_reloc_root(struct btrfs_trans_handle *trans,
			    struct btrfs_root *root);
int btrfs_recover_relocation(struct btrfs_root *root);
int btrfs_reloc_clone_csums(struct inode *inode, u64 file_pos, u64 len);
int btrfs_reloc_cow_block(struct btrfs_trans_handle *trans,
			  struct btrfs_root *root, struct extent_buffer *buf,
			  struct extent_buffer *cow);
void btrfs_reloc_pre_snapshot(struct btrfs_pending_snapshot *pending,
			      u64 *bytes_to_reserve);
int btrfs_reloc_post_snapshot(struct btrfs_trans_handle *trans,
			      struct btrfs_pending_snapshot *pending);

/* scrub.c */
int btrfs_scrub_dev(struct btrfs_fs_info *fs_info, u64 devid, u64 start,
		    u64 end, struct btrfs_scrub_progress *progress,
		    int readonly, int is_dev_replace);
void btrfs_scrub_pause(struct btrfs_fs_info *fs_info);
void btrfs_scrub_continue(struct btrfs_fs_info *fs_info);
int btrfs_scrub_cancel(struct btrfs_fs_info *info);
int btrfs_scrub_cancel_dev(struct btrfs_fs_info *info,
			   struct btrfs_device *dev);
int btrfs_scrub_progress(struct btrfs_fs_info *fs_info, u64 devid,
			 struct btrfs_scrub_progress *progress);
static inline void btrfs_init_full_stripe_locks_tree(
			struct btrfs_full_stripe_locks_tree *locks_root)
{
	locks_root->root = RB_ROOT;
	mutex_init(&locks_root->lock);
}

/* dev-replace.c */
void btrfs_bio_counter_inc_blocked(struct btrfs_fs_info *fs_info);
void btrfs_bio_counter_inc_noblocked(struct btrfs_fs_info *fs_info);
void btrfs_bio_counter_sub(struct btrfs_fs_info *fs_info, s64 amount);

static inline void btrfs_bio_counter_dec(struct btrfs_fs_info *fs_info)
{
	btrfs_bio_counter_sub(fs_info, 1);
}

/* reada.c */
struct reada_control {
	struct btrfs_fs_info	*fs_info;		/* tree to prefetch */
	struct btrfs_key	key_start;
	struct btrfs_key	key_end;	/* exclusive */
	atomic_t		elems;
	struct kref		refcnt;
	wait_queue_head_t	wait;
};
struct reada_control *btrfs_reada_add(struct btrfs_root *root,
			      struct btrfs_key *start, struct btrfs_key *end);
int btrfs_reada_wait(void *handle);
void btrfs_reada_detach(void *handle);
int btree_readahead_hook(struct extent_buffer *eb, int err);

static inline int is_fstree(u64 rootid)
{
	if (rootid == BTRFS_FS_TREE_OBJECTID ||
	    ((s64)rootid >= (s64)BTRFS_FIRST_FREE_OBJECTID &&
	      !btrfs_qgroup_level(rootid)))
		return 1;
	return 0;
}

static inline int btrfs_defrag_cancelled(struct btrfs_fs_info *fs_info)
{
	return signal_pending(current);
}

/* Sanity test specific functions */
#ifdef CONFIG_BTRFS_FS_RUN_SANITY_TESTS
void btrfs_test_inode_set_ops(struct inode *inode);
void btrfs_test_destroy_inode(struct inode *inode);

static inline int btrfs_is_testing(struct btrfs_fs_info *fs_info)
{
	return test_bit(BTRFS_FS_STATE_DUMMY_FS_INFO, &fs_info->fs_state);
}
#else
static inline int btrfs_is_testing(struct btrfs_fs_info *fs_info)
{
	return 0;
}
#endif

static inline void cond_wake_up(struct wait_queue_head *wq)
{
	/*
	 * This implies a full smp_mb barrier, see comments for
	 * waitqueue_active why.
	 */
	if (wq_has_sleeper(wq))
		wake_up(wq);
}

static inline void cond_wake_up_nomb(struct wait_queue_head *wq)
{
	/*
	 * Special case for conditional wakeup where the barrier required for
	 * waitqueue_active is implied by some of the preceding code. Eg. one
	 * of such atomic operations (atomic_dec_and_return, ...), or a
	 * unlock/lock sequence, etc.
	 */
	if (waitqueue_active(wq))
		wake_up(wq);
}

#endif<|MERGE_RESOLUTION|>--- conflicted
+++ resolved
@@ -1300,14 +1300,12 @@
 	u64 qgroup_meta_rsv_pertrans;
 	u64 qgroup_meta_rsv_prealloc;
 
-<<<<<<< HEAD
+	/* Number of active swapfiles */
+	atomic_t nr_swapfiles;
+
 #ifdef CONFIG_BTRFS_FS_RUN_SANITY_TESTS
 	u64 alloc_bytenr;
 #endif
-=======
-	/* Number of active swapfiles */
-	atomic_t nr_swapfiles;
->>>>>>> 08c9e240
 };
 
 struct btrfs_file_private {
