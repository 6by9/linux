/*
 *  pNFS client data structures.
 *
 *  Copyright (c) 2002
 *  The Regents of the University of Michigan
 *  All Rights Reserved
 *
 *  Dean Hildebrand <dhildebz@umich.edu>
 *
 *  Permission is granted to use, copy, create derivative works, and
 *  redistribute this software and such derivative works for any purpose,
 *  so long as the name of the University of Michigan is not used in
 *  any advertising or publicity pertaining to the use or distribution
 *  of this software without specific, written prior authorization. If
 *  the above copyright notice or any other identification of the
 *  University of Michigan is included in any copy of any portion of
 *  this software, then the disclaimer below must also be included.
 *
 *  This software is provided as is, without representation or warranty
 *  of any kind either express or implied, including without limitation
 *  the implied warranties of merchantability, fitness for a particular
 *  purpose, or noninfringement.  The Regents of the University of
 *  Michigan shall not be liable for any damages, including special,
 *  indirect, incidental, or consequential damages, with respect to any
 *  claim arising out of or in connection with the use of the software,
 *  even if it has been or is hereafter advised of the possibility of
 *  such damages.
 */

#ifndef FS_NFS_PNFS_H
#define FS_NFS_PNFS_H

#include <linux/refcount.h>
#include <linux/nfs_fs.h>
#include <linux/nfs_page.h>
#include <linux/workqueue.h>

struct nfs4_opendata;

enum {
	NFS_LSEG_VALID = 0,	/* cleared when lseg is recalled/returned */
	NFS_LSEG_ROC,		/* roc bit received from server */
	NFS_LSEG_LAYOUTCOMMIT,	/* layoutcommit bit set for layoutcommit */
	NFS_LSEG_LAYOUTRETURN,	/* layoutreturn bit set for layoutreturn */
	NFS_LSEG_UNAVAILABLE,	/* unavailable bit set for temporary problem */
};

/* Individual ip address */
struct nfs4_pnfs_ds_addr {
	struct sockaddr_storage	da_addr;
	size_t			da_addrlen;
	struct list_head	da_node;  /* nfs4_pnfs_dev_hlist dev_dslist */
	char			*da_remotestr;	/* human readable addr+port */
};

struct nfs4_pnfs_ds {
	struct list_head	ds_node;  /* nfs4_pnfs_dev_hlist dev_dslist */
	char			*ds_remotestr;	/* comma sep list of addrs */
	struct list_head	ds_addrs;
	struct nfs_client	*ds_clp;
	refcount_t		ds_count;
	unsigned long		ds_state;
#define NFS4DS_CONNECTING	0	/* ds is establishing connection */
};

struct pnfs_layout_segment {
	struct list_head pls_list;
	struct list_head pls_lc_list;
	struct pnfs_layout_range pls_range;
	refcount_t pls_refcount;
	u32 pls_seq;
	unsigned long pls_flags;
	struct pnfs_layout_hdr *pls_layout;
};

enum pnfs_try_status {
	PNFS_ATTEMPTED     = 0,
	PNFS_NOT_ATTEMPTED = 1,
	PNFS_TRY_AGAIN     = 2,
};

#ifdef CONFIG_NFS_V4_1

#define LAYOUT_NFSV4_1_MODULE_PREFIX "nfs-layouttype4"

/*
 * Default data server connection timeout and retrans vaules.
 * Set by module parameters dataserver_timeo and dataserver_retrans.
 */
#define NFS4_DEF_DS_TIMEO   600 /* in tenths of a second */
#define NFS4_DEF_DS_RETRANS 5
#define PNFS_DEVICE_RETRY_TIMEOUT (120*HZ)

/* error codes for internal use */
#define NFS4ERR_RESET_TO_MDS   12001
#define NFS4ERR_RESET_TO_PNFS  12002

enum {
	NFS_LAYOUT_RO_FAILED = 0,	/* get ro layout failed stop trying */
	NFS_LAYOUT_RW_FAILED,		/* get rw layout failed stop trying */
	NFS_LAYOUT_BULK_RECALL,		/* bulk recall affecting layout */
	NFS_LAYOUT_RETURN,		/* layoutreturn in progress */
	NFS_LAYOUT_RETURN_LOCK,		/* Serialise layoutreturn */
	NFS_LAYOUT_RETURN_REQUESTED,	/* Return this layout ASAP */
	NFS_LAYOUT_INVALID_STID,	/* layout stateid id is invalid */
	NFS_LAYOUT_FIRST_LAYOUTGET,	/* Serialize first layoutget */
};

enum layoutdriver_policy_flags {
	/* Should the pNFS client commit and return the layout upon truncate to
	 * a smaller size */
	PNFS_LAYOUTRET_ON_SETATTR	= 1 << 0,
	PNFS_LAYOUTRET_ON_ERROR		= 1 << 1,
	PNFS_READ_WHOLE_PAGE		= 1 << 2,
	PNFS_LAYOUTGET_ON_OPEN		= 1 << 3,
};

struct nfs4_deviceid_node;

/* Per-layout driver specific registration structure */
struct pnfs_layoutdriver_type {
	struct list_head pnfs_tblid;
	const u32 id;
	const char *name;
	struct module *owner;
	unsigned flags;
	unsigned max_deviceinfo_size;

	int (*set_layoutdriver) (struct nfs_server *, const struct nfs_fh *);
	int (*clear_layoutdriver) (struct nfs_server *);

	struct pnfs_layout_hdr * (*alloc_layout_hdr) (struct inode *inode, gfp_t gfp_flags);
	void (*free_layout_hdr) (struct pnfs_layout_hdr *);

	struct pnfs_layout_segment * (*alloc_lseg) (struct pnfs_layout_hdr *layoutid, struct nfs4_layoutget_res *lgr, gfp_t gfp_flags);
	void (*free_lseg) (struct pnfs_layout_segment *lseg);
	void (*add_lseg) (struct pnfs_layout_hdr *layoutid,
			struct pnfs_layout_segment *lseg,
			struct list_head *free_me);

	void (*return_range) (struct pnfs_layout_hdr *lo,
			      struct pnfs_layout_range *range);

	/* test for nfs page cache coalescing */
	const struct nfs_pageio_ops *pg_read_ops;
	const struct nfs_pageio_ops *pg_write_ops;

	struct pnfs_ds_commit_info *(*get_ds_info) (struct inode *inode);
	void (*mark_request_commit) (struct nfs_page *req,
				     struct pnfs_layout_segment *lseg,
				     struct nfs_commit_info *cinfo,
				     u32 ds_commit_idx);
	void (*clear_request_commit) (struct nfs_page *req,
				      struct nfs_commit_info *cinfo);
	int (*scan_commit_lists) (struct nfs_commit_info *cinfo,
				  int max);
	void (*recover_commit_reqs) (struct list_head *list,
				     struct nfs_commit_info *cinfo);
	struct nfs_page * (*search_commit_reqs)(struct nfs_commit_info *cinfo,
						struct page *page);
	int (*commit_pagelist)(struct inode *inode,
			       struct list_head *mds_pages,
			       int how,
			       struct nfs_commit_info *cinfo);

	int (*sync)(struct inode *inode, bool datasync);

	/*
	 * Return PNFS_ATTEMPTED to indicate the layout code has attempted
	 * I/O, else return PNFS_NOT_ATTEMPTED to fall back to normal NFS
	 */
	enum pnfs_try_status (*read_pagelist)(struct nfs_pgio_header *);
	enum pnfs_try_status (*write_pagelist)(struct nfs_pgio_header *, int);

	void (*free_deviceid_node) (struct nfs4_deviceid_node *);
	struct nfs4_deviceid_node * (*alloc_deviceid_node)
			(struct nfs_server *server, struct pnfs_device *pdev,
			gfp_t gfp_flags);

	int (*prepare_layoutreturn) (struct nfs4_layoutreturn_args *);

	void (*cleanup_layoutcommit) (struct nfs4_layoutcommit_data *data);
	int (*prepare_layoutcommit) (struct nfs4_layoutcommit_args *args);
	int (*prepare_layoutstats) (struct nfs42_layoutstat_args *args);
};

struct pnfs_layout_hdr {
	refcount_t		plh_refcount;
	atomic_t		plh_outstanding; /* number of RPCs out */
	struct list_head	plh_layouts;   /* other client layouts */
	struct list_head	plh_bulk_destroy;
	struct list_head	plh_segs;      /* layout segments list */
	struct list_head	plh_return_segs; /* invalid layout segments */
	unsigned long		plh_block_lgets; /* block LAYOUTGET if >0 */
	unsigned long		plh_retry_timestamp;
	unsigned long		plh_flags;
	nfs4_stateid		plh_stateid;
	u32			plh_barrier; /* ignore lower seqids */
	u32			plh_return_seq;
	enum pnfs_iomode	plh_return_iomode;
	loff_t			plh_lwb; /* last write byte for layoutcommit */
	struct rpc_cred		*plh_lc_cred; /* layoutcommit cred */
	struct inode		*plh_inode;
};

struct pnfs_device {
	struct nfs4_deviceid dev_id;
	unsigned int  layout_type;
	unsigned int  mincount;
	unsigned int  maxcount;	/* gdia_maxcount */
	struct page **pages;
	unsigned int  pgbase;
	unsigned int  pglen;	/* reply buffer length */
	unsigned char nocache : 1;/* May not be cached */
};

#define NFS4_PNFS_GETDEVLIST_MAXNUM 16

struct pnfs_devicelist {
	unsigned int		eof;
	unsigned int		num_devs;
	struct nfs4_deviceid	dev_id[NFS4_PNFS_GETDEVLIST_MAXNUM];
};

extern int pnfs_register_layoutdriver(struct pnfs_layoutdriver_type *);
extern void pnfs_unregister_layoutdriver(struct pnfs_layoutdriver_type *);

/* nfs4proc.c */
extern size_t max_response_pages(struct nfs_server *server);
extern int nfs4_proc_getdeviceinfo(struct nfs_server *server,
				   struct pnfs_device *dev,
				   struct rpc_cred *cred);
extern struct pnfs_layout_segment* nfs4_proc_layoutget(struct nfs4_layoutget *lgp, long *timeout);
extern int nfs4_proc_layoutreturn(struct nfs4_layoutreturn *lrp, bool sync);

/* pnfs.c */
void pnfs_get_layout_hdr(struct pnfs_layout_hdr *lo);
void pnfs_put_lseg(struct pnfs_layout_segment *lseg);

void set_pnfs_layoutdriver(struct nfs_server *, const struct nfs_fh *, struct nfs_fsinfo *);
void unset_pnfs_layoutdriver(struct nfs_server *);
void pnfs_generic_pg_check_layout(struct nfs_pageio_descriptor *pgio);
void pnfs_generic_pg_init_read(struct nfs_pageio_descriptor *, struct nfs_page *);
int pnfs_generic_pg_readpages(struct nfs_pageio_descriptor *desc);
void pnfs_generic_pg_init_write(struct nfs_pageio_descriptor *pgio,
			        struct nfs_page *req, u64 wb_size);
void pnfs_generic_pg_cleanup(struct nfs_pageio_descriptor *);
int pnfs_generic_pg_writepages(struct nfs_pageio_descriptor *desc);
size_t pnfs_generic_pg_test(struct nfs_pageio_descriptor *pgio,
			    struct nfs_page *prev, struct nfs_page *req);
void pnfs_set_lo_fail(struct pnfs_layout_segment *lseg);
struct pnfs_layout_segment *pnfs_layout_process(struct nfs4_layoutget *lgp);
void pnfs_layoutget_free(struct nfs4_layoutget *lgp);
void pnfs_free_lseg_list(struct list_head *tmp_list);
void pnfs_destroy_layout(struct nfs_inode *);
void pnfs_destroy_all_layouts(struct nfs_client *);
int pnfs_destroy_layouts_byfsid(struct nfs_client *clp,
		struct nfs_fsid *fsid,
		bool is_recall);
int pnfs_destroy_layouts_byclid(struct nfs_client *clp,
		bool is_recall);
bool nfs4_refresh_layout_stateid(nfs4_stateid *dst, struct inode *inode);
void pnfs_put_layout_hdr(struct pnfs_layout_hdr *lo);
void pnfs_set_layout_stateid(struct pnfs_layout_hdr *lo,
			     const nfs4_stateid *new,
			     bool update_barrier);
int pnfs_mark_matching_lsegs_invalid(struct pnfs_layout_hdr *lo,
				struct list_head *tmp_list,
				const struct pnfs_layout_range *recall_range,
				u32 seq);
int pnfs_mark_matching_lsegs_return(struct pnfs_layout_hdr *lo,
				struct list_head *tmp_list,
				const struct pnfs_layout_range *recall_range,
				u32 seq);
int pnfs_mark_layout_stateid_invalid(struct pnfs_layout_hdr *lo,
		struct list_head *lseg_list);
bool pnfs_roc(struct inode *ino,
		struct nfs4_layoutreturn_args *args,
		struct nfs4_layoutreturn_res *res,
		const struct rpc_cred *cred);
void pnfs_roc_release(struct nfs4_layoutreturn_args *args,
		struct nfs4_layoutreturn_res *res,
		int ret);
bool pnfs_wait_on_layoutreturn(struct inode *ino, struct rpc_task *task);
void pnfs_set_layoutcommit(struct inode *, struct pnfs_layout_segment *, loff_t);
void pnfs_cleanup_layoutcommit(struct nfs4_layoutcommit_data *data);
int pnfs_layoutcommit_inode(struct inode *inode, bool sync);
int pnfs_generic_sync(struct inode *inode, bool datasync);
int pnfs_nfs_generic_sync(struct inode *inode, bool datasync);
int _pnfs_return_layout(struct inode *);
int pnfs_commit_and_return_layout(struct inode *);
void pnfs_ld_write_done(struct nfs_pgio_header *);
void pnfs_ld_read_done(struct nfs_pgio_header *);
void pnfs_read_resend_pnfs(struct nfs_pgio_header *);
struct pnfs_layout_segment *pnfs_update_layout(struct inode *ino,
					       struct nfs_open_context *ctx,
					       loff_t pos,
					       u64 count,
					       enum pnfs_iomode iomode,
					       bool strict_iomode,
					       gfp_t gfp_flags);
void pnfs_layoutreturn_free_lsegs(struct pnfs_layout_hdr *lo,
		const nfs4_stateid *arg_stateid,
		const struct pnfs_layout_range *range,
		const nfs4_stateid *stateid);

void pnfs_generic_layout_insert_lseg(struct pnfs_layout_hdr *lo,
		   struct pnfs_layout_segment *lseg,
		   bool (*is_after)(const struct pnfs_layout_range *lseg_range,
			   const struct pnfs_layout_range *old),
		   bool (*do_merge)(struct pnfs_layout_segment *lseg,
			   struct pnfs_layout_segment *old),
		   struct list_head *free_me);

void nfs4_deviceid_mark_client_invalid(struct nfs_client *clp);
int pnfs_read_done_resend_to_mds(struct nfs_pgio_header *);
int pnfs_write_done_resend_to_mds(struct nfs_pgio_header *);
struct nfs4_threshold *pnfs_mdsthreshold_alloc(void);
void pnfs_error_mark_layout_for_return(struct inode *inode,
				       struct pnfs_layout_segment *lseg);
/* nfs4_deviceid_flags */
enum {
	NFS_DEVICEID_INVALID = 0,       /* set when MDS clientid recalled */
	NFS_DEVICEID_UNAVAILABLE,	/* device temporarily unavailable */
	NFS_DEVICEID_NOCACHE,		/* device may not be cached */
};

/* pnfs_dev.c */
struct nfs4_deviceid_node {
	struct hlist_node		node;
	struct hlist_node		tmpnode;
	const struct pnfs_layoutdriver_type *ld;
	const struct nfs_client		*nfs_client;
	unsigned long 			flags;
	unsigned long			timestamp_unavailable;
	struct nfs4_deviceid		deviceid;
	struct rcu_head			rcu;
	atomic_t			ref;
};

struct nfs4_deviceid_node *
nfs4_find_get_deviceid(struct nfs_server *server,
		const struct nfs4_deviceid *id, struct rpc_cred *cred,
		gfp_t gfp_mask);
void nfs4_delete_deviceid(const struct pnfs_layoutdriver_type *, const struct nfs_client *, const struct nfs4_deviceid *);
void nfs4_init_deviceid_node(struct nfs4_deviceid_node *, struct nfs_server *,
			     const struct nfs4_deviceid *);
bool nfs4_put_deviceid_node(struct nfs4_deviceid_node *);
void nfs4_mark_deviceid_unavailable(struct nfs4_deviceid_node *node);
bool nfs4_test_deviceid_unavailable(struct nfs4_deviceid_node *node);
void nfs4_deviceid_purge_client(const struct nfs_client *);

/* pnfs_nfs.c */
void pnfs_generic_clear_request_commit(struct nfs_page *req,
				       struct nfs_commit_info *cinfo);
void pnfs_generic_commit_release(void *calldata);
void pnfs_generic_prepare_to_resend_writes(struct nfs_commit_data *data);
void pnfs_generic_rw_release(void *data);
void pnfs_generic_recover_commit_reqs(struct list_head *dst,
				      struct nfs_commit_info *cinfo);
int pnfs_generic_commit_pagelist(struct inode *inode,
				 struct list_head *mds_pages,
				 int how,
				 struct nfs_commit_info *cinfo,
				 int (*initiate_commit)(struct nfs_commit_data *data,
							int how));
int pnfs_generic_scan_commit_lists(struct nfs_commit_info *cinfo, int max);
void pnfs_generic_write_commit_done(struct rpc_task *task, void *data);
void nfs4_pnfs_ds_put(struct nfs4_pnfs_ds *ds);
struct nfs4_pnfs_ds *nfs4_pnfs_ds_add(struct list_head *dsaddrs,
				      gfp_t gfp_flags);
void nfs4_pnfs_v3_ds_connect_unload(void);
int nfs4_pnfs_ds_connect(struct nfs_server *mds_srv, struct nfs4_pnfs_ds *ds,
			  struct nfs4_deviceid_node *devid, unsigned int timeo,
			  unsigned int retrans, u32 version, u32 minor_version);
struct nfs4_pnfs_ds_addr *nfs4_decode_mp_ds_addr(struct net *net,
						 struct xdr_stream *xdr,
						 gfp_t gfp_flags);
void pnfs_layout_mark_request_commit(struct nfs_page *req,
				     struct pnfs_layout_segment *lseg,
				     struct nfs_commit_info *cinfo,
				     u32 ds_commit_idx);
void pnfs_lgopen_prepare(struct nfs4_opendata *data,
			 struct nfs_open_context *ctx);
void pnfs_parse_lgopen(struct inode *ino, struct nfs4_layoutget *lgp,
		       struct nfs_open_context *ctx);
void nfs4_lgopen_release(struct nfs4_layoutget *lgp);

static inline bool nfs_have_layout(struct inode *inode)
{
	return NFS_I(inode)->layout != NULL;
}

static inline bool pnfs_layout_is_valid(const struct pnfs_layout_hdr *lo)
{
	return test_bit(NFS_LAYOUT_INVALID_STID, &lo->plh_flags) == 0;
}

static inline struct nfs4_deviceid_node *
nfs4_get_deviceid(struct nfs4_deviceid_node *d)
{
	atomic_inc(&d->ref);
	return d;
}

static inline struct pnfs_layout_segment *
pnfs_get_lseg(struct pnfs_layout_segment *lseg)
{
	if (lseg) {
		refcount_inc(&lseg->pls_refcount);
		smp_mb__after_atomic();
	}
	return lseg;
}

static inline bool
pnfs_is_valid_lseg(struct pnfs_layout_segment *lseg)
{
	return test_bit(NFS_LSEG_VALID, &lseg->pls_flags) != 0;
}

/* Return true if a layout driver is being used for this mountpoint */
static inline int pnfs_enabled_sb(struct nfs_server *nfss)
{
	return nfss->pnfs_curr_ld != NULL;
}

static inline int
pnfs_commit_list(struct inode *inode, struct list_head *mds_pages, int how,
		 struct nfs_commit_info *cinfo)
{
	if (cinfo->ds == NULL || cinfo->ds->ncommitting == 0)
		return PNFS_NOT_ATTEMPTED;
	return NFS_SERVER(inode)->pnfs_curr_ld->commit_pagelist(inode, mds_pages, how, cinfo);
}

static inline struct pnfs_ds_commit_info *
pnfs_get_ds_info(struct inode *inode)
{
	struct pnfs_layoutdriver_type *ld = NFS_SERVER(inode)->pnfs_curr_ld;

	if (ld == NULL || ld->get_ds_info == NULL)
		return NULL;
	return ld->get_ds_info(inode);
}

static inline void
pnfs_generic_mark_devid_invalid(struct nfs4_deviceid_node *node)
{
	set_bit(NFS_DEVICEID_INVALID, &node->flags);
}

static inline bool
pnfs_mark_request_commit(struct nfs_page *req, struct pnfs_layout_segment *lseg,
			 struct nfs_commit_info *cinfo, u32 ds_commit_idx)
{
	struct inode *inode = d_inode(req->wb_context->dentry);
	struct pnfs_layoutdriver_type *ld = NFS_SERVER(inode)->pnfs_curr_ld;

	if (lseg == NULL || ld->mark_request_commit == NULL)
		return false;
	ld->mark_request_commit(req, lseg, cinfo, ds_commit_idx);
	return true;
}

static inline bool
pnfs_clear_request_commit(struct nfs_page *req, struct nfs_commit_info *cinfo)
{
	struct inode *inode = d_inode(req->wb_context->dentry);
	struct pnfs_layoutdriver_type *ld = NFS_SERVER(inode)->pnfs_curr_ld;

	if (ld == NULL || ld->clear_request_commit == NULL)
		return false;
	ld->clear_request_commit(req, cinfo);
	return true;
}

static inline int
pnfs_scan_commit_lists(struct inode *inode, struct nfs_commit_info *cinfo,
		       int max)
{
	if (cinfo->ds == NULL || cinfo->ds->nwritten == 0)
		return 0;
	else
		return NFS_SERVER(inode)->pnfs_curr_ld->scan_commit_lists(cinfo, max);
}

static inline struct nfs_page *
pnfs_search_commit_reqs(struct inode *inode, struct nfs_commit_info *cinfo,
			struct page *page)
{
	struct pnfs_layoutdriver_type *ld = NFS_SERVER(inode)->pnfs_curr_ld;

	if (ld == NULL || ld->search_commit_reqs == NULL)
		return NULL;
	return ld->search_commit_reqs(cinfo, page);
}

/* Should the pNFS client commit and return the layout upon a setattr */
static inline bool
pnfs_ld_layoutret_on_setattr(struct inode *inode)
{
	if (!pnfs_enabled_sb(NFS_SERVER(inode)))
		return false;
	return NFS_SERVER(inode)->pnfs_curr_ld->flags &
		PNFS_LAYOUTRET_ON_SETATTR;
}

static inline bool
pnfs_ld_read_whole_page(struct inode *inode)
{
	if (!pnfs_enabled_sb(NFS_SERVER(inode)))
		return false;
	return NFS_SERVER(inode)->pnfs_curr_ld->flags & PNFS_READ_WHOLE_PAGE;
}

static inline int
pnfs_sync_inode(struct inode *inode, bool datasync)
{
	if (!pnfs_enabled_sb(NFS_SERVER(inode)))
		return 0;
	return NFS_SERVER(inode)->pnfs_curr_ld->sync(inode, datasync);
}

static inline bool
pnfs_layoutcommit_outstanding(struct inode *inode)
{
	struct nfs_inode *nfsi = NFS_I(inode);

	return test_bit(NFS_INO_LAYOUTCOMMIT, &nfsi->flags) != 0 ||
		test_bit(NFS_INO_LAYOUTCOMMITTING, &nfsi->flags) != 0;
}

static inline int pnfs_return_layout(struct inode *ino)
{
	struct nfs_inode *nfsi = NFS_I(ino);
	struct nfs_server *nfss = NFS_SERVER(ino);

	if (pnfs_enabled_sb(nfss) && nfsi->layout) {
		set_bit(NFS_LAYOUT_RETURN_REQUESTED, &nfsi->layout->plh_flags);
		return _pnfs_return_layout(ino);
	}

	return 0;
}

static inline bool
pnfs_use_threshold(struct nfs4_threshold **dst, struct nfs4_threshold *src,
		   struct nfs_server *nfss)
{
	return (dst && src && src->bm != 0 && nfss->pnfs_curr_ld &&
					nfss->pnfs_curr_ld->id == src->l_type);
}

static inline u64
pnfs_calc_offset_end(u64 offset, u64 len)
{
	if (len == NFS4_MAX_UINT64 || len >= NFS4_MAX_UINT64 - offset)
		return NFS4_MAX_UINT64;
	return offset + len - 1;
}

static inline u64
pnfs_calc_offset_length(u64 offset, u64 end)
{
	if (end == NFS4_MAX_UINT64 || end <= offset)
		return NFS4_MAX_UINT64;
	return 1 + end - offset;
}

static inline void
pnfs_copy_range(struct pnfs_layout_range *dst,
		const struct pnfs_layout_range *src)
{
	memcpy(dst, src, sizeof(*dst));
}

static inline u64
pnfs_end_offset(u64 start, u64 len)
{
	if (NFS4_MAX_UINT64 - start <= len)
		return NFS4_MAX_UINT64;
	return start + len;
}

/*
 * Are 2 ranges intersecting?
 *   start1                             end1
 *   [----------------------------------)
 *                                start2           end2
 *                                [----------------)
 */
static inline bool
pnfs_is_range_intersecting(u64 start1, u64 end1, u64 start2, u64 end2)
{
	return (end1 == NFS4_MAX_UINT64 || start2 < end1) &&
		(end2 == NFS4_MAX_UINT64 || start1 < end2);
}

static inline bool
pnfs_lseg_range_intersecting(const struct pnfs_layout_range *l1,
		const struct pnfs_layout_range *l2)
{
	u64 end1 = pnfs_end_offset(l1->offset, l1->length);
	u64 end2 = pnfs_end_offset(l2->offset, l2->length);

	return pnfs_is_range_intersecting(l1->offset, end1, l2->offset, end2);
}

static inline bool
pnfs_lseg_request_intersecting(struct pnfs_layout_segment *lseg, struct nfs_page *req)
{
	u64 seg_last = pnfs_end_offset(lseg->pls_range.offset, lseg->pls_range.length);
	u64 req_last = req_offset(req) + req->wb_bytes;

	return pnfs_is_range_intersecting(lseg->pls_range.offset, seg_last,
				req_offset(req), req_last);
}

extern unsigned int layoutstats_timer;

#ifdef NFS_DEBUG
void nfs4_print_deviceid(const struct nfs4_deviceid *dev_id);
#else
static inline void nfs4_print_deviceid(const struct nfs4_deviceid *dev_id)
{
}

#endif /* NFS_DEBUG */
#else  /* CONFIG_NFS_V4_1 */

static inline bool nfs_have_layout(struct inode *inode)
{
	return false;
}

static inline void pnfs_destroy_all_layouts(struct nfs_client *clp)
{
}

static inline void pnfs_destroy_layout(struct nfs_inode *nfsi)
{
}

static inline struct pnfs_layout_segment *
pnfs_get_lseg(struct pnfs_layout_segment *lseg)
{
	return NULL;
}

static inline void pnfs_put_lseg(struct pnfs_layout_segment *lseg)
{
}

static inline int pnfs_return_layout(struct inode *ino)
{
	return 0;
}

static inline int pnfs_commit_and_return_layout(struct inode *inode)
{
	return 0;
}

static inline bool
pnfs_ld_layoutret_on_setattr(struct inode *inode)
{
	return false;
}

static inline bool
pnfs_ld_read_whole_page(struct inode *inode)
{
	return false;
}

static inline int
pnfs_sync_inode(struct inode *inode, bool datasync)
{
	return 0;
}

static inline bool
pnfs_layoutcommit_outstanding(struct inode *inode)
{
	return false;
}


static inline bool
pnfs_roc(struct inode *ino,
		struct nfs4_layoutreturn_args *args,
		struct nfs4_layoutreturn_res *res,
		const struct rpc_cred *cred)
{
	return false;
}

static inline void
pnfs_roc_release(struct nfs4_layoutreturn_args *args,
		struct nfs4_layoutreturn_res *res,
		int ret)
{
}

static inline bool
pnfs_wait_on_layoutreturn(struct inode *ino, struct rpc_task *task)
{
	return false;
}

static inline void set_pnfs_layoutdriver(struct nfs_server *s,
					 const struct nfs_fh *mntfh,
					 struct nfs_fsinfo *fsinfo)
{
}

static inline void unset_pnfs_layoutdriver(struct nfs_server *s)
{
}

static inline int
pnfs_commit_list(struct inode *inode, struct list_head *mds_pages, int how,
		 struct nfs_commit_info *cinfo)
{
	return PNFS_NOT_ATTEMPTED;
}

static inline struct pnfs_ds_commit_info *
pnfs_get_ds_info(struct inode *inode)
{
	return NULL;
}

static inline bool
pnfs_mark_request_commit(struct nfs_page *req, struct pnfs_layout_segment *lseg,
			 struct nfs_commit_info *cinfo, u32 ds_commit_idx)
{
	return false;
}

static inline bool
pnfs_clear_request_commit(struct nfs_page *req, struct nfs_commit_info *cinfo)
{
	return false;
}

static inline int
pnfs_scan_commit_lists(struct inode *inode, struct nfs_commit_info *cinfo,
		       int max)
{
	return 0;
}

static inline struct nfs_page *
pnfs_search_commit_reqs(struct inode *inode, struct nfs_commit_info *cinfo,
			struct page *page)
{
	return NULL;
}

static inline int pnfs_layoutcommit_inode(struct inode *inode, bool sync)
{
	return 0;
}

static inline bool
pnfs_use_threshold(struct nfs4_threshold **dst, struct nfs4_threshold *src,
		   struct nfs_server *nfss)
{
	return false;
}

static inline struct nfs4_threshold *pnfs_mdsthreshold_alloc(void)
{
	return NULL;
}

static inline void nfs4_pnfs_v3_ds_connect_unload(void)
{
}

static inline bool nfs4_refresh_layout_stateid(nfs4_stateid *dst,
		struct inode *inode)
{
	return false;
}

static inline void pnfs_lgopen_prepare(struct nfs4_opendata *data,
		struct nfs_open_context *ctx)
{
}

static inline void pnfs_parse_lgopen(struct inode *ino,
		struct nfs4_layoutget *lgp,
		struct nfs_open_context *ctx)
{
}

static inline void nfs4_lgopen_release(struct nfs4_layoutget *lgp)
{
}

<<<<<<< HEAD
=======
static inline bool pnfs_layout_is_valid(const struct pnfs_layout_hdr *lo)
{
	return false;
}

>>>>>>> e7ad3dc9
#endif /* CONFIG_NFS_V4_1 */

#if IS_ENABLED(CONFIG_NFS_V4_2)
int pnfs_report_layoutstat(struct inode *inode, gfp_t gfp_flags);
#else
static inline int
pnfs_report_layoutstat(struct inode *inode, gfp_t gfp_flags)
{
	return 0;
}
#endif

#endif /* FS_NFS_PNFS_H */<|MERGE_RESOLUTION|>--- conflicted
+++ resolved
@@ -801,14 +801,11 @@
 {
 }
 
-<<<<<<< HEAD
-=======
 static inline bool pnfs_layout_is_valid(const struct pnfs_layout_hdr *lo)
 {
 	return false;
 }
 
->>>>>>> e7ad3dc9
 #endif /* CONFIG_NFS_V4_1 */
 
 #if IS_ENABLED(CONFIG_NFS_V4_2)
