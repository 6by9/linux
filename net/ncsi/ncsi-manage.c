// SPDX-License-Identifier: GPL-2.0-or-later
/*
 * Copyright Gavin Shan, IBM Corporation 2016.
 */

#include <linux/module.h>
#include <linux/kernel.h>
#include <linux/init.h>
#include <linux/netdevice.h>
#include <linux/skbuff.h>
#include <linux/of.h>
#include <linux/platform_device.h>

#include <net/ncsi.h>
#include <net/net_namespace.h>
#include <net/sock.h>
#include <net/addrconf.h>
#include <net/ipv6.h>
#include <net/genetlink.h>

#include "internal.h"
#include "ncsi-pkt.h"
#include "ncsi-netlink.h"

LIST_HEAD(ncsi_dev_list);
DEFINE_SPINLOCK(ncsi_dev_lock);

bool ncsi_channel_has_link(struct ncsi_channel *channel)
{
	return !!(channel->modes[NCSI_MODE_LINK].data[2] & 0x1);
}

bool ncsi_channel_is_last(struct ncsi_dev_priv *ndp,
			  struct ncsi_channel *channel)
{
	struct ncsi_package *np;
	struct ncsi_channel *nc;

	NCSI_FOR_EACH_PACKAGE(ndp, np)
		NCSI_FOR_EACH_CHANNEL(np, nc) {
			if (nc == channel)
				continue;
			if (nc->state == NCSI_CHANNEL_ACTIVE &&
			    ncsi_channel_has_link(nc))
				return false;
		}

	return true;
}

static void ncsi_report_link(struct ncsi_dev_priv *ndp, bool force_down)
{
	struct ncsi_dev *nd = &ndp->ndev;
	struct ncsi_package *np;
	struct ncsi_channel *nc;
	unsigned long flags;

	nd->state = ncsi_dev_state_functional;
	if (force_down) {
		nd->link_up = 0;
		goto report;
	}

	nd->link_up = 0;
	NCSI_FOR_EACH_PACKAGE(ndp, np) {
		NCSI_FOR_EACH_CHANNEL(np, nc) {
			spin_lock_irqsave(&nc->lock, flags);

			if (!list_empty(&nc->link) ||
			    nc->state != NCSI_CHANNEL_ACTIVE) {
				spin_unlock_irqrestore(&nc->lock, flags);
				continue;
			}

			if (ncsi_channel_has_link(nc)) {
				spin_unlock_irqrestore(&nc->lock, flags);
				nd->link_up = 1;
				goto report;
			}

			spin_unlock_irqrestore(&nc->lock, flags);
		}
	}

report:
	nd->handler(nd);
}

static void ncsi_channel_monitor(struct timer_list *t)
{
	struct ncsi_channel *nc = from_timer(nc, t, monitor.timer);
	struct ncsi_package *np = nc->package;
	struct ncsi_dev_priv *ndp = np->ndp;
	struct ncsi_channel_mode *ncm;
	struct ncsi_cmd_arg nca;
	bool enabled, chained;
	unsigned int monitor_state;
	unsigned long flags;
	int state, ret;

	spin_lock_irqsave(&nc->lock, flags);
	state = nc->state;
	chained = !list_empty(&nc->link);
	enabled = nc->monitor.enabled;
	monitor_state = nc->monitor.state;
	spin_unlock_irqrestore(&nc->lock, flags);

	if (!enabled)
		return;		/* expected race disabling timer */
	if (WARN_ON_ONCE(chained))
		goto bad_state;

	if (state != NCSI_CHANNEL_INACTIVE &&
	    state != NCSI_CHANNEL_ACTIVE) {
bad_state:
		netdev_warn(ndp->ndev.dev,
			    "Bad NCSI monitor state channel %d 0x%x %s queue\n",
			    nc->id, state, chained ? "on" : "off");
		spin_lock_irqsave(&nc->lock, flags);
		nc->monitor.enabled = false;
		spin_unlock_irqrestore(&nc->lock, flags);
		return;
	}

	switch (monitor_state) {
	case NCSI_CHANNEL_MONITOR_START:
	case NCSI_CHANNEL_MONITOR_RETRY:
		nca.ndp = ndp;
		nca.package = np->id;
		nca.channel = nc->id;
		nca.type = NCSI_PKT_CMD_GLS;
		nca.req_flags = 0;
		ret = ncsi_xmit_cmd(&nca);
		if (ret)
			netdev_err(ndp->ndev.dev, "Error %d sending GLS\n",
				   ret);
		break;
	case NCSI_CHANNEL_MONITOR_WAIT ... NCSI_CHANNEL_MONITOR_WAIT_MAX:
		break;
	default:
		netdev_err(ndp->ndev.dev, "NCSI Channel %d timed out!\n",
			   nc->id);
		ncsi_report_link(ndp, true);
		ndp->flags |= NCSI_DEV_RESHUFFLE;

		ncm = &nc->modes[NCSI_MODE_LINK];
		spin_lock_irqsave(&nc->lock, flags);
		nc->monitor.enabled = false;
		nc->state = NCSI_CHANNEL_INVISIBLE;
		ncm->data[2] &= ~0x1;
		spin_unlock_irqrestore(&nc->lock, flags);

		spin_lock_irqsave(&ndp->lock, flags);
		nc->state = NCSI_CHANNEL_ACTIVE;
		list_add_tail_rcu(&nc->link, &ndp->channel_queue);
		spin_unlock_irqrestore(&ndp->lock, flags);
		ncsi_process_next_channel(ndp);
		return;
	}

	spin_lock_irqsave(&nc->lock, flags);
	nc->monitor.state++;
	spin_unlock_irqrestore(&nc->lock, flags);
	mod_timer(&nc->monitor.timer, jiffies + HZ);
}

void ncsi_start_channel_monitor(struct ncsi_channel *nc)
{
	unsigned long flags;

	spin_lock_irqsave(&nc->lock, flags);
	WARN_ON_ONCE(nc->monitor.enabled);
	nc->monitor.enabled = true;
	nc->monitor.state = NCSI_CHANNEL_MONITOR_START;
	spin_unlock_irqrestore(&nc->lock, flags);

	mod_timer(&nc->monitor.timer, jiffies + HZ);
}

void ncsi_stop_channel_monitor(struct ncsi_channel *nc)
{
	unsigned long flags;

	spin_lock_irqsave(&nc->lock, flags);
	if (!nc->monitor.enabled) {
		spin_unlock_irqrestore(&nc->lock, flags);
		return;
	}
	nc->monitor.enabled = false;
	spin_unlock_irqrestore(&nc->lock, flags);

	del_timer_sync(&nc->monitor.timer);
}

struct ncsi_channel *ncsi_find_channel(struct ncsi_package *np,
				       unsigned char id)
{
	struct ncsi_channel *nc;

	NCSI_FOR_EACH_CHANNEL(np, nc) {
		if (nc->id == id)
			return nc;
	}

	return NULL;
}

struct ncsi_channel *ncsi_add_channel(struct ncsi_package *np, unsigned char id)
{
	struct ncsi_channel *nc, *tmp;
	int index;
	unsigned long flags;

	nc = kzalloc(sizeof(*nc), GFP_ATOMIC);
	if (!nc)
		return NULL;

	nc->id = id;
	nc->package = np;
	nc->state = NCSI_CHANNEL_INACTIVE;
	nc->monitor.enabled = false;
	timer_setup(&nc->monitor.timer, ncsi_channel_monitor, 0);
	spin_lock_init(&nc->lock);
	INIT_LIST_HEAD(&nc->link);
	for (index = 0; index < NCSI_CAP_MAX; index++)
		nc->caps[index].index = index;
	for (index = 0; index < NCSI_MODE_MAX; index++)
		nc->modes[index].index = index;

	spin_lock_irqsave(&np->lock, flags);
	tmp = ncsi_find_channel(np, id);
	if (tmp) {
		spin_unlock_irqrestore(&np->lock, flags);
		kfree(nc);
		return tmp;
	}

	list_add_tail_rcu(&nc->node, &np->channels);
	np->channel_num++;
	spin_unlock_irqrestore(&np->lock, flags);

	return nc;
}

static void ncsi_remove_channel(struct ncsi_channel *nc)
{
	struct ncsi_package *np = nc->package;
	unsigned long flags;

	spin_lock_irqsave(&nc->lock, flags);

	/* Release filters */
	kfree(nc->mac_filter.addrs);
	kfree(nc->vlan_filter.vids);

	nc->state = NCSI_CHANNEL_INACTIVE;
	spin_unlock_irqrestore(&nc->lock, flags);
	ncsi_stop_channel_monitor(nc);

	/* Remove and free channel */
	spin_lock_irqsave(&np->lock, flags);
	list_del_rcu(&nc->node);
	np->channel_num--;
	spin_unlock_irqrestore(&np->lock, flags);

	kfree(nc);
}

struct ncsi_package *ncsi_find_package(struct ncsi_dev_priv *ndp,
				       unsigned char id)
{
	struct ncsi_package *np;

	NCSI_FOR_EACH_PACKAGE(ndp, np) {
		if (np->id == id)
			return np;
	}

	return NULL;
}

struct ncsi_package *ncsi_add_package(struct ncsi_dev_priv *ndp,
				      unsigned char id)
{
	struct ncsi_package *np, *tmp;
	unsigned long flags;

	np = kzalloc(sizeof(*np), GFP_ATOMIC);
	if (!np)
		return NULL;

	np->id = id;
	np->ndp = ndp;
	spin_lock_init(&np->lock);
	INIT_LIST_HEAD(&np->channels);
	np->channel_whitelist = UINT_MAX;

	spin_lock_irqsave(&ndp->lock, flags);
	tmp = ncsi_find_package(ndp, id);
	if (tmp) {
		spin_unlock_irqrestore(&ndp->lock, flags);
		kfree(np);
		return tmp;
	}

	list_add_tail_rcu(&np->node, &ndp->packages);
	ndp->package_num++;
	spin_unlock_irqrestore(&ndp->lock, flags);

	return np;
}

void ncsi_remove_package(struct ncsi_package *np)
{
	struct ncsi_dev_priv *ndp = np->ndp;
	struct ncsi_channel *nc, *tmp;
	unsigned long flags;

	/* Release all child channels */
	list_for_each_entry_safe(nc, tmp, &np->channels, node)
		ncsi_remove_channel(nc);

	/* Remove and free package */
	spin_lock_irqsave(&ndp->lock, flags);
	list_del_rcu(&np->node);
	ndp->package_num--;
	spin_unlock_irqrestore(&ndp->lock, flags);

	kfree(np);
}

void ncsi_find_package_and_channel(struct ncsi_dev_priv *ndp,
				   unsigned char id,
				   struct ncsi_package **np,
				   struct ncsi_channel **nc)
{
	struct ncsi_package *p;
	struct ncsi_channel *c;

	p = ncsi_find_package(ndp, NCSI_PACKAGE_INDEX(id));
	c = p ? ncsi_find_channel(p, NCSI_CHANNEL_INDEX(id)) : NULL;

	if (np)
		*np = p;
	if (nc)
		*nc = c;
}

/* For two consecutive NCSI commands, the packet IDs shouldn't
 * be same. Otherwise, the bogus response might be replied. So
 * the available IDs are allocated in round-robin fashion.
 */
struct ncsi_request *ncsi_alloc_request(struct ncsi_dev_priv *ndp,
					unsigned int req_flags)
{
	struct ncsi_request *nr = NULL;
	int i, limit = ARRAY_SIZE(ndp->requests);
	unsigned long flags;

	/* Check if there is one available request until the ceiling */
	spin_lock_irqsave(&ndp->lock, flags);
	for (i = ndp->request_id; i < limit; i++) {
		if (ndp->requests[i].used)
			continue;

		nr = &ndp->requests[i];
		nr->used = true;
		nr->flags = req_flags;
		ndp->request_id = i + 1;
		goto found;
	}

	/* Fail back to check from the starting cursor */
	for (i = NCSI_REQ_START_IDX; i < ndp->request_id; i++) {
		if (ndp->requests[i].used)
			continue;

		nr = &ndp->requests[i];
		nr->used = true;
		nr->flags = req_flags;
		ndp->request_id = i + 1;
		goto found;
	}

found:
	spin_unlock_irqrestore(&ndp->lock, flags);
	return nr;
}

void ncsi_free_request(struct ncsi_request *nr)
{
	struct ncsi_dev_priv *ndp = nr->ndp;
	struct sk_buff *cmd, *rsp;
	unsigned long flags;
	bool driven;

	if (nr->enabled) {
		nr->enabled = false;
		del_timer_sync(&nr->timer);
	}

	spin_lock_irqsave(&ndp->lock, flags);
	cmd = nr->cmd;
	rsp = nr->rsp;
	nr->cmd = NULL;
	nr->rsp = NULL;
	nr->used = false;
	driven = !!(nr->flags & NCSI_REQ_FLAG_EVENT_DRIVEN);
	spin_unlock_irqrestore(&ndp->lock, flags);

	if (driven && cmd && --ndp->pending_req_num == 0)
		schedule_work(&ndp->work);

	/* Release command and response */
	consume_skb(cmd);
	consume_skb(rsp);
}

struct ncsi_dev *ncsi_find_dev(struct net_device *dev)
{
	struct ncsi_dev_priv *ndp;

	NCSI_FOR_EACH_DEV(ndp) {
		if (ndp->ndev.dev == dev)
			return &ndp->ndev;
	}

	return NULL;
}

static void ncsi_request_timeout(struct timer_list *t)
{
	struct ncsi_request *nr = from_timer(nr, t, timer);
	struct ncsi_dev_priv *ndp = nr->ndp;
	struct ncsi_cmd_pkt *cmd;
	struct ncsi_package *np;
	struct ncsi_channel *nc;
	unsigned long flags;

	/* If the request already had associated response,
	 * let the response handler to release it.
	 */
	spin_lock_irqsave(&ndp->lock, flags);
	nr->enabled = false;
	if (nr->rsp || !nr->cmd) {
		spin_unlock_irqrestore(&ndp->lock, flags);
		return;
	}
	spin_unlock_irqrestore(&ndp->lock, flags);

	if (nr->flags == NCSI_REQ_FLAG_NETLINK_DRIVEN) {
		if (nr->cmd) {
			/* Find the package */
			cmd = (struct ncsi_cmd_pkt *)
			      skb_network_header(nr->cmd);
			ncsi_find_package_and_channel(ndp,
						      cmd->cmd.common.channel,
						      &np, &nc);
			ncsi_send_netlink_timeout(nr, np, nc);
		}
	}

	/* Release the request */
	ncsi_free_request(nr);
}

static void ncsi_suspend_channel(struct ncsi_dev_priv *ndp)
{
	struct ncsi_dev *nd = &ndp->ndev;
	struct ncsi_package *np;
	struct ncsi_channel *nc, *tmp;
	struct ncsi_cmd_arg nca;
	unsigned long flags;
	int ret;

	np = ndp->active_package;
	nc = ndp->active_channel;
	nca.ndp = ndp;
	nca.req_flags = NCSI_REQ_FLAG_EVENT_DRIVEN;
	switch (nd->state) {
	case ncsi_dev_state_suspend:
		nd->state = ncsi_dev_state_suspend_select;
		fallthrough;
	case ncsi_dev_state_suspend_select:
		ndp->pending_req_num = 1;

		nca.type = NCSI_PKT_CMD_SP;
		nca.package = np->id;
		nca.channel = NCSI_RESERVED_CHANNEL;
		if (ndp->flags & NCSI_DEV_HWA)
			nca.bytes[0] = 0;
		else
			nca.bytes[0] = 1;

		/* To retrieve the last link states of channels in current
		 * package when current active channel needs fail over to
		 * another one. It means we will possibly select another
		 * channel as next active one. The link states of channels
		 * are most important factor of the selection. So we need
		 * accurate link states. Unfortunately, the link states on
		 * inactive channels can't be updated with LSC AEN in time.
		 */
		if (ndp->flags & NCSI_DEV_RESHUFFLE)
			nd->state = ncsi_dev_state_suspend_gls;
		else
			nd->state = ncsi_dev_state_suspend_dcnt;
		ret = ncsi_xmit_cmd(&nca);
		if (ret)
			goto error;

		break;
	case ncsi_dev_state_suspend_gls:
		ndp->pending_req_num = 1;

		nca.type = NCSI_PKT_CMD_GLS;
		nca.package = np->id;
		nca.channel = ndp->channel_probe_id;
		ret = ncsi_xmit_cmd(&nca);
		if (ret)
			goto error;
		ndp->channel_probe_id++;

		if (ndp->channel_probe_id == ndp->channel_count) {
			ndp->channel_probe_id = 0;
			nd->state = ncsi_dev_state_suspend_dcnt;
		}

		break;
	case ncsi_dev_state_suspend_dcnt:
		ndp->pending_req_num = 1;

		nca.type = NCSI_PKT_CMD_DCNT;
		nca.package = np->id;
		nca.channel = nc->id;

		nd->state = ncsi_dev_state_suspend_dc;
		ret = ncsi_xmit_cmd(&nca);
		if (ret)
			goto error;

		break;
	case ncsi_dev_state_suspend_dc:
		ndp->pending_req_num = 1;

		nca.type = NCSI_PKT_CMD_DC;
		nca.package = np->id;
		nca.channel = nc->id;
		nca.bytes[0] = 1;

		nd->state = ncsi_dev_state_suspend_deselect;
		ret = ncsi_xmit_cmd(&nca);
		if (ret)
			goto error;

		NCSI_FOR_EACH_CHANNEL(np, tmp) {
			/* If there is another channel active on this package
			 * do not deselect the package.
			 */
			if (tmp != nc && tmp->state == NCSI_CHANNEL_ACTIVE) {
				nd->state = ncsi_dev_state_suspend_done;
				break;
			}
		}
		break;
	case ncsi_dev_state_suspend_deselect:
		ndp->pending_req_num = 1;

		nca.type = NCSI_PKT_CMD_DP;
		nca.package = np->id;
		nca.channel = NCSI_RESERVED_CHANNEL;

		nd->state = ncsi_dev_state_suspend_done;
		ret = ncsi_xmit_cmd(&nca);
		if (ret)
			goto error;

		break;
	case ncsi_dev_state_suspend_done:
		spin_lock_irqsave(&nc->lock, flags);
		nc->state = NCSI_CHANNEL_INACTIVE;
		spin_unlock_irqrestore(&nc->lock, flags);
		if (ndp->flags & NCSI_DEV_RESET)
			ncsi_reset_dev(nd);
		else
			ncsi_process_next_channel(ndp);
		break;
	default:
		netdev_warn(nd->dev, "Wrong NCSI state 0x%x in suspend\n",
			    nd->state);
	}

	return;
error:
	nd->state = ncsi_dev_state_functional;
}

/* Check the VLAN filter bitmap for a set filter, and construct a
 * "Set VLAN Filter - Disable" packet if found.
 */
static int clear_one_vid(struct ncsi_dev_priv *ndp, struct ncsi_channel *nc,
			 struct ncsi_cmd_arg *nca)
{
	struct ncsi_channel_vlan_filter *ncf;
	unsigned long flags;
	void *bitmap;
	int index;
	u16 vid;

	ncf = &nc->vlan_filter;
	bitmap = &ncf->bitmap;

	spin_lock_irqsave(&nc->lock, flags);
	index = find_first_bit(bitmap, ncf->n_vids);
	if (index >= ncf->n_vids) {
		spin_unlock_irqrestore(&nc->lock, flags);
		return -1;
	}
	vid = ncf->vids[index];

	clear_bit(index, bitmap);
	ncf->vids[index] = 0;
	spin_unlock_irqrestore(&nc->lock, flags);

	nca->type = NCSI_PKT_CMD_SVF;
	nca->words[1] = vid;
	/* HW filter index starts at 1 */
	nca->bytes[6] = index + 1;
	nca->bytes[7] = 0x00;
	return 0;
}

/* Find an outstanding VLAN tag and construct a "Set VLAN Filter - Enable"
 * packet.
 */
static int set_one_vid(struct ncsi_dev_priv *ndp, struct ncsi_channel *nc,
		       struct ncsi_cmd_arg *nca)
{
	struct ncsi_channel_vlan_filter *ncf;
	struct vlan_vid *vlan = NULL;
	unsigned long flags;
	int i, index;
	void *bitmap;
	u16 vid;

	if (list_empty(&ndp->vlan_vids))
		return -1;

	ncf = &nc->vlan_filter;
	bitmap = &ncf->bitmap;

	spin_lock_irqsave(&nc->lock, flags);

	rcu_read_lock();
	list_for_each_entry_rcu(vlan, &ndp->vlan_vids, list) {
		vid = vlan->vid;
		for (i = 0; i < ncf->n_vids; i++)
			if (ncf->vids[i] == vid) {
				vid = 0;
				break;
			}
		if (vid)
			break;
	}
	rcu_read_unlock();

	if (!vid) {
		/* No VLAN ID is not set */
		spin_unlock_irqrestore(&nc->lock, flags);
		return -1;
	}

	index = find_first_zero_bit(bitmap, ncf->n_vids);
	if (index < 0 || index >= ncf->n_vids) {
		netdev_err(ndp->ndev.dev,
			   "Channel %u already has all VLAN filters set\n",
			   nc->id);
		spin_unlock_irqrestore(&nc->lock, flags);
		return -1;
	}

	ncf->vids[index] = vid;
	set_bit(index, bitmap);
	spin_unlock_irqrestore(&nc->lock, flags);

	nca->type = NCSI_PKT_CMD_SVF;
	nca->words[1] = vid;
	/* HW filter index starts at 1 */
	nca->bytes[6] = index + 1;
	nca->bytes[7] = 0x01;

	return 0;
}

static int ncsi_oem_keep_phy_intel(struct ncsi_cmd_arg *nca)
{
	unsigned char data[NCSI_OEM_INTEL_CMD_KEEP_PHY_LEN];
	int ret = 0;

	nca->payload = NCSI_OEM_INTEL_CMD_KEEP_PHY_LEN;

	memset(data, 0, NCSI_OEM_INTEL_CMD_KEEP_PHY_LEN);
	*(unsigned int *)data = ntohl((__force __be32)NCSI_OEM_MFR_INTEL_ID);

	data[4] = NCSI_OEM_INTEL_CMD_KEEP_PHY;

	/* PHY Link up attribute */
	data[6] = 0x1;

	nca->data = data;

	ret = ncsi_xmit_cmd(nca);
	if (ret)
		netdev_err(nca->ndp->ndev.dev,
			   "NCSI: Failed to transmit cmd 0x%x during configure\n",
			   nca->type);
	return ret;
}

/* NCSI OEM Command APIs */
static int ncsi_oem_gma_handler_bcm(struct ncsi_cmd_arg *nca)
{
	unsigned char data[NCSI_OEM_BCM_CMD_GMA_LEN];
	int ret = 0;

	nca->payload = NCSI_OEM_BCM_CMD_GMA_LEN;

	memset(data, 0, NCSI_OEM_BCM_CMD_GMA_LEN);
	*(unsigned int *)data = ntohl((__force __be32)NCSI_OEM_MFR_BCM_ID);
	data[5] = NCSI_OEM_BCM_CMD_GMA;

	nca->data = data;

	ret = ncsi_xmit_cmd(nca);
	if (ret)
		netdev_err(nca->ndp->ndev.dev,
			   "NCSI: Failed to transmit cmd 0x%x during configure\n",
			   nca->type);
	return ret;
}

static int ncsi_oem_gma_handler_mlx(struct ncsi_cmd_arg *nca)
{
	union {
		u8 data_u8[NCSI_OEM_MLX_CMD_GMA_LEN];
		u32 data_u32[NCSI_OEM_MLX_CMD_GMA_LEN / sizeof(u32)];
	} u;
	int ret = 0;

	nca->payload = NCSI_OEM_MLX_CMD_GMA_LEN;

	memset(&u, 0, sizeof(u));
	u.data_u32[0] = ntohl((__force __be32)NCSI_OEM_MFR_MLX_ID);
	u.data_u8[5] = NCSI_OEM_MLX_CMD_GMA;
	u.data_u8[6] = NCSI_OEM_MLX_CMD_GMA_PARAM;

	nca->data = u.data_u8;

	ret = ncsi_xmit_cmd(nca);
	if (ret)
		netdev_err(nca->ndp->ndev.dev,
			   "NCSI: Failed to transmit cmd 0x%x during configure\n",
			   nca->type);
	return ret;
}

static int ncsi_oem_smaf_mlx(struct ncsi_cmd_arg *nca)
{
	union {
		u8 data_u8[NCSI_OEM_MLX_CMD_SMAF_LEN];
		u32 data_u32[NCSI_OEM_MLX_CMD_SMAF_LEN / sizeof(u32)];
	} u;
	int ret = 0;

	memset(&u, 0, sizeof(u));
	u.data_u32[0] = ntohl((__force __be32)NCSI_OEM_MFR_MLX_ID);
	u.data_u8[5] = NCSI_OEM_MLX_CMD_SMAF;
	u.data_u8[6] = NCSI_OEM_MLX_CMD_SMAF_PARAM;
	memcpy(&u.data_u8[MLX_SMAF_MAC_ADDR_OFFSET],
	       nca->ndp->ndev.dev->dev_addr,	ETH_ALEN);
	u.data_u8[MLX_SMAF_MED_SUPPORT_OFFSET] =
		(MLX_MC_RBT_AVL | MLX_MC_RBT_SUPPORT);

	nca->payload = NCSI_OEM_MLX_CMD_SMAF_LEN;
	nca->data = u.data_u8;

	ret = ncsi_xmit_cmd(nca);
	if (ret)
		netdev_err(nca->ndp->ndev.dev,
			   "NCSI: Failed to transmit cmd 0x%x during probe\n",
			   nca->type);
	return ret;
}

static int ncsi_oem_gma_handler_intel(struct ncsi_cmd_arg *nca)
{
	unsigned char data[NCSI_OEM_INTEL_CMD_GMA_LEN];
	int ret = 0;

	nca->payload = NCSI_OEM_INTEL_CMD_GMA_LEN;

	memset(data, 0, NCSI_OEM_INTEL_CMD_GMA_LEN);
	*(unsigned int *)data = ntohl((__force __be32)NCSI_OEM_MFR_INTEL_ID);
	data[4] = NCSI_OEM_INTEL_CMD_GMA;

	nca->data = data;

	ret = ncsi_xmit_cmd(nca);
	if (ret)
		netdev_err(nca->ndp->ndev.dev,
			   "NCSI: Failed to transmit cmd 0x%x during configure\n",
			   nca->type);

	return ret;
}

/* OEM Command handlers initialization */
static struct ncsi_oem_gma_handler {
	unsigned int	mfr_id;
	int		(*handler)(struct ncsi_cmd_arg *nca);
} ncsi_oem_gma_handlers[] = {
	{ NCSI_OEM_MFR_BCM_ID, ncsi_oem_gma_handler_bcm },
	{ NCSI_OEM_MFR_MLX_ID, ncsi_oem_gma_handler_mlx },
	{ NCSI_OEM_MFR_INTEL_ID, ncsi_oem_gma_handler_intel }
};

static int ncsi_gma_handler(struct ncsi_cmd_arg *nca, unsigned int mf_id)
{
	struct ncsi_oem_gma_handler *nch = NULL;
	int i;

	/* This function should only be called once, return if flag set */
	if (nca->ndp->gma_flag == 1)
		return -1;

	/* Find gma handler for given manufacturer id */
	for (i = 0; i < ARRAY_SIZE(ncsi_oem_gma_handlers); i++) {
		if (ncsi_oem_gma_handlers[i].mfr_id == mf_id) {
			if (ncsi_oem_gma_handlers[i].handler)
				nch = &ncsi_oem_gma_handlers[i];
			break;
			}
	}

	if (!nch) {
		netdev_err(nca->ndp->ndev.dev,
			   "NCSI: No GMA handler available for MFR-ID (0x%x)\n",
			   mf_id);
		return -1;
	}

	/* Get Mac address from NCSI device */
	return nch->handler(nca);
}

/* Determine if a given channel from the channel_queue should be used for Tx */
static bool ncsi_channel_is_tx(struct ncsi_dev_priv *ndp,
			       struct ncsi_channel *nc)
{
	struct ncsi_channel_mode *ncm;
	struct ncsi_channel *channel;
	struct ncsi_package *np;

	/* Check if any other channel has Tx enabled; a channel may have already
	 * been configured and removed from the channel queue.
	 */
	NCSI_FOR_EACH_PACKAGE(ndp, np) {
		if (!ndp->multi_package && np != nc->package)
			continue;
		NCSI_FOR_EACH_CHANNEL(np, channel) {
			ncm = &channel->modes[NCSI_MODE_TX_ENABLE];
			if (ncm->enable)
				return false;
		}
	}

	/* This channel is the preferred channel and has link */
	list_for_each_entry_rcu(channel, &ndp->channel_queue, link) {
		np = channel->package;
		if (np->preferred_channel &&
		    ncsi_channel_has_link(np->preferred_channel)) {
			return np->preferred_channel == nc;
		}
	}

	/* This channel has link */
	if (ncsi_channel_has_link(nc))
		return true;

	list_for_each_entry_rcu(channel, &ndp->channel_queue, link)
		if (ncsi_channel_has_link(channel))
			return false;

	/* No other channel has link; default to this one */
	return true;
}

/* Change the active Tx channel in a multi-channel setup */
int ncsi_update_tx_channel(struct ncsi_dev_priv *ndp,
			   struct ncsi_package *package,
			   struct ncsi_channel *disable,
			   struct ncsi_channel *enable)
{
	struct ncsi_cmd_arg nca;
	struct ncsi_channel *nc;
	struct ncsi_package *np;
	int ret = 0;

	if (!package->multi_channel && !ndp->multi_package)
		netdev_warn(ndp->ndev.dev,
			    "NCSI: Trying to update Tx channel in single-channel mode\n");
	nca.ndp = ndp;
	nca.req_flags = 0;

	/* Find current channel with Tx enabled */
	NCSI_FOR_EACH_PACKAGE(ndp, np) {
		if (disable)
			break;
		if (!ndp->multi_package && np != package)
			continue;

		NCSI_FOR_EACH_CHANNEL(np, nc)
			if (nc->modes[NCSI_MODE_TX_ENABLE].enable) {
				disable = nc;
				break;
			}
	}

	/* Find a suitable channel for Tx */
	NCSI_FOR_EACH_PACKAGE(ndp, np) {
		if (enable)
			break;
		if (!ndp->multi_package && np != package)
			continue;
		if (!(ndp->package_whitelist & (0x1 << np->id)))
			continue;

		if (np->preferred_channel &&
		    ncsi_channel_has_link(np->preferred_channel)) {
			enable = np->preferred_channel;
			break;
		}

		NCSI_FOR_EACH_CHANNEL(np, nc) {
			if (!(np->channel_whitelist & 0x1 << nc->id))
				continue;
			if (nc->state != NCSI_CHANNEL_ACTIVE)
				continue;
			if (ncsi_channel_has_link(nc)) {
				enable = nc;
				break;
			}
		}
	}

	if (disable == enable)
		return -1;

	if (!enable)
		return -1;

	if (disable) {
		nca.channel = disable->id;
		nca.package = disable->package->id;
		nca.type = NCSI_PKT_CMD_DCNT;
		ret = ncsi_xmit_cmd(&nca);
		if (ret)
			netdev_err(ndp->ndev.dev,
				   "Error %d sending DCNT\n",
				   ret);
	}

	netdev_info(ndp->ndev.dev, "NCSI: channel %u enables Tx\n", enable->id);

	nca.channel = enable->id;
	nca.package = enable->package->id;
	nca.type = NCSI_PKT_CMD_ECNT;
	ret = ncsi_xmit_cmd(&nca);
	if (ret)
		netdev_err(ndp->ndev.dev,
			   "Error %d sending ECNT\n",
			   ret);

	return ret;
}

static void ncsi_configure_channel(struct ncsi_dev_priv *ndp)
{
	struct ncsi_package *np = ndp->active_package;
	struct ncsi_channel *nc = ndp->active_channel;
	struct ncsi_channel *hot_nc = NULL;
	struct ncsi_dev *nd = &ndp->ndev;
	struct net_device *dev = nd->dev;
	struct ncsi_cmd_arg nca;
	unsigned char index;
	unsigned long flags;
	int ret;

	nca.ndp = ndp;
	nca.req_flags = NCSI_REQ_FLAG_EVENT_DRIVEN;
	switch (nd->state) {
	case ncsi_dev_state_config:
	case ncsi_dev_state_config_sp:
		ndp->pending_req_num = 1;

		/* Select the specific package */
		nca.type = NCSI_PKT_CMD_SP;
		if (ndp->flags & NCSI_DEV_HWA)
			nca.bytes[0] = 0;
		else
			nca.bytes[0] = 1;
		nca.package = np->id;
		nca.channel = NCSI_RESERVED_CHANNEL;
		ret = ncsi_xmit_cmd(&nca);
		if (ret) {
			netdev_err(ndp->ndev.dev,
				   "NCSI: Failed to transmit CMD_SP\n");
			goto error;
		}

		nd->state = ncsi_dev_state_config_cis;
		break;
	case ncsi_dev_state_config_cis:
		ndp->pending_req_num = 1;

		/* Clear initial state */
		nca.type = NCSI_PKT_CMD_CIS;
		nca.package = np->id;
		nca.channel = nc->id;
		ret = ncsi_xmit_cmd(&nca);
		if (ret) {
			netdev_err(ndp->ndev.dev,
				   "NCSI: Failed to transmit CMD_CIS\n");
			goto error;
		}

		nd->state = IS_ENABLED(CONFIG_NCSI_OEM_CMD_GET_MAC)
			  ? ncsi_dev_state_config_oem_gma
			  : ncsi_dev_state_config_clear_vids;
		break;
	case ncsi_dev_state_config_oem_gma:
		nd->state = ncsi_dev_state_config_clear_vids;

		nca.package = np->id;
		nca.channel = nc->id;
		ndp->pending_req_num = 1;
		if (nc->version.major >= 1 && nc->version.minor >= 2) {
			nca.type = NCSI_PKT_CMD_GMCMA;
			ret = ncsi_xmit_cmd(&nca);
		} else {
			nca.type = NCSI_PKT_CMD_OEM;
			ret = ncsi_gma_handler(&nca, nc->version.mf_id);
		}
		if (ret < 0)
			schedule_work(&ndp->work);

		break;
	case ncsi_dev_state_config_clear_vids:
	case ncsi_dev_state_config_svf:
	case ncsi_dev_state_config_ev:
	case ncsi_dev_state_config_sma:
	case ncsi_dev_state_config_ebf:
	case ncsi_dev_state_config_dgmf:
	case ncsi_dev_state_config_ecnt:
	case ncsi_dev_state_config_ec:
	case ncsi_dev_state_config_ae:
	case ncsi_dev_state_config_gls:
		ndp->pending_req_num = 1;

		nca.package = np->id;
		nca.channel = nc->id;

		/* Clear any active filters on the channel before setting */
		if (nd->state == ncsi_dev_state_config_clear_vids) {
			ret = clear_one_vid(ndp, nc, &nca);
			if (ret) {
				nd->state = ncsi_dev_state_config_svf;
				schedule_work(&ndp->work);
				break;
			}
			/* Repeat */
			nd->state = ncsi_dev_state_config_clear_vids;
		/* Add known VLAN tags to the filter */
		} else if (nd->state == ncsi_dev_state_config_svf) {
			ret = set_one_vid(ndp, nc, &nca);
			if (ret) {
				nd->state = ncsi_dev_state_config_ev;
				schedule_work(&ndp->work);
				break;
			}
			/* Repeat */
			nd->state = ncsi_dev_state_config_svf;
		/* Enable/Disable the VLAN filter */
		} else if (nd->state == ncsi_dev_state_config_ev) {
			if (list_empty(&ndp->vlan_vids)) {
				nca.type = NCSI_PKT_CMD_DV;
			} else {
				nca.type = NCSI_PKT_CMD_EV;
				nca.bytes[3] = NCSI_CAP_VLAN_NO;
			}
			nd->state = ncsi_dev_state_config_sma;
		} else if (nd->state == ncsi_dev_state_config_sma) {
		/* Use first entry in unicast filter table. Note that
		 * the MAC filter table starts from entry 1 instead of
		 * 0.
		 */
			nca.type = NCSI_PKT_CMD_SMA;
			for (index = 0; index < 6; index++)
				nca.bytes[index] = dev->dev_addr[index];
			nca.bytes[6] = 0x1;
			nca.bytes[7] = 0x1;
			nd->state = ncsi_dev_state_config_ebf;
		} else if (nd->state == ncsi_dev_state_config_ebf) {
			nca.type = NCSI_PKT_CMD_EBF;
			nca.dwords[0] = nc->caps[NCSI_CAP_BC].cap;
			/* if multicast global filtering is supported then
			 * disable it so that all multicast packet will be
			 * forwarded to management controller
			 */
			if (nc->caps[NCSI_CAP_GENERIC].cap &
			    NCSI_CAP_GENERIC_MC)
				nd->state = ncsi_dev_state_config_dgmf;
			else if (ncsi_channel_is_tx(ndp, nc))
				nd->state = ncsi_dev_state_config_ecnt;
			else
				nd->state = ncsi_dev_state_config_ec;
		} else if (nd->state == ncsi_dev_state_config_dgmf) {
			nca.type = NCSI_PKT_CMD_DGMF;
			if (ncsi_channel_is_tx(ndp, nc))
				nd->state = ncsi_dev_state_config_ecnt;
			else
				nd->state = ncsi_dev_state_config_ec;
		} else if (nd->state == ncsi_dev_state_config_ecnt) {
			if (np->preferred_channel &&
			    nc != np->preferred_channel)
				netdev_info(ndp->ndev.dev,
					    "NCSI: Tx failed over to channel %u\n",
					    nc->id);
			nca.type = NCSI_PKT_CMD_ECNT;
			nd->state = ncsi_dev_state_config_ec;
		} else if (nd->state == ncsi_dev_state_config_ec) {
			/* Enable AEN if it's supported */
			nca.type = NCSI_PKT_CMD_EC;
			nd->state = ncsi_dev_state_config_ae;
			if (!(nc->caps[NCSI_CAP_AEN].cap & NCSI_CAP_AEN_MASK))
				nd->state = ncsi_dev_state_config_gls;
		} else if (nd->state == ncsi_dev_state_config_ae) {
			nca.type = NCSI_PKT_CMD_AE;
			nca.bytes[0] = 0;
			nca.dwords[1] = nc->caps[NCSI_CAP_AEN].cap;
			nd->state = ncsi_dev_state_config_gls;
		} else if (nd->state == ncsi_dev_state_config_gls) {
			nca.type = NCSI_PKT_CMD_GLS;
			nd->state = ncsi_dev_state_config_done;
		}

		ret = ncsi_xmit_cmd(&nca);
		if (ret) {
			netdev_err(ndp->ndev.dev,
				   "NCSI: Failed to transmit CMD %x\n",
				   nca.type);
			goto error;
		}
		break;
	case ncsi_dev_state_config_done:
		netdev_dbg(ndp->ndev.dev, "NCSI: channel %u config done\n",
			   nc->id);
		spin_lock_irqsave(&nc->lock, flags);
		nc->state = NCSI_CHANNEL_ACTIVE;

		if (ndp->flags & NCSI_DEV_RESET) {
			/* A reset event happened during config, start it now */
			nc->reconfigure_needed = false;
			spin_unlock_irqrestore(&nc->lock, flags);
			ncsi_reset_dev(nd);
			break;
		}

		if (nc->reconfigure_needed) {
			/* This channel's configuration has been updated
			 * part-way during the config state - start the
			 * channel configuration over
			 */
			nc->reconfigure_needed = false;
			nc->state = NCSI_CHANNEL_INACTIVE;
			spin_unlock_irqrestore(&nc->lock, flags);

			spin_lock_irqsave(&ndp->lock, flags);
			list_add_tail_rcu(&nc->link, &ndp->channel_queue);
			spin_unlock_irqrestore(&ndp->lock, flags);

			netdev_dbg(dev, "Dirty NCSI channel state reset\n");
			ncsi_process_next_channel(ndp);
			break;
		}

		if (nc->modes[NCSI_MODE_LINK].data[2] & 0x1) {
			hot_nc = nc;
		} else {
			hot_nc = NULL;
			netdev_dbg(ndp->ndev.dev,
				   "NCSI: channel %u link down after config\n",
				   nc->id);
		}
		spin_unlock_irqrestore(&nc->lock, flags);

		/* Update the hot channel */
		spin_lock_irqsave(&ndp->lock, flags);
		ndp->hot_channel = hot_nc;
		spin_unlock_irqrestore(&ndp->lock, flags);

		ncsi_start_channel_monitor(nc);
		ncsi_process_next_channel(ndp);
		break;
	default:
		netdev_alert(dev, "Wrong NCSI state 0x%x in config\n",
			     nd->state);
	}

	return;

error:
	ncsi_report_link(ndp, true);
}

static int ncsi_choose_active_channel(struct ncsi_dev_priv *ndp)
{
	struct ncsi_channel *nc, *found, *hot_nc;
	struct ncsi_channel_mode *ncm;
	unsigned long flags, cflags;
	struct ncsi_package *np;
	bool with_link;

	spin_lock_irqsave(&ndp->lock, flags);
	hot_nc = ndp->hot_channel;
	spin_unlock_irqrestore(&ndp->lock, flags);

	/* By default the search is done once an inactive channel with up
	 * link is found, unless a preferred channel is set.
	 * If multi_package or multi_channel are configured all channels in the
	 * whitelist are added to the channel queue.
	 */
	found = NULL;
	with_link = false;
	NCSI_FOR_EACH_PACKAGE(ndp, np) {
		if (!(ndp->package_whitelist & (0x1 << np->id)))
			continue;
		NCSI_FOR_EACH_CHANNEL(np, nc) {
			if (!(np->channel_whitelist & (0x1 << nc->id)))
				continue;

			spin_lock_irqsave(&nc->lock, cflags);

			if (!list_empty(&nc->link) ||
			    nc->state != NCSI_CHANNEL_INACTIVE) {
				spin_unlock_irqrestore(&nc->lock, cflags);
				continue;
			}

			if (!found)
				found = nc;

			if (nc == hot_nc)
				found = nc;

			ncm = &nc->modes[NCSI_MODE_LINK];
			if (ncm->data[2] & 0x1) {
				found = nc;
				with_link = true;
			}

			/* If multi_channel is enabled configure all valid
			 * channels whether or not they currently have link
			 * so they will have AENs enabled.
			 */
			if (with_link || np->multi_channel) {
				spin_lock_irqsave(&ndp->lock, flags);
				list_add_tail_rcu(&nc->link,
						  &ndp->channel_queue);
				spin_unlock_irqrestore(&ndp->lock, flags);

				netdev_dbg(ndp->ndev.dev,
					   "NCSI: Channel %u added to queue (link %s)\n",
					   nc->id,
					   ncm->data[2] & 0x1 ? "up" : "down");
			}

			spin_unlock_irqrestore(&nc->lock, cflags);

			if (with_link && !np->multi_channel)
				break;
		}
		if (with_link && !ndp->multi_package)
			break;
	}

	if (list_empty(&ndp->channel_queue) && found) {
		netdev_info(ndp->ndev.dev,
			    "NCSI: No channel with link found, configuring channel %u\n",
			    found->id);
		spin_lock_irqsave(&ndp->lock, flags);
		list_add_tail_rcu(&found->link, &ndp->channel_queue);
		spin_unlock_irqrestore(&ndp->lock, flags);
	} else if (!found) {
		netdev_warn(ndp->ndev.dev,
			    "NCSI: No channel found to configure!\n");
		ncsi_report_link(ndp, true);
		return -ENODEV;
	}

	return ncsi_process_next_channel(ndp);
}

static bool ncsi_check_hwa(struct ncsi_dev_priv *ndp)
{
	struct ncsi_package *np;
	struct ncsi_channel *nc;
	unsigned int cap;
	bool has_channel = false;

	/* The hardware arbitration is disabled if any one channel
	 * doesn't support explicitly.
	 */
	NCSI_FOR_EACH_PACKAGE(ndp, np) {
		NCSI_FOR_EACH_CHANNEL(np, nc) {
			has_channel = true;

			cap = nc->caps[NCSI_CAP_GENERIC].cap;
			if (!(cap & NCSI_CAP_GENERIC_HWA) ||
			    (cap & NCSI_CAP_GENERIC_HWA_MASK) !=
			    NCSI_CAP_GENERIC_HWA_SUPPORT) {
				ndp->flags &= ~NCSI_DEV_HWA;
				return false;
			}
		}
	}

	if (has_channel) {
		ndp->flags |= NCSI_DEV_HWA;
		return true;
	}

	ndp->flags &= ~NCSI_DEV_HWA;
	return false;
}

static void ncsi_probe_channel(struct ncsi_dev_priv *ndp)
{
	struct ncsi_dev *nd = &ndp->ndev;
	struct ncsi_package *np;
	struct ncsi_cmd_arg nca;
	unsigned char index;
	int ret;

	nca.ndp = ndp;
	nca.req_flags = NCSI_REQ_FLAG_EVENT_DRIVEN;
	switch (nd->state) {
	case ncsi_dev_state_probe:
		nd->state = ncsi_dev_state_probe_deselect;
		fallthrough;
	case ncsi_dev_state_probe_deselect:
		ndp->pending_req_num = 8;

		/* Deselect all possible packages */
		nca.type = NCSI_PKT_CMD_DP;
		nca.channel = NCSI_RESERVED_CHANNEL;
		for (index = 0; index < 8; index++) {
			nca.package = index;
			ret = ncsi_xmit_cmd(&nca);
			if (ret)
				goto error;
		}

		nd->state = ncsi_dev_state_probe_package;
		break;
	case ncsi_dev_state_probe_package:
		ndp->pending_req_num = 1;

		nca.type = NCSI_PKT_CMD_SP;
		nca.bytes[0] = 1;
		nca.package = ndp->package_probe_id;
		nca.channel = NCSI_RESERVED_CHANNEL;
		ret = ncsi_xmit_cmd(&nca);
		if (ret)
			goto error;
		nd->state = ncsi_dev_state_probe_channel;
		break;
	case ncsi_dev_state_probe_channel:
		ndp->active_package = ncsi_find_package(ndp,
							ndp->package_probe_id);
		if (!ndp->active_package) {
			/* No response */
			nd->state = ncsi_dev_state_probe_dp;
			schedule_work(&ndp->work);
			break;
		}
		nd->state = ncsi_dev_state_probe_cis;
		if (IS_ENABLED(CONFIG_NCSI_OEM_CMD_GET_MAC) &&
		    ndp->mlx_multi_host)
			nd->state = ncsi_dev_state_probe_mlx_gma;

		schedule_work(&ndp->work);
		break;
	case ncsi_dev_state_probe_mlx_gma:
		ndp->pending_req_num = 1;

		nca.type = NCSI_PKT_CMD_OEM;
		nca.package = ndp->active_package->id;
		nca.channel = 0;
		ret = ncsi_oem_gma_handler_mlx(&nca);
		if (ret)
			goto error;

		nd->state = ncsi_dev_state_probe_mlx_smaf;
		break;
	case ncsi_dev_state_probe_mlx_smaf:
		ndp->pending_req_num = 1;

		nca.type = NCSI_PKT_CMD_OEM;
		nca.package = ndp->active_package->id;
		nca.channel = 0;
		ret = ncsi_oem_smaf_mlx(&nca);
		if (ret)
			goto error;

		nd->state = ncsi_dev_state_probe_cis;
		break;
<<<<<<< HEAD
	case ncsi_dev_state_probe_cis:
		ndp->pending_req_num = NCSI_RESERVED_CHANNEL;

		/* Clear initial state */
		nca.type = NCSI_PKT_CMD_CIS;
		nca.package = ndp->active_package->id;
		for (index = 0; index < NCSI_RESERVED_CHANNEL; index++) {
			nca.channel = index;
			ret = ncsi_xmit_cmd(&nca);
			if (ret)
				goto error;
		}

		nd->state = ncsi_dev_state_probe_gvi;
		if (IS_ENABLED(CONFIG_NCSI_OEM_CMD_KEEP_PHY))
			nd->state = ncsi_dev_state_probe_keep_phy;
		break;
=======
>>>>>>> 0c383648
	case ncsi_dev_state_probe_keep_phy:
		ndp->pending_req_num = 1;

		nca.type = NCSI_PKT_CMD_OEM;
		nca.package = ndp->active_package->id;
		nca.channel = 0;
		ret = ncsi_oem_keep_phy_intel(&nca);
		if (ret)
			goto error;

		nd->state = ncsi_dev_state_probe_gvi;
		break;
<<<<<<< HEAD
=======
	case ncsi_dev_state_probe_cis:
>>>>>>> 0c383648
	case ncsi_dev_state_probe_gvi:
	case ncsi_dev_state_probe_gc:
	case ncsi_dev_state_probe_gls:
		np = ndp->active_package;
		ndp->pending_req_num = 1;

		/* Clear initial state Retrieve version, capability or link status */
		if (nd->state == ncsi_dev_state_probe_cis)
			nca.type = NCSI_PKT_CMD_CIS;
		else if (nd->state == ncsi_dev_state_probe_gvi)
			nca.type = NCSI_PKT_CMD_GVI;
		else if (nd->state == ncsi_dev_state_probe_gc)
			nca.type = NCSI_PKT_CMD_GC;
		else
			nca.type = NCSI_PKT_CMD_GLS;

		nca.package = np->id;
		nca.channel = ndp->channel_probe_id;

		ret = ncsi_xmit_cmd(&nca);
		if (ret)
			goto error;

		if (nd->state == ncsi_dev_state_probe_cis) {
			nd->state = ncsi_dev_state_probe_gvi;
			if (IS_ENABLED(CONFIG_NCSI_OEM_CMD_KEEP_PHY) && ndp->channel_probe_id == 0)
				nd->state = ncsi_dev_state_probe_keep_phy;
		} else if (nd->state == ncsi_dev_state_probe_gvi) {
			nd->state = ncsi_dev_state_probe_gc;
		} else if (nd->state == ncsi_dev_state_probe_gc) {
			nd->state = ncsi_dev_state_probe_gls;
		} else {
			nd->state = ncsi_dev_state_probe_cis;
			ndp->channel_probe_id++;
		}

		if (ndp->channel_probe_id == ndp->channel_count) {
			ndp->channel_probe_id = 0;
			nd->state = ncsi_dev_state_probe_dp;
		}
		break;
	case ncsi_dev_state_probe_dp:
		ndp->pending_req_num = 1;

		/* Deselect the current package */
		nca.type = NCSI_PKT_CMD_DP;
		nca.package = ndp->package_probe_id;
		nca.channel = NCSI_RESERVED_CHANNEL;
		ret = ncsi_xmit_cmd(&nca);
		if (ret)
			goto error;

		/* Probe next package */
		ndp->package_probe_id++;
		if (ndp->package_probe_id >= 8) {
			/* Probe finished */
			ndp->flags |= NCSI_DEV_PROBED;
			break;
		}
		nd->state = ncsi_dev_state_probe_package;
		ndp->active_package = NULL;
		break;
	default:
		netdev_warn(nd->dev, "Wrong NCSI state 0x%0x in enumeration\n",
			    nd->state);
	}

	if (ndp->flags & NCSI_DEV_PROBED) {
		/* Check if all packages have HWA support */
		ncsi_check_hwa(ndp);
		ncsi_choose_active_channel(ndp);
	}

	return;
error:
	netdev_err(ndp->ndev.dev,
		   "NCSI: Failed to transmit cmd 0x%x during probe\n",
		   nca.type);
	ncsi_report_link(ndp, true);
}

static void ncsi_dev_work(struct work_struct *work)
{
	struct ncsi_dev_priv *ndp = container_of(work,
			struct ncsi_dev_priv, work);
	struct ncsi_dev *nd = &ndp->ndev;

	switch (nd->state & ncsi_dev_state_major) {
	case ncsi_dev_state_probe:
		ncsi_probe_channel(ndp);
		break;
	case ncsi_dev_state_suspend:
		ncsi_suspend_channel(ndp);
		break;
	case ncsi_dev_state_config:
		ncsi_configure_channel(ndp);
		break;
	default:
		netdev_warn(nd->dev, "Wrong NCSI state 0x%x in workqueue\n",
			    nd->state);
	}
}

int ncsi_process_next_channel(struct ncsi_dev_priv *ndp)
{
	struct ncsi_channel *nc;
	int old_state;
	unsigned long flags;

	spin_lock_irqsave(&ndp->lock, flags);
	nc = list_first_or_null_rcu(&ndp->channel_queue,
				    struct ncsi_channel, link);
	if (!nc) {
		spin_unlock_irqrestore(&ndp->lock, flags);
		goto out;
	}

	list_del_init(&nc->link);
	spin_unlock_irqrestore(&ndp->lock, flags);

	spin_lock_irqsave(&nc->lock, flags);
	old_state = nc->state;
	nc->state = NCSI_CHANNEL_INVISIBLE;
	spin_unlock_irqrestore(&nc->lock, flags);

	ndp->active_channel = nc;
	ndp->active_package = nc->package;

	switch (old_state) {
	case NCSI_CHANNEL_INACTIVE:
		ndp->ndev.state = ncsi_dev_state_config;
		netdev_dbg(ndp->ndev.dev, "NCSI: configuring channel %u\n",
	                   nc->id);
		ncsi_configure_channel(ndp);
		break;
	case NCSI_CHANNEL_ACTIVE:
		ndp->ndev.state = ncsi_dev_state_suspend;
		netdev_dbg(ndp->ndev.dev, "NCSI: suspending channel %u\n",
			   nc->id);
		ncsi_suspend_channel(ndp);
		break;
	default:
		netdev_err(ndp->ndev.dev, "Invalid state 0x%x on %d:%d\n",
			   old_state, nc->package->id, nc->id);
		ncsi_report_link(ndp, false);
		return -EINVAL;
	}

	return 0;

out:
	ndp->active_channel = NULL;
	ndp->active_package = NULL;
	if (ndp->flags & NCSI_DEV_RESHUFFLE) {
		ndp->flags &= ~NCSI_DEV_RESHUFFLE;
		return ncsi_choose_active_channel(ndp);
	}

	ncsi_report_link(ndp, false);
	return -ENODEV;
}

static int ncsi_kick_channels(struct ncsi_dev_priv *ndp)
{
	struct ncsi_dev *nd = &ndp->ndev;
	struct ncsi_channel *nc;
	struct ncsi_package *np;
	unsigned long flags;
	unsigned int n = 0;

	NCSI_FOR_EACH_PACKAGE(ndp, np) {
		NCSI_FOR_EACH_CHANNEL(np, nc) {
			spin_lock_irqsave(&nc->lock, flags);

			/* Channels may be busy, mark dirty instead of
			 * kicking if;
			 * a) not ACTIVE (configured)
			 * b) in the channel_queue (to be configured)
			 * c) it's ndev is in the config state
			 */
			if (nc->state != NCSI_CHANNEL_ACTIVE) {
				if ((ndp->ndev.state & 0xff00) ==
						ncsi_dev_state_config ||
						!list_empty(&nc->link)) {
					netdev_dbg(nd->dev,
						   "NCSI: channel %p marked dirty\n",
						   nc);
					nc->reconfigure_needed = true;
				}
				spin_unlock_irqrestore(&nc->lock, flags);
				continue;
			}

			spin_unlock_irqrestore(&nc->lock, flags);

			ncsi_stop_channel_monitor(nc);
			spin_lock_irqsave(&nc->lock, flags);
			nc->state = NCSI_CHANNEL_INACTIVE;
			spin_unlock_irqrestore(&nc->lock, flags);

			spin_lock_irqsave(&ndp->lock, flags);
			list_add_tail_rcu(&nc->link, &ndp->channel_queue);
			spin_unlock_irqrestore(&ndp->lock, flags);

			netdev_dbg(nd->dev, "NCSI: kicked channel %p\n", nc);
			n++;
		}
	}

	return n;
}

int ncsi_vlan_rx_add_vid(struct net_device *dev, __be16 proto, u16 vid)
{
	struct ncsi_dev_priv *ndp;
	unsigned int n_vids = 0;
	struct vlan_vid *vlan;
	struct ncsi_dev *nd;
	bool found = false;

	if (vid == 0)
		return 0;

	nd = ncsi_find_dev(dev);
	if (!nd) {
		netdev_warn(dev, "NCSI: No net_device?\n");
		return 0;
	}

	ndp = TO_NCSI_DEV_PRIV(nd);

	/* Add the VLAN id to our internal list */
	list_for_each_entry_rcu(vlan, &ndp->vlan_vids, list) {
		n_vids++;
		if (vlan->vid == vid) {
			netdev_dbg(dev, "NCSI: vid %u already registered\n",
				   vid);
			return 0;
		}
	}
	if (n_vids >= NCSI_MAX_VLAN_VIDS) {
		netdev_warn(dev,
			    "tried to add vlan id %u but NCSI max already registered (%u)\n",
			    vid, NCSI_MAX_VLAN_VIDS);
		return -ENOSPC;
	}

	vlan = kzalloc(sizeof(*vlan), GFP_KERNEL);
	if (!vlan)
		return -ENOMEM;

	vlan->proto = proto;
	vlan->vid = vid;
	list_add_rcu(&vlan->list, &ndp->vlan_vids);

	netdev_dbg(dev, "NCSI: Added new vid %u\n", vid);

	found = ncsi_kick_channels(ndp) != 0;

	return found ? ncsi_process_next_channel(ndp) : 0;
}
EXPORT_SYMBOL_GPL(ncsi_vlan_rx_add_vid);

int ncsi_vlan_rx_kill_vid(struct net_device *dev, __be16 proto, u16 vid)
{
	struct vlan_vid *vlan, *tmp;
	struct ncsi_dev_priv *ndp;
	struct ncsi_dev *nd;
	bool found = false;

	if (vid == 0)
		return 0;

	nd = ncsi_find_dev(dev);
	if (!nd) {
		netdev_warn(dev, "NCSI: no net_device?\n");
		return 0;
	}

	ndp = TO_NCSI_DEV_PRIV(nd);

	/* Remove the VLAN id from our internal list */
	list_for_each_entry_safe(vlan, tmp, &ndp->vlan_vids, list)
		if (vlan->vid == vid) {
			netdev_dbg(dev, "NCSI: vid %u found, removing\n", vid);
			list_del_rcu(&vlan->list);
			found = true;
			kfree(vlan);
		}

	if (!found) {
		netdev_err(dev, "NCSI: vid %u wasn't registered!\n", vid);
		return -EINVAL;
	}

	found = ncsi_kick_channels(ndp) != 0;

	return found ? ncsi_process_next_channel(ndp) : 0;
}
EXPORT_SYMBOL_GPL(ncsi_vlan_rx_kill_vid);

struct ncsi_dev *ncsi_register_dev(struct net_device *dev,
				   void (*handler)(struct ncsi_dev *ndev))
{
	struct ncsi_dev_priv *ndp;
	struct ncsi_dev *nd;
	struct platform_device *pdev;
	struct device_node *np;
	unsigned long flags;
	int i;

	/* Check if the device has been registered or not */
	nd = ncsi_find_dev(dev);
	if (nd)
		return nd;

	/* Create NCSI device */
	ndp = kzalloc(sizeof(*ndp), GFP_ATOMIC);
	if (!ndp)
		return NULL;

	nd = &ndp->ndev;
	nd->state = ncsi_dev_state_registered;
	nd->dev = dev;
	nd->handler = handler;
	ndp->pending_req_num = 0;
	INIT_LIST_HEAD(&ndp->channel_queue);
	INIT_LIST_HEAD(&ndp->vlan_vids);
	INIT_WORK(&ndp->work, ncsi_dev_work);
	ndp->package_whitelist = UINT_MAX;

	/* Initialize private NCSI device */
	spin_lock_init(&ndp->lock);
	INIT_LIST_HEAD(&ndp->packages);
	ndp->request_id = NCSI_REQ_START_IDX;
	for (i = 0; i < ARRAY_SIZE(ndp->requests); i++) {
		ndp->requests[i].id = i;
		ndp->requests[i].ndp = ndp;
		timer_setup(&ndp->requests[i].timer, ncsi_request_timeout, 0);
	}
	ndp->channel_count = NCSI_RESERVED_CHANNEL;

	spin_lock_irqsave(&ncsi_dev_lock, flags);
	list_add_tail_rcu(&ndp->node, &ncsi_dev_list);
	spin_unlock_irqrestore(&ncsi_dev_lock, flags);

	/* Register NCSI packet Rx handler */
	ndp->ptype.type = cpu_to_be16(ETH_P_NCSI);
	ndp->ptype.func = ncsi_rcv_rsp;
	ndp->ptype.dev = dev;
	dev_add_pack(&ndp->ptype);

	pdev = to_platform_device(dev->dev.parent);
	if (pdev) {
		np = pdev->dev.of_node;
		if (np && (of_property_read_bool(np, "mellanox,multi-host") ||
			   of_property_read_bool(np, "mlx,multi-host")))
			ndp->mlx_multi_host = true;
	}

	return nd;
}
EXPORT_SYMBOL_GPL(ncsi_register_dev);

int ncsi_start_dev(struct ncsi_dev *nd)
{
	struct ncsi_dev_priv *ndp = TO_NCSI_DEV_PRIV(nd);

	if (nd->state != ncsi_dev_state_registered &&
	    nd->state != ncsi_dev_state_functional)
		return -ENOTTY;

	if (!(ndp->flags & NCSI_DEV_PROBED)) {
		ndp->package_probe_id = 0;
		ndp->channel_probe_id = 0;
		nd->state = ncsi_dev_state_probe;
		schedule_work(&ndp->work);
		return 0;
	}

	return ncsi_reset_dev(nd);
}
EXPORT_SYMBOL_GPL(ncsi_start_dev);

void ncsi_stop_dev(struct ncsi_dev *nd)
{
	struct ncsi_dev_priv *ndp = TO_NCSI_DEV_PRIV(nd);
	struct ncsi_package *np;
	struct ncsi_channel *nc;
	bool chained;
	int old_state;
	unsigned long flags;

	/* Stop the channel monitor on any active channels. Don't reset the
	 * channel state so we know which were active when ncsi_start_dev()
	 * is next called.
	 */
	NCSI_FOR_EACH_PACKAGE(ndp, np) {
		NCSI_FOR_EACH_CHANNEL(np, nc) {
			ncsi_stop_channel_monitor(nc);

			spin_lock_irqsave(&nc->lock, flags);
			chained = !list_empty(&nc->link);
			old_state = nc->state;
			spin_unlock_irqrestore(&nc->lock, flags);

			WARN_ON_ONCE(chained ||
				     old_state == NCSI_CHANNEL_INVISIBLE);
		}
	}

	netdev_dbg(ndp->ndev.dev, "NCSI: Stopping device\n");
	ncsi_report_link(ndp, true);
}
EXPORT_SYMBOL_GPL(ncsi_stop_dev);

int ncsi_reset_dev(struct ncsi_dev *nd)
{
	struct ncsi_dev_priv *ndp = TO_NCSI_DEV_PRIV(nd);
	struct ncsi_channel *nc, *active, *tmp;
	struct ncsi_package *np;
	unsigned long flags;

	spin_lock_irqsave(&ndp->lock, flags);

	if (!(ndp->flags & NCSI_DEV_RESET)) {
		/* Haven't been called yet, check states */
		switch (nd->state & ncsi_dev_state_major) {
		case ncsi_dev_state_registered:
		case ncsi_dev_state_probe:
			/* Not even probed yet - do nothing */
			spin_unlock_irqrestore(&ndp->lock, flags);
			return 0;
		case ncsi_dev_state_suspend:
		case ncsi_dev_state_config:
			/* Wait for the channel to finish its suspend/config
			 * operation; once it finishes it will check for
			 * NCSI_DEV_RESET and reset the state.
			 */
			ndp->flags |= NCSI_DEV_RESET;
			spin_unlock_irqrestore(&ndp->lock, flags);
			return 0;
		}
	} else {
		switch (nd->state) {
		case ncsi_dev_state_suspend_done:
		case ncsi_dev_state_config_done:
		case ncsi_dev_state_functional:
			/* Ok */
			break;
		default:
			/* Current reset operation happening */
			spin_unlock_irqrestore(&ndp->lock, flags);
			return 0;
		}
	}

	if (!list_empty(&ndp->channel_queue)) {
		/* Clear any channel queue we may have interrupted */
		list_for_each_entry_safe(nc, tmp, &ndp->channel_queue, link)
			list_del_init(&nc->link);
	}
	spin_unlock_irqrestore(&ndp->lock, flags);

	active = NULL;
	NCSI_FOR_EACH_PACKAGE(ndp, np) {
		NCSI_FOR_EACH_CHANNEL(np, nc) {
			spin_lock_irqsave(&nc->lock, flags);

			if (nc->state == NCSI_CHANNEL_ACTIVE) {
				active = nc;
				nc->state = NCSI_CHANNEL_INVISIBLE;
				spin_unlock_irqrestore(&nc->lock, flags);
				ncsi_stop_channel_monitor(nc);
				break;
			}

			spin_unlock_irqrestore(&nc->lock, flags);
		}
		if (active)
			break;
	}

	if (!active) {
		/* Done */
		spin_lock_irqsave(&ndp->lock, flags);
		ndp->flags &= ~NCSI_DEV_RESET;
		spin_unlock_irqrestore(&ndp->lock, flags);
		return ncsi_choose_active_channel(ndp);
	}

	spin_lock_irqsave(&ndp->lock, flags);
	ndp->flags |= NCSI_DEV_RESET;
	ndp->active_channel = active;
	ndp->active_package = active->package;
	spin_unlock_irqrestore(&ndp->lock, flags);

	nd->state = ncsi_dev_state_suspend;
	schedule_work(&ndp->work);
	return 0;
}

void ncsi_unregister_dev(struct ncsi_dev *nd)
{
	struct ncsi_dev_priv *ndp = TO_NCSI_DEV_PRIV(nd);
	struct ncsi_package *np, *tmp;
	unsigned long flags;

	dev_remove_pack(&ndp->ptype);

	list_for_each_entry_safe(np, tmp, &ndp->packages, node)
		ncsi_remove_package(np);

	spin_lock_irqsave(&ncsi_dev_lock, flags);
	list_del_rcu(&ndp->node);
	spin_unlock_irqrestore(&ncsi_dev_lock, flags);

	kfree(ndp);
}
EXPORT_SYMBOL_GPL(ncsi_unregister_dev);<|MERGE_RESOLUTION|>--- conflicted
+++ resolved
@@ -1424,26 +1424,6 @@
 
 		nd->state = ncsi_dev_state_probe_cis;
 		break;
-<<<<<<< HEAD
-	case ncsi_dev_state_probe_cis:
-		ndp->pending_req_num = NCSI_RESERVED_CHANNEL;
-
-		/* Clear initial state */
-		nca.type = NCSI_PKT_CMD_CIS;
-		nca.package = ndp->active_package->id;
-		for (index = 0; index < NCSI_RESERVED_CHANNEL; index++) {
-			nca.channel = index;
-			ret = ncsi_xmit_cmd(&nca);
-			if (ret)
-				goto error;
-		}
-
-		nd->state = ncsi_dev_state_probe_gvi;
-		if (IS_ENABLED(CONFIG_NCSI_OEM_CMD_KEEP_PHY))
-			nd->state = ncsi_dev_state_probe_keep_phy;
-		break;
-=======
->>>>>>> 0c383648
 	case ncsi_dev_state_probe_keep_phy:
 		ndp->pending_req_num = 1;
 
@@ -1456,10 +1436,7 @@
 
 		nd->state = ncsi_dev_state_probe_gvi;
 		break;
-<<<<<<< HEAD
-=======
 	case ncsi_dev_state_probe_cis:
->>>>>>> 0c383648
 	case ncsi_dev_state_probe_gvi:
 	case ncsi_dev_state_probe_gc:
 	case ncsi_dev_state_probe_gls:
