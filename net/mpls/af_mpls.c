--- conflicted
+++ resolved
@@ -1622,10 +1622,6 @@
 		return NOTIFY_OK;
 
 	switch (event) {
-<<<<<<< HEAD
-		int err;
-=======
->>>>>>> 754e0b0e
 
 	case NETDEV_DOWN:
 		err = mpls_ifdown(dev, event);
