/* SPDX-License-Identifier: GPL-2.0 */
/* Multipath TCP
 *
 * Copyright (c) 2017 - 2019, Intel Corporation.
 */

#ifndef __MPTCP_PROTOCOL_H
#define __MPTCP_PROTOCOL_H

#include <linux/random.h>
#include <net/tcp.h>
#include <net/inet_connection_sock.h>
#include <uapi/linux/mptcp.h>
#include <net/genetlink.h>
#include <net/rstreason.h>

#include "mptcp_pm_gen.h"

#define MPTCP_SUPPORTED_VERSION	1

/* MPTCP option bits */
#define OPTION_MPTCP_MPC_SYN	BIT(0)
#define OPTION_MPTCP_MPC_SYNACK	BIT(1)
#define OPTION_MPTCP_MPC_ACK	BIT(2)
#define OPTION_MPTCP_MPJ_SYN	BIT(3)
#define OPTION_MPTCP_MPJ_SYNACK	BIT(4)
#define OPTION_MPTCP_MPJ_ACK	BIT(5)
#define OPTION_MPTCP_ADD_ADDR	BIT(6)
#define OPTION_MPTCP_RM_ADDR	BIT(7)
#define OPTION_MPTCP_FASTCLOSE	BIT(8)
#define OPTION_MPTCP_PRIO	BIT(9)
#define OPTION_MPTCP_RST	BIT(10)
#define OPTION_MPTCP_DSS	BIT(11)
#define OPTION_MPTCP_FAIL	BIT(12)

#define OPTION_MPTCP_CSUMREQD	BIT(13)

#define OPTIONS_MPTCP_MPC	(OPTION_MPTCP_MPC_SYN | OPTION_MPTCP_MPC_SYNACK | \
				 OPTION_MPTCP_MPC_ACK)
#define OPTIONS_MPTCP_MPJ	(OPTION_MPTCP_MPJ_SYN | OPTION_MPTCP_MPJ_SYNACK | \
				 OPTION_MPTCP_MPJ_ACK)

/* MPTCP option subtypes */
#define MPTCPOPT_MP_CAPABLE	0
#define MPTCPOPT_MP_JOIN	1
#define MPTCPOPT_DSS		2
#define MPTCPOPT_ADD_ADDR	3
#define MPTCPOPT_RM_ADDR	4
#define MPTCPOPT_MP_PRIO	5
#define MPTCPOPT_MP_FAIL	6
#define MPTCPOPT_MP_FASTCLOSE	7
#define MPTCPOPT_RST		8

/* MPTCP suboption lengths */
#define TCPOLEN_MPTCP_MPC_SYN		4
#define TCPOLEN_MPTCP_MPC_SYNACK	12
#define TCPOLEN_MPTCP_MPC_ACK		20
#define TCPOLEN_MPTCP_MPC_ACK_DATA	22
#define TCPOLEN_MPTCP_MPJ_SYN		12
#define TCPOLEN_MPTCP_MPJ_SYNACK	16
#define TCPOLEN_MPTCP_MPJ_ACK		24
#define TCPOLEN_MPTCP_DSS_BASE		4
#define TCPOLEN_MPTCP_DSS_ACK32		4
#define TCPOLEN_MPTCP_DSS_ACK64		8
#define TCPOLEN_MPTCP_DSS_MAP32		10
#define TCPOLEN_MPTCP_DSS_MAP64		14
#define TCPOLEN_MPTCP_DSS_CHECKSUM	2
#define TCPOLEN_MPTCP_ADD_ADDR		16
#define TCPOLEN_MPTCP_ADD_ADDR_PORT	18
#define TCPOLEN_MPTCP_ADD_ADDR_BASE	8
#define TCPOLEN_MPTCP_ADD_ADDR_BASE_PORT	10
#define TCPOLEN_MPTCP_ADD_ADDR6		28
#define TCPOLEN_MPTCP_ADD_ADDR6_PORT	30
#define TCPOLEN_MPTCP_ADD_ADDR6_BASE	20
#define TCPOLEN_MPTCP_ADD_ADDR6_BASE_PORT	22
#define TCPOLEN_MPTCP_PORT_LEN		2
#define TCPOLEN_MPTCP_PORT_ALIGN	2
#define TCPOLEN_MPTCP_RM_ADDR_BASE	3
#define TCPOLEN_MPTCP_PRIO		3
#define TCPOLEN_MPTCP_PRIO_ALIGN	4
#define TCPOLEN_MPTCP_FASTCLOSE		12
#define TCPOLEN_MPTCP_RST		4
#define TCPOLEN_MPTCP_FAIL		12

#define TCPOLEN_MPTCP_MPC_ACK_DATA_CSUM	(TCPOLEN_MPTCP_DSS_CHECKSUM + TCPOLEN_MPTCP_MPC_ACK_DATA)

/* MPTCP MP_JOIN flags */
#define MPTCPOPT_BACKUP		BIT(0)
#define MPTCPOPT_THMAC_LEN	8

/* MPTCP MP_CAPABLE flags */
#define MPTCP_VERSION_MASK	(0x0F)
#define MPTCP_CAP_CHECKSUM_REQD	BIT(7)
#define MPTCP_CAP_EXTENSIBILITY	BIT(6)
#define MPTCP_CAP_DENY_JOIN_ID0	BIT(5)
#define MPTCP_CAP_HMAC_SHA256	BIT(0)
#define MPTCP_CAP_FLAG_MASK	(0x1F)

/* MPTCP DSS flags */
#define MPTCP_DSS_DATA_FIN	BIT(4)
#define MPTCP_DSS_DSN64		BIT(3)
#define MPTCP_DSS_HAS_MAP	BIT(2)
#define MPTCP_DSS_ACK64		BIT(1)
#define MPTCP_DSS_HAS_ACK	BIT(0)
#define MPTCP_DSS_FLAG_MASK	(0x1F)

/* MPTCP ADD_ADDR flags */
#define MPTCP_ADDR_ECHO		BIT(0)

/* MPTCP MP_PRIO flags */
#define MPTCP_PRIO_BKUP		BIT(0)

/* MPTCP TCPRST flags */
#define MPTCP_RST_TRANSIENT	BIT(0)

/* MPTCP socket atomic flags */
#define MPTCP_WORK_RTX		1
#define MPTCP_FALLBACK_DONE	2
#define MPTCP_WORK_CLOSE_SUBFLOW 3

/* MPTCP socket release cb flags */
#define MPTCP_PUSH_PENDING	1
#define MPTCP_CLEAN_UNA		2
#define MPTCP_ERROR_REPORT	3
#define MPTCP_RETRANSMIT	4
#define MPTCP_FLUSH_JOIN_LIST	5
#define MPTCP_SYNC_STATE	6
#define MPTCP_SYNC_SNDBUF	7

struct mptcp_skb_cb {
	u64 map_seq;
	u64 end_seq;
	u32 offset;
	u8  has_rxtstamp:1;
};

#define MPTCP_SKB_CB(__skb)	((struct mptcp_skb_cb *)&((__skb)->cb[0]))

static inline bool before64(__u64 seq1, __u64 seq2)
{
	return (__s64)(seq1 - seq2) < 0;
}

#define after64(seq2, seq1)	before64(seq1, seq2)

struct mptcp_options_received {
	u64	sndr_key;
	u64	rcvr_key;
	u64	data_ack;
	u64	data_seq;
	u32	subflow_seq;
	u16	data_len;
	__sum16	csum;
	u16	suboptions;
	u32	token;
	u32	nonce;
	u16	use_map:1,
		dsn64:1,
		data_fin:1,
		use_ack:1,
		ack64:1,
		mpc_map:1,
		reset_reason:4,
		reset_transient:1,
		echo:1,
		backup:1,
		deny_join_id0:1,
		__unused:2;
	u8	join_id;
	u64	thmac;
	u8	hmac[MPTCPOPT_HMAC_LEN];
	struct mptcp_addr_info addr;
	struct mptcp_rm_list rm_list;
	u64	ahmac;
	u64	fail_seq;
};

static inline __be32 mptcp_option(u8 subopt, u8 len, u8 nib, u8 field)
{
	return htonl((TCPOPT_MPTCP << 24) | (len << 16) | (subopt << 12) |
		     ((nib & 0xF) << 8) | field);
}

enum mptcp_pm_status {
	MPTCP_PM_ADD_ADDR_RECEIVED,
	MPTCP_PM_ADD_ADDR_SEND_ACK,
	MPTCP_PM_RM_ADDR_RECEIVED,
	MPTCP_PM_ESTABLISHED,
	MPTCP_PM_SUBFLOW_ESTABLISHED,
	MPTCP_PM_ALREADY_ESTABLISHED,	/* persistent status, set after ESTABLISHED event */
	MPTCP_PM_MPC_ENDPOINT_ACCOUNTED /* persistent status, set after MPC local address is
					 * accounted int id_avail_bitmap
					 */
};

enum mptcp_pm_type {
	MPTCP_PM_TYPE_KERNEL = 0,
	MPTCP_PM_TYPE_USERSPACE,

	__MPTCP_PM_TYPE_NR,
	__MPTCP_PM_TYPE_MAX = __MPTCP_PM_TYPE_NR - 1,
};

/* Status bits below MPTCP_PM_ALREADY_ESTABLISHED need pm worker actions */
#define MPTCP_PM_WORK_MASK ((1 << MPTCP_PM_ALREADY_ESTABLISHED) - 1)

enum mptcp_addr_signal_status {
	MPTCP_ADD_ADDR_SIGNAL,
	MPTCP_ADD_ADDR_ECHO,
	MPTCP_RM_ADDR_SIGNAL,
};

/* max value of mptcp_addr_info.id */
#define MPTCP_PM_MAX_ADDR_ID		U8_MAX

struct mptcp_pm_data {
	struct mptcp_addr_info local;
	struct mptcp_addr_info remote;
	struct list_head anno_list;
	struct list_head userspace_pm_local_addr_list;

	spinlock_t	lock;		/*protects the whole PM data */

	u8		addr_signal;
	bool		server_side;
	bool		work_pending;
	bool		accept_addr;
	bool		accept_subflow;
	bool		remote_deny_join_id0;
	u8		add_addr_signaled;
	u8		add_addr_accepted;
	u8		local_addr_used;
	u8		pm_type;
	u8		subflows;
	u8		status;
	DECLARE_BITMAP(id_avail_bitmap, MPTCP_PM_MAX_ADDR_ID + 1);
	struct mptcp_rm_list rm_list_tx;
	struct mptcp_rm_list rm_list_rx;
};

struct mptcp_pm_addr_entry {
	struct list_head	list;
	struct mptcp_addr_info	addr;
	u8			flags;
	int			ifindex;
	struct socket		*lsk;
};

struct mptcp_data_frag {
	struct list_head list;
	u64 data_seq;
	u16 data_len;
	u16 offset;
	u16 overhead;
	u16 already_sent;
	struct page *page;
};

/* MPTCP connection sock */
struct mptcp_sock {
	/* inet_connection_sock must be the first member */
	struct inet_connection_sock sk;
	u64		local_key;		/* protected by the first subflow socket lock
						 * lockless access read
						 */
	u64		remote_key;		/* same as above */
	u64		write_seq;
	u64		bytes_sent;
	u64		snd_nxt;
	u64		bytes_received;
	u64		ack_seq;
	atomic64_t	rcv_wnd_sent;
	u64		rcv_data_fin_seq;
	u64		bytes_retrans;
	u64		bytes_consumed;
	int		rmem_fwd_alloc;
	int		snd_burst;
	int		old_wspace;
	u64		recovery_snd_nxt;	/* in recovery mode accept up to this seq;
						 * recovery related fields are under data_lock
						 * protection
						 */
	u64		bytes_acked;
	u64		snd_una;
	u64		wnd_end;
	u32		last_data_sent;
	u32		last_data_recv;
	u32		last_ack_recv;
	unsigned long	timer_ival;
	u32		token;
	int		rmem_released;
	unsigned long	flags;
	unsigned long	cb_flags;
	bool		recovery;		/* closing subflow write queue reinjected */
	bool		can_ack;
	bool		fully_established;
	bool		rcv_data_fin;
	bool		snd_data_fin_enable;
	bool		rcv_fastclose;
	bool		use_64bit_ack; /* Set when we received a 64-bit DSN */
	bool		csum_enabled;
	bool		allow_infinite_fallback;
	u8		pending_state; /* A subflow asked to set this sk_state,
					* protected by the msk data lock
					*/
	u8		mpc_endpoint_id;
	u8		recvmsg_inq:1,
			cork:1,
			nodelay:1,
			fastopening:1,
			in_accept_queue:1,
			free_first:1,
			rcvspace_init:1;
	u32		notsent_lowat;
<<<<<<< HEAD
=======
	int		keepalive_cnt;
	int		keepalive_idle;
	int		keepalive_intvl;
>>>>>>> 0c383648
	struct work_struct work;
	struct sk_buff  *ooo_last_skb;
	struct rb_root  out_of_order_queue;
	struct sk_buff_head receive_queue;
	struct list_head conn_list;
	struct list_head rtx_queue;
	struct mptcp_data_frag *first_pending;
	struct list_head join_list;
	struct sock	*first; /* The mptcp ops can safely dereference, using suitable
				 * ONCE annotation, the subflow outside the socket
				 * lock as such sock is freed after close().
				 */
	struct mptcp_pm_data	pm;
	struct mptcp_sched_ops	*sched;
	struct {
		u32	space;	/* bytes copied in last measurement window */
		u32	copied; /* bytes copied in this measurement window */
		u64	time;	/* start time of measurement window */
		u64	rtt_us; /* last maximum rtt of subflows */
	} rcvq_space;
	u8		scaling_ratio;

	u32		subflow_id;
	u32		setsockopt_seq;
	char		ca_name[TCP_CA_NAME_MAX];
};

#define mptcp_data_lock(sk) spin_lock_bh(&(sk)->sk_lock.slock)
#define mptcp_data_unlock(sk) spin_unlock_bh(&(sk)->sk_lock.slock)

#define mptcp_for_each_subflow(__msk, __subflow)			\
	list_for_each_entry(__subflow, &((__msk)->conn_list), node)
#define mptcp_for_each_subflow_safe(__msk, __subflow, __tmp)			\
	list_for_each_entry_safe(__subflow, __tmp, &((__msk)->conn_list), node)

extern struct genl_family mptcp_genl_family;

static inline void msk_owned_by_me(const struct mptcp_sock *msk)
{
	sock_owned_by_me((const struct sock *)msk);
}

#ifdef CONFIG_DEBUG_NET
/* MPTCP-specific: we might (indirectly) call this helper with the wrong sk */
#undef tcp_sk
#define tcp_sk(ptr) ({								\
	typeof(ptr) _ptr = (ptr);						\
	WARN_ON(_ptr->sk_protocol != IPPROTO_TCP);				\
	container_of_const(_ptr, struct tcp_sock, inet_conn.icsk_inet.sk);	\
})
#define mptcp_sk(ptr) ({						\
	typeof(ptr) _ptr = (ptr);					\
	WARN_ON(_ptr->sk_protocol != IPPROTO_MPTCP);			\
	container_of_const(_ptr, struct mptcp_sock, sk.icsk_inet.sk);	\
})

#else /* !CONFIG_DEBUG_NET */
#define mptcp_sk(ptr) container_of_const(ptr, struct mptcp_sock, sk.icsk_inet.sk)
#endif

/* the msk socket don't use the backlog, also account for the bulk
 * free memory
 */
static inline int __mptcp_rmem(const struct sock *sk)
{
	return atomic_read(&sk->sk_rmem_alloc) - READ_ONCE(mptcp_sk(sk)->rmem_released);
}

static inline int mptcp_win_from_space(const struct sock *sk, int space)
{
	return __tcp_win_from_space(mptcp_sk(sk)->scaling_ratio, space);
}

static inline int __mptcp_space(const struct sock *sk)
{
	return mptcp_win_from_space(sk, READ_ONCE(sk->sk_rcvbuf) - __mptcp_rmem(sk));
}

static inline struct mptcp_data_frag *mptcp_send_head(const struct sock *sk)
{
	const struct mptcp_sock *msk = mptcp_sk(sk);

	return READ_ONCE(msk->first_pending);
}

static inline struct mptcp_data_frag *mptcp_send_next(struct sock *sk)
{
	struct mptcp_sock *msk = mptcp_sk(sk);
	struct mptcp_data_frag *cur;

	cur = msk->first_pending;
	return list_is_last(&cur->list, &msk->rtx_queue) ? NULL :
						     list_next_entry(cur, list);
}

static inline struct mptcp_data_frag *mptcp_pending_tail(const struct sock *sk)
{
	const struct mptcp_sock *msk = mptcp_sk(sk);

	if (!msk->first_pending)
		return NULL;

	if (WARN_ON_ONCE(list_empty(&msk->rtx_queue)))
		return NULL;

	return list_last_entry(&msk->rtx_queue, struct mptcp_data_frag, list);
}

static inline struct mptcp_data_frag *mptcp_rtx_head(struct sock *sk)
{
	struct mptcp_sock *msk = mptcp_sk(sk);

	if (msk->snd_una == msk->snd_nxt)
		return NULL;

	return list_first_entry_or_null(&msk->rtx_queue, struct mptcp_data_frag, list);
}

struct csum_pseudo_header {
	__be64 data_seq;
	__be32 subflow_seq;
	__be16 data_len;
	__sum16 csum;
};

struct mptcp_subflow_request_sock {
	struct	tcp_request_sock sk;
	u16	mp_capable : 1,
		mp_join : 1,
		backup : 1,
		csum_reqd : 1,
		allow_join_id0 : 1;
	u8	local_id;
	u8	remote_id;
	u64	local_key;
	u64	idsn;
	u32	token;
	u32	ssn_offset;
	u64	thmac;
	u32	local_nonce;
	u32	remote_nonce;
	struct mptcp_sock	*msk;
	struct hlist_nulls_node token_node;
};

static inline struct mptcp_subflow_request_sock *
mptcp_subflow_rsk(const struct request_sock *rsk)
{
	return (struct mptcp_subflow_request_sock *)rsk;
}

struct mptcp_delegated_action {
	struct napi_struct napi;
	struct list_head head;
};

DECLARE_PER_CPU(struct mptcp_delegated_action, mptcp_delegated_actions);

#define MPTCP_DELEGATE_SCHEDULED	0
#define MPTCP_DELEGATE_SEND		1
#define MPTCP_DELEGATE_ACK		2
#define MPTCP_DELEGATE_SNDBUF		3

#define MPTCP_DELEGATE_ACTIONS_MASK	(~BIT(MPTCP_DELEGATE_SCHEDULED))
/* MPTCP subflow context */
struct mptcp_subflow_context {
	struct	list_head node;/* conn_list of subflows */

	struct_group(reset,

	unsigned long avg_pacing_rate; /* protected by msk socket lock */
	u64	local_key;
	u64	remote_key;
	u64	idsn;
	u64	map_seq;
	u32	snd_isn;
	u32	token;
	u32	rel_write_seq;
	u32	map_subflow_seq;
	u32	ssn_offset;
	u32	map_data_len;
	__wsum	map_data_csum;
	u32	map_csum_len;
	u32	request_mptcp : 1,  /* send MP_CAPABLE */
		request_join : 1,   /* send MP_JOIN */
		request_bkup : 1,
		mp_capable : 1,	    /* remote is MPTCP capable */
		mp_join : 1,	    /* remote is JOINing */
		fully_established : 1,	    /* path validated */
		pm_notified : 1,    /* PM hook called for established status */
		conn_finished : 1,
		map_valid : 1,
		map_csum_reqd : 1,
		map_data_fin : 1,
		mpc_map : 1,
		backup : 1,
		send_mp_prio : 1,
		send_mp_fail : 1,
		send_fastclose : 1,
		send_infinite_map : 1,
		remote_key_valid : 1,        /* received the peer key from */
		disposable : 1,	    /* ctx can be free at ulp release time */
		stale : 1,	    /* unable to snd/rcv data, do not use for xmit */
		valid_csum_seen : 1,        /* at least one csum validated */
		is_mptfo : 1,	    /* subflow is doing TFO */
		__unused : 10;
	bool	data_avail;
	bool	scheduled;
	u32	remote_nonce;
	u64	thmac;
	u32	local_nonce;
	u32	remote_token;
	union {
		u8	hmac[MPTCPOPT_HMAC_LEN]; /* MPJ subflow only */
		u64	iasn;	    /* initial ack sequence number, MPC subflows only */
	};
	s16	local_id;	    /* if negative not initialized yet */
	u8	remote_id;
	u8	reset_seen:1;
	u8	reset_transient:1;
	u8	reset_reason:4;
	u8	stale_count;

	u32	subflow_id;

	long	delegated_status;
	unsigned long	fail_tout;

	);

	struct	list_head delegated_node;   /* link into delegated_action, protected by local BH */

	u32	setsockopt_seq;
	u32	stale_rcv_tstamp;
	int     cached_sndbuf;	    /* sndbuf size when last synced with the msk sndbuf,
				     * protected by the msk socket lock
				     */

	struct	sock *tcp_sock;	    /* tcp sk backpointer */
	struct	sock *conn;	    /* parent mptcp_sock */
	const	struct inet_connection_sock_af_ops *icsk_af_ops;
	void	(*tcp_state_change)(struct sock *sk);
	void	(*tcp_error_report)(struct sock *sk);

	struct	rcu_head rcu;
};

static inline struct mptcp_subflow_context *
mptcp_subflow_ctx(const struct sock *sk)
{
	const struct inet_connection_sock *icsk = inet_csk(sk);

	/* Use RCU on icsk_ulp_data only for sock diag code */
	return (__force struct mptcp_subflow_context *)icsk->icsk_ulp_data;
}

static inline struct sock *
mptcp_subflow_tcp_sock(const struct mptcp_subflow_context *subflow)
{
	return subflow->tcp_sock;
}

static inline void
mptcp_subflow_ctx_reset(struct mptcp_subflow_context *subflow)
{
	memset(&subflow->reset, 0, sizeof(subflow->reset));
	subflow->request_mptcp = 1;
	WRITE_ONCE(subflow->local_id, -1);
<<<<<<< HEAD
=======
}

/* Convert reset reasons in MPTCP to enum sk_rst_reason type */
static inline enum sk_rst_reason
sk_rst_convert_mptcp_reason(u32 reason)
{
	switch (reason) {
	case MPTCP_RST_EUNSPEC:
		return SK_RST_REASON_MPTCP_RST_EUNSPEC;
	case MPTCP_RST_EMPTCP:
		return SK_RST_REASON_MPTCP_RST_EMPTCP;
	case MPTCP_RST_ERESOURCE:
		return SK_RST_REASON_MPTCP_RST_ERESOURCE;
	case MPTCP_RST_EPROHIBIT:
		return SK_RST_REASON_MPTCP_RST_EPROHIBIT;
	case MPTCP_RST_EWQ2BIG:
		return SK_RST_REASON_MPTCP_RST_EWQ2BIG;
	case MPTCP_RST_EBADPERF:
		return SK_RST_REASON_MPTCP_RST_EBADPERF;
	case MPTCP_RST_EMIDDLEBOX:
		return SK_RST_REASON_MPTCP_RST_EMIDDLEBOX;
	default:
		/* It should not happen, or else errors may occur
		 * in MPTCP layer
		 */
		return SK_RST_REASON_ERROR;
	}
}

static inline void
mptcp_send_active_reset_reason(struct sock *sk)
{
	struct mptcp_subflow_context *subflow = mptcp_subflow_ctx(sk);
	enum sk_rst_reason reason;

	reason = sk_rst_convert_mptcp_reason(subflow->reset_reason);
	tcp_send_active_reset(sk, GFP_ATOMIC, reason);
>>>>>>> 0c383648
}

static inline u64
mptcp_subflow_get_map_offset(const struct mptcp_subflow_context *subflow)
{
	return tcp_sk(mptcp_subflow_tcp_sock(subflow))->copied_seq -
		      subflow->ssn_offset -
		      subflow->map_subflow_seq;
}

static inline u64
mptcp_subflow_get_mapped_dsn(const struct mptcp_subflow_context *subflow)
{
	return subflow->map_seq + mptcp_subflow_get_map_offset(subflow);
}

void mptcp_subflow_process_delegated(struct sock *ssk, long actions);

static inline void mptcp_subflow_delegate(struct mptcp_subflow_context *subflow, int action)
{
	long old, set_bits = BIT(MPTCP_DELEGATE_SCHEDULED) | BIT(action);
	struct mptcp_delegated_action *delegated;
	bool schedule;

	/* the caller held the subflow bh socket lock */
	lockdep_assert_in_softirq();

	/* The implied barrier pairs with tcp_release_cb_override()
	 * mptcp_napi_poll(), and ensures the below list check sees list
	 * updates done prior to delegated status bits changes
	 */
	old = set_mask_bits(&subflow->delegated_status, 0, set_bits);
	if (!(old & BIT(MPTCP_DELEGATE_SCHEDULED))) {
		if (WARN_ON_ONCE(!list_empty(&subflow->delegated_node)))
			return;

		delegated = this_cpu_ptr(&mptcp_delegated_actions);
		schedule = list_empty(&delegated->head);
		list_add_tail(&subflow->delegated_node, &delegated->head);
		sock_hold(mptcp_subflow_tcp_sock(subflow));
		if (schedule)
			napi_schedule(&delegated->napi);
	}
}

static inline struct mptcp_subflow_context *
mptcp_subflow_delegated_next(struct mptcp_delegated_action *delegated)
{
	struct mptcp_subflow_context *ret;

	if (list_empty(&delegated->head))
		return NULL;

	ret = list_first_entry(&delegated->head, struct mptcp_subflow_context, delegated_node);
	list_del_init(&ret->delegated_node);
	return ret;
}

int mptcp_is_enabled(const struct net *net);
unsigned int mptcp_get_add_addr_timeout(const struct net *net);
int mptcp_is_checksum_enabled(const struct net *net);
int mptcp_allow_join_id0(const struct net *net);
unsigned int mptcp_stale_loss_cnt(const struct net *net);
unsigned int mptcp_close_timeout(const struct sock *sk);
int mptcp_get_pm_type(const struct net *net);
const char *mptcp_get_scheduler(const struct net *net);
<<<<<<< HEAD
=======
void mptcp_get_available_schedulers(char *buf, size_t maxlen);
>>>>>>> 0c383648
void __mptcp_subflow_fully_established(struct mptcp_sock *msk,
				       struct mptcp_subflow_context *subflow,
				       const struct mptcp_options_received *mp_opt);
bool __mptcp_retransmit_pending_data(struct sock *sk);
void mptcp_check_and_set_pending(struct sock *sk);
void __mptcp_push_pending(struct sock *sk, unsigned int flags);
bool mptcp_subflow_data_available(struct sock *sk);
void __init mptcp_subflow_init(void);
void mptcp_subflow_shutdown(struct sock *sk, struct sock *ssk, int how);
void mptcp_close_ssk(struct sock *sk, struct sock *ssk,
		     struct mptcp_subflow_context *subflow);
void __mptcp_subflow_send_ack(struct sock *ssk);
void mptcp_subflow_reset(struct sock *ssk);
void mptcp_subflow_queue_clean(struct sock *sk, struct sock *ssk);
void mptcp_sock_graft(struct sock *sk, struct socket *parent);
struct sock *__mptcp_nmpc_sk(struct mptcp_sock *msk);
bool __mptcp_close(struct sock *sk, long timeout);
void mptcp_cancel_work(struct sock *sk);
void __mptcp_unaccepted_force_close(struct sock *sk);
void mptcp_set_owner_r(struct sk_buff *skb, struct sock *sk);
void mptcp_set_state(struct sock *sk, int state);

bool mptcp_addresses_equal(const struct mptcp_addr_info *a,
			   const struct mptcp_addr_info *b, bool use_port);
void mptcp_local_address(const struct sock_common *skc, struct mptcp_addr_info *addr);

/* called with sk socket lock held */
int __mptcp_subflow_connect(struct sock *sk, const struct mptcp_addr_info *loc,
			    const struct mptcp_addr_info *remote);
int mptcp_subflow_create_socket(struct sock *sk, unsigned short family,
				struct socket **new_sock);
void mptcp_info2sockaddr(const struct mptcp_addr_info *info,
			 struct sockaddr_storage *addr,
			 unsigned short family);
struct mptcp_sched_ops *mptcp_sched_find(const char *name);
int mptcp_register_scheduler(struct mptcp_sched_ops *sched);
void mptcp_unregister_scheduler(struct mptcp_sched_ops *sched);
void mptcp_sched_init(void);
int mptcp_init_sched(struct mptcp_sock *msk,
		     struct mptcp_sched_ops *sched);
void mptcp_release_sched(struct mptcp_sock *msk);
void mptcp_subflow_set_scheduled(struct mptcp_subflow_context *subflow,
				 bool scheduled);
struct sock *mptcp_subflow_get_send(struct mptcp_sock *msk);
struct sock *mptcp_subflow_get_retrans(struct mptcp_sock *msk);
int mptcp_sched_get_send(struct mptcp_sock *msk);
int mptcp_sched_get_retrans(struct mptcp_sock *msk);

static inline u64 mptcp_data_avail(const struct mptcp_sock *msk)
{
	return READ_ONCE(msk->bytes_received) - READ_ONCE(msk->bytes_consumed);
}

static inline bool mptcp_epollin_ready(const struct sock *sk)
{
	/* mptcp doesn't have to deal with small skbs in the receive queue,
	 * at it can always coalesce them
	 */
	return (mptcp_data_avail(mptcp_sk(sk)) >= sk->sk_rcvlowat) ||
	       (mem_cgroup_sockets_enabled && sk->sk_memcg &&
		mem_cgroup_under_socket_pressure(sk->sk_memcg)) ||
	       READ_ONCE(tcp_memory_pressure);
}

int mptcp_set_rcvlowat(struct sock *sk, int val);

static inline bool __tcp_can_send(const struct sock *ssk)
{
	/* only send if our side has not closed yet */
	return ((1 << inet_sk_state_load(ssk)) & (TCPF_ESTABLISHED | TCPF_CLOSE_WAIT));
}

static inline bool __mptcp_subflow_active(struct mptcp_subflow_context *subflow)
{
	/* can't send if JOIN hasn't completed yet (i.e. is usable for mptcp) */
	if (subflow->request_join && !subflow->fully_established)
		return false;

	return __tcp_can_send(mptcp_subflow_tcp_sock(subflow));
}

void mptcp_subflow_set_active(struct mptcp_subflow_context *subflow);

bool mptcp_subflow_active(struct mptcp_subflow_context *subflow);

void mptcp_subflow_drop_ctx(struct sock *ssk);

static inline void mptcp_subflow_tcp_fallback(struct sock *sk,
					      struct mptcp_subflow_context *ctx)
{
	sk->sk_data_ready = sock_def_readable;
	sk->sk_state_change = ctx->tcp_state_change;
	sk->sk_write_space = sk_stream_write_space;
	sk->sk_error_report = ctx->tcp_error_report;

	inet_csk(sk)->icsk_af_ops = ctx->icsk_af_ops;
}

void __init mptcp_proto_init(void);
#if IS_ENABLED(CONFIG_MPTCP_IPV6)
int __init mptcp_proto_v6_init(void);
#endif

struct sock *mptcp_sk_clone_init(const struct sock *sk,
				 const struct mptcp_options_received *mp_opt,
				 struct sock *ssk,
				 struct request_sock *req);
void mptcp_get_options(const struct sk_buff *skb,
		       struct mptcp_options_received *mp_opt);

void mptcp_finish_connect(struct sock *sk);
void __mptcp_sync_state(struct sock *sk, int state);
void mptcp_reset_tout_timer(struct mptcp_sock *msk, unsigned long fail_tout);

static inline void mptcp_stop_tout_timer(struct sock *sk)
{
	if (!inet_csk(sk)->icsk_mtup.probe_timestamp)
		return;

	sk_stop_timer(sk, &sk->sk_timer);
	inet_csk(sk)->icsk_mtup.probe_timestamp = 0;
}

static inline void mptcp_set_close_tout(struct sock *sk, unsigned long tout)
{
	/* avoid 0 timestamp, as that means no close timeout */
	inet_csk(sk)->icsk_mtup.probe_timestamp = tout ? : 1;
}

static inline void mptcp_start_tout_timer(struct sock *sk)
{
	mptcp_set_close_tout(sk, tcp_jiffies32);
	mptcp_reset_tout_timer(mptcp_sk(sk), 0);
}

static inline bool mptcp_is_fully_established(struct sock *sk)
{
	return inet_sk_state_load(sk) == TCP_ESTABLISHED &&
	       READ_ONCE(mptcp_sk(sk)->fully_established);
}

void mptcp_rcv_space_init(struct mptcp_sock *msk, const struct sock *ssk);
void mptcp_data_ready(struct sock *sk, struct sock *ssk);
bool mptcp_finish_join(struct sock *sk);
bool mptcp_schedule_work(struct sock *sk);
int mptcp_setsockopt(struct sock *sk, int level, int optname,
		     sockptr_t optval, unsigned int optlen);
int mptcp_getsockopt(struct sock *sk, int level, int optname,
		     char __user *optval, int __user *option);

u64 __mptcp_expand_seq(u64 old_seq, u64 cur_seq);
static inline u64 mptcp_expand_seq(u64 old_seq, u64 cur_seq, bool use_64bit)
{
	if (use_64bit)
		return cur_seq;

	return __mptcp_expand_seq(old_seq, cur_seq);
}
void __mptcp_check_push(struct sock *sk, struct sock *ssk);
void __mptcp_data_acked(struct sock *sk);
void __mptcp_error_report(struct sock *sk);
bool mptcp_update_rcv_data_fin(struct mptcp_sock *msk, u64 data_fin_seq, bool use_64bit);
static inline bool mptcp_data_fin_enabled(const struct mptcp_sock *msk)
{
	return READ_ONCE(msk->snd_data_fin_enable) &&
	       READ_ONCE(msk->write_seq) == READ_ONCE(msk->snd_nxt);
}

static inline u32 mptcp_notsent_lowat(const struct sock *sk)
{
	struct net *net = sock_net(sk);
	u32 val;
<<<<<<< HEAD

	val = READ_ONCE(mptcp_sk(sk)->notsent_lowat);
	return val ?: READ_ONCE(net->ipv4.sysctl_tcp_notsent_lowat);
}

static inline bool mptcp_stream_memory_free(const struct sock *sk, int wake)
{
	const struct mptcp_sock *msk = mptcp_sk(sk);
	u32 notsent_bytes;

	notsent_bytes = READ_ONCE(msk->write_seq) - READ_ONCE(msk->snd_nxt);
	return (notsent_bytes << wake) < mptcp_notsent_lowat(sk);
}

=======

	val = READ_ONCE(mptcp_sk(sk)->notsent_lowat);
	return val ?: READ_ONCE(net->ipv4.sysctl_tcp_notsent_lowat);
}

static inline bool mptcp_stream_memory_free(const struct sock *sk, int wake)
{
	const struct mptcp_sock *msk = mptcp_sk(sk);
	u32 notsent_bytes;

	notsent_bytes = READ_ONCE(msk->write_seq) - READ_ONCE(msk->snd_nxt);
	return (notsent_bytes << wake) < mptcp_notsent_lowat(sk);
}

>>>>>>> 0c383648
static inline bool __mptcp_stream_is_writeable(const struct sock *sk, int wake)
{
	return mptcp_stream_memory_free(sk, wake) &&
	       __sk_stream_is_writeable(sk, wake);
}

static inline void mptcp_write_space(struct sock *sk)
{
	/* pairs with memory barrier in mptcp_poll */
	smp_mb();
	if (mptcp_stream_memory_free(sk, 1))
		sk_stream_write_space(sk);
}

static inline void __mptcp_sync_sndbuf(struct sock *sk)
{
	struct mptcp_subflow_context *subflow;
	int ssk_sndbuf, new_sndbuf;

	if (sk->sk_userlocks & SOCK_SNDBUF_LOCK)
		return;

	new_sndbuf = READ_ONCE(sock_net(sk)->ipv4.sysctl_tcp_wmem[0]);
	mptcp_for_each_subflow(mptcp_sk(sk), subflow) {
		ssk_sndbuf =  READ_ONCE(mptcp_subflow_tcp_sock(subflow)->sk_sndbuf);

		subflow->cached_sndbuf = ssk_sndbuf;
		new_sndbuf += ssk_sndbuf;
	}

	/* the msk max wmem limit is <nr_subflows> * tcp wmem[2] */
	WRITE_ONCE(sk->sk_sndbuf, new_sndbuf);
	mptcp_write_space(sk);
}

/* The called held both the msk socket and the subflow socket locks,
 * possibly under BH
 */
static inline void __mptcp_propagate_sndbuf(struct sock *sk, struct sock *ssk)
{
	struct mptcp_subflow_context *subflow = mptcp_subflow_ctx(ssk);

	if (READ_ONCE(ssk->sk_sndbuf) != subflow->cached_sndbuf)
		__mptcp_sync_sndbuf(sk);
}

/* the caller held only the subflow socket lock, either in process or
 * BH context. Additionally this can be called under the msk data lock,
 * so we can't acquire such lock here: let the delegate action acquires
 * the needed locks in suitable order.
 */
static inline void mptcp_propagate_sndbuf(struct sock *sk, struct sock *ssk)
{
	struct mptcp_subflow_context *subflow = mptcp_subflow_ctx(ssk);

	if (likely(READ_ONCE(ssk->sk_sndbuf) == subflow->cached_sndbuf))
		return;

	local_bh_disable();
	mptcp_subflow_delegate(subflow, MPTCP_DELEGATE_SNDBUF);
	local_bh_enable();
}

void mptcp_destroy_common(struct mptcp_sock *msk, unsigned int flags);

#define MPTCP_TOKEN_MAX_RETRIES	4

void __init mptcp_token_init(void);
static inline void mptcp_token_init_request(struct request_sock *req)
{
	mptcp_subflow_rsk(req)->token_node.pprev = NULL;
}

int mptcp_token_new_request(struct request_sock *req);
void mptcp_token_destroy_request(struct request_sock *req);
int mptcp_token_new_connect(struct sock *ssk);
void mptcp_token_accept(struct mptcp_subflow_request_sock *r,
			struct mptcp_sock *msk);
bool mptcp_token_exists(u32 token);
struct mptcp_sock *mptcp_token_get_sock(struct net *net, u32 token);
struct mptcp_sock *mptcp_token_iter_next(const struct net *net, long *s_slot,
					 long *s_num);
void mptcp_token_destroy(struct mptcp_sock *msk);

void mptcp_crypto_key_sha(u64 key, u32 *token, u64 *idsn);

void mptcp_crypto_hmac_sha(u64 key1, u64 key2, u8 *msg, int len, void *hmac);
__sum16 __mptcp_make_csum(u64 data_seq, u32 subflow_seq, u16 data_len, __wsum sum);

void __init mptcp_pm_init(void);
void mptcp_pm_data_init(struct mptcp_sock *msk);
void mptcp_pm_data_reset(struct mptcp_sock *msk);
int mptcp_pm_parse_addr(struct nlattr *attr, struct genl_info *info,
			struct mptcp_addr_info *addr);
int mptcp_pm_parse_entry(struct nlattr *attr, struct genl_info *info,
			 bool require_family,
			 struct mptcp_pm_addr_entry *entry);
bool mptcp_pm_addr_families_match(const struct sock *sk,
				  const struct mptcp_addr_info *loc,
				  const struct mptcp_addr_info *rem);
void mptcp_pm_subflow_chk_stale(const struct mptcp_sock *msk, struct sock *ssk);
void mptcp_pm_nl_subflow_chk_stale(const struct mptcp_sock *msk, struct sock *ssk);
void mptcp_pm_new_connection(struct mptcp_sock *msk, const struct sock *ssk, int server_side);
void mptcp_pm_fully_established(struct mptcp_sock *msk, const struct sock *ssk);
bool mptcp_pm_allow_new_subflow(struct mptcp_sock *msk);
void mptcp_pm_connection_closed(struct mptcp_sock *msk);
void mptcp_pm_subflow_established(struct mptcp_sock *msk);
bool mptcp_pm_nl_check_work_pending(struct mptcp_sock *msk);
void mptcp_pm_subflow_check_next(struct mptcp_sock *msk,
				 const struct mptcp_subflow_context *subflow);
void mptcp_pm_add_addr_received(const struct sock *ssk,
				const struct mptcp_addr_info *addr);
void mptcp_pm_add_addr_echoed(struct mptcp_sock *msk,
			      const struct mptcp_addr_info *addr);
void mptcp_pm_add_addr_send_ack(struct mptcp_sock *msk);
void mptcp_pm_nl_addr_send_ack(struct mptcp_sock *msk);
void mptcp_pm_rm_addr_received(struct mptcp_sock *msk,
			       const struct mptcp_rm_list *rm_list);
void mptcp_pm_mp_prio_received(struct sock *sk, u8 bkup);
void mptcp_pm_mp_fail_received(struct sock *sk, u64 fail_seq);
int mptcp_pm_nl_mp_prio_send_ack(struct mptcp_sock *msk,
				 struct mptcp_addr_info *addr,
				 struct mptcp_addr_info *rem,
				 u8 bkup);
bool mptcp_pm_alloc_anno_list(struct mptcp_sock *msk,
			      const struct mptcp_addr_info *addr);
void mptcp_pm_free_anno_list(struct mptcp_sock *msk);
bool mptcp_pm_sport_in_anno_list(struct mptcp_sock *msk, const struct sock *sk);
struct mptcp_pm_add_entry *
mptcp_pm_del_add_timer(struct mptcp_sock *msk,
		       const struct mptcp_addr_info *addr, bool check_id);
struct mptcp_pm_add_entry *
mptcp_lookup_anno_list_by_saddr(const struct mptcp_sock *msk,
				const struct mptcp_addr_info *addr);
int mptcp_pm_get_flags_and_ifindex_by_id(struct mptcp_sock *msk,
					 unsigned int id,
					 u8 *flags, int *ifindex);
int mptcp_pm_nl_get_flags_and_ifindex_by_id(struct mptcp_sock *msk, unsigned int id,
					    u8 *flags, int *ifindex);
int mptcp_userspace_pm_get_flags_and_ifindex_by_id(struct mptcp_sock *msk,
						   unsigned int id,
						   u8 *flags, int *ifindex);
int mptcp_pm_set_flags(struct sk_buff *skb, struct genl_info *info);
int mptcp_pm_nl_set_flags(struct sk_buff *skb, struct genl_info *info);
int mptcp_userspace_pm_set_flags(struct sk_buff *skb, struct genl_info *info);
int mptcp_pm_announce_addr(struct mptcp_sock *msk,
			   const struct mptcp_addr_info *addr,
			   bool echo);
int mptcp_pm_remove_addr(struct mptcp_sock *msk, const struct mptcp_rm_list *rm_list);
int mptcp_pm_remove_subflow(struct mptcp_sock *msk, const struct mptcp_rm_list *rm_list);
void mptcp_pm_remove_addrs(struct mptcp_sock *msk, struct list_head *rm_list);

void mptcp_free_local_addr_list(struct mptcp_sock *msk);

void mptcp_event(enum mptcp_event_type type, const struct mptcp_sock *msk,
		 const struct sock *ssk, gfp_t gfp);
void mptcp_event_addr_announced(const struct sock *ssk, const struct mptcp_addr_info *info);
void mptcp_event_addr_removed(const struct mptcp_sock *msk, u8 id);
void mptcp_event_pm_listener(const struct sock *ssk,
			     enum mptcp_event_type event);
bool mptcp_userspace_pm_active(const struct mptcp_sock *msk);

void __mptcp_fastopen_gen_msk_ackseq(struct mptcp_sock *msk, struct mptcp_subflow_context *subflow,
				     const struct mptcp_options_received *mp_opt);
void mptcp_fastopen_subflow_synack_set_params(struct mptcp_subflow_context *subflow,
					      struct request_sock *req);
int mptcp_nl_fill_addr(struct sk_buff *skb,
		       struct mptcp_pm_addr_entry *entry);

static inline bool mptcp_pm_should_add_signal(struct mptcp_sock *msk)
{
	return READ_ONCE(msk->pm.addr_signal) &
		(BIT(MPTCP_ADD_ADDR_SIGNAL) | BIT(MPTCP_ADD_ADDR_ECHO));
}

static inline bool mptcp_pm_should_add_signal_addr(struct mptcp_sock *msk)
{
	return READ_ONCE(msk->pm.addr_signal) & BIT(MPTCP_ADD_ADDR_SIGNAL);
}

static inline bool mptcp_pm_should_add_signal_echo(struct mptcp_sock *msk)
{
	return READ_ONCE(msk->pm.addr_signal) & BIT(MPTCP_ADD_ADDR_ECHO);
}

static inline bool mptcp_pm_should_rm_signal(struct mptcp_sock *msk)
{
	return READ_ONCE(msk->pm.addr_signal) & BIT(MPTCP_RM_ADDR_SIGNAL);
}

static inline bool mptcp_pm_is_userspace(const struct mptcp_sock *msk)
{
	return READ_ONCE(msk->pm.pm_type) == MPTCP_PM_TYPE_USERSPACE;
}

static inline bool mptcp_pm_is_kernel(const struct mptcp_sock *msk)
{
	return READ_ONCE(msk->pm.pm_type) == MPTCP_PM_TYPE_KERNEL;
}

static inline unsigned int mptcp_add_addr_len(int family, bool echo, bool port)
{
	u8 len = TCPOLEN_MPTCP_ADD_ADDR_BASE;

	if (family == AF_INET6)
		len = TCPOLEN_MPTCP_ADD_ADDR6_BASE;
	if (!echo)
		len += MPTCPOPT_THMAC_LEN;
	/* account for 2 trailing 'nop' options */
	if (port)
		len += TCPOLEN_MPTCP_PORT_LEN + TCPOLEN_MPTCP_PORT_ALIGN;

	return len;
}

static inline int mptcp_rm_addr_len(const struct mptcp_rm_list *rm_list)
{
	if (rm_list->nr == 0 || rm_list->nr > MPTCP_RM_IDS_MAX)
		return -EINVAL;

	return TCPOLEN_MPTCP_RM_ADDR_BASE + roundup(rm_list->nr - 1, 4) + 1;
}

bool mptcp_pm_add_addr_signal(struct mptcp_sock *msk, const struct sk_buff *skb,
			      unsigned int opt_size, unsigned int remaining,
			      struct mptcp_addr_info *addr, bool *echo,
			      bool *drop_other_suboptions);
bool mptcp_pm_rm_addr_signal(struct mptcp_sock *msk, unsigned int remaining,
			     struct mptcp_rm_list *rm_list);
int mptcp_pm_get_local_id(struct mptcp_sock *msk, struct sock_common *skc);
int mptcp_pm_nl_get_local_id(struct mptcp_sock *msk, struct mptcp_addr_info *skc);
int mptcp_userspace_pm_get_local_id(struct mptcp_sock *msk, struct mptcp_addr_info *skc);
int mptcp_pm_dump_addr(struct sk_buff *msg, struct netlink_callback *cb);
int mptcp_pm_nl_dump_addr(struct sk_buff *msg,
			  struct netlink_callback *cb);
int mptcp_userspace_pm_dump_addr(struct sk_buff *msg,
				 struct netlink_callback *cb);
int mptcp_pm_get_addr(struct sk_buff *skb, struct genl_info *info);
int mptcp_pm_nl_get_addr(struct sk_buff *skb, struct genl_info *info);
int mptcp_userspace_pm_get_addr(struct sk_buff *skb,
				struct genl_info *info);

static inline u8 subflow_get_local_id(const struct mptcp_subflow_context *subflow)
{
	int local_id = READ_ONCE(subflow->local_id);

	if (local_id < 0)
		return 0;
	return local_id;
}

void __init mptcp_pm_nl_init(void);
void mptcp_pm_nl_work(struct mptcp_sock *msk);
void mptcp_pm_nl_rm_subflow_received(struct mptcp_sock *msk,
				     const struct mptcp_rm_list *rm_list);
unsigned int mptcp_pm_get_add_addr_signal_max(const struct mptcp_sock *msk);
unsigned int mptcp_pm_get_add_addr_accept_max(const struct mptcp_sock *msk);
unsigned int mptcp_pm_get_subflows_max(const struct mptcp_sock *msk);
unsigned int mptcp_pm_get_local_addr_max(const struct mptcp_sock *msk);

/* called under PM lock */
static inline void __mptcp_pm_close_subflow(struct mptcp_sock *msk)
{
	if (--msk->pm.subflows < mptcp_pm_get_subflows_max(msk))
		WRITE_ONCE(msk->pm.accept_subflow, true);
}

static inline void mptcp_pm_close_subflow(struct mptcp_sock *msk)
{
	spin_lock_bh(&msk->pm.lock);
	__mptcp_pm_close_subflow(msk);
	spin_unlock_bh(&msk->pm.lock);
}

void mptcp_sockopt_sync(struct mptcp_sock *msk, struct sock *ssk);
void mptcp_sockopt_sync_locked(struct mptcp_sock *msk, struct sock *ssk);

static inline struct mptcp_ext *mptcp_get_ext(const struct sk_buff *skb)
{
	return (struct mptcp_ext *)skb_ext_find(skb, SKB_EXT_MPTCP);
}

void mptcp_diag_subflow_init(struct tcp_ulp_ops *ops);

static inline bool __mptcp_check_fallback(const struct mptcp_sock *msk)
{
	return test_bit(MPTCP_FALLBACK_DONE, &msk->flags);
}

static inline bool mptcp_check_fallback(const struct sock *sk)
{
	struct mptcp_subflow_context *subflow = mptcp_subflow_ctx(sk);
	struct mptcp_sock *msk = mptcp_sk(subflow->conn);

	return __mptcp_check_fallback(msk);
}

static inline void __mptcp_do_fallback(struct mptcp_sock *msk)
{
	if (__mptcp_check_fallback(msk)) {
		pr_debug("TCP fallback already done (msk=%p)", msk);
		return;
	}
	set_bit(MPTCP_FALLBACK_DONE, &msk->flags);
}

static inline bool __mptcp_has_initial_subflow(const struct mptcp_sock *msk)
{
	struct sock *ssk = READ_ONCE(msk->first);

	return ssk && ((1 << inet_sk_state_load(ssk)) &
		       (TCPF_ESTABLISHED | TCPF_SYN_SENT |
			TCPF_SYN_RECV | TCPF_LISTEN));
}

static inline void mptcp_do_fallback(struct sock *ssk)
{
	struct mptcp_subflow_context *subflow = mptcp_subflow_ctx(ssk);
	struct sock *sk = subflow->conn;
	struct mptcp_sock *msk;

	msk = mptcp_sk(sk);
	__mptcp_do_fallback(msk);
	if (READ_ONCE(msk->snd_data_fin_enable) && !(ssk->sk_shutdown & SEND_SHUTDOWN)) {
		gfp_t saved_allocation = ssk->sk_allocation;

		/* we are in a atomic (BH) scope, override ssk default for data
		 * fin allocation
		 */
		ssk->sk_allocation = GFP_ATOMIC;
		ssk->sk_shutdown |= SEND_SHUTDOWN;
		tcp_shutdown(ssk, SEND_SHUTDOWN);
		ssk->sk_allocation = saved_allocation;
	}
}

#define pr_fallback(a) pr_debug("%s:fallback to TCP (msk=%p)", __func__, a)

static inline bool mptcp_check_infinite_map(struct sk_buff *skb)
{
	struct mptcp_ext *mpext;

	mpext = skb ? mptcp_get_ext(skb) : NULL;
	if (mpext && mpext->infinite_map)
		return true;

	return false;
}

static inline bool is_active_ssk(struct mptcp_subflow_context *subflow)
{
	return (subflow->request_mptcp || subflow->request_join);
}

static inline bool subflow_simultaneous_connect(struct sock *sk)
{
	struct mptcp_subflow_context *subflow = mptcp_subflow_ctx(sk);

	return (1 << sk->sk_state) &
	       (TCPF_ESTABLISHED | TCPF_FIN_WAIT1 | TCPF_FIN_WAIT2 | TCPF_CLOSING) &&
	       is_active_ssk(subflow) &&
	       !subflow->conn_finished;
}

#ifdef CONFIG_SYN_COOKIES
void subflow_init_req_cookie_join_save(const struct mptcp_subflow_request_sock *subflow_req,
				       struct sk_buff *skb);
bool mptcp_token_join_cookie_init_state(struct mptcp_subflow_request_sock *subflow_req,
					struct sk_buff *skb);
void __init mptcp_join_cookie_init(void);
#else
static inline void
subflow_init_req_cookie_join_save(const struct mptcp_subflow_request_sock *subflow_req,
				  struct sk_buff *skb) {}
static inline bool
mptcp_token_join_cookie_init_state(struct mptcp_subflow_request_sock *subflow_req,
				   struct sk_buff *skb)
{
	return false;
}

static inline void mptcp_join_cookie_init(void) {}
#endif

#endif /* __MPTCP_PROTOCOL_H */<|MERGE_RESOLUTION|>--- conflicted
+++ resolved
@@ -13,8 +13,6 @@
 #include <uapi/linux/mptcp.h>
 #include <net/genetlink.h>
 #include <net/rstreason.h>
-
-#include "mptcp_pm_gen.h"
 
 #define MPTCP_SUPPORTED_VERSION	1
 
@@ -312,12 +310,9 @@
 			free_first:1,
 			rcvspace_init:1;
 	u32		notsent_lowat;
-<<<<<<< HEAD
-=======
 	int		keepalive_cnt;
 	int		keepalive_idle;
 	int		keepalive_intvl;
->>>>>>> 0c383648
 	struct work_struct work;
 	struct sk_buff  *ooo_last_skb;
 	struct rb_root  out_of_order_queue;
@@ -586,8 +581,6 @@
 	memset(&subflow->reset, 0, sizeof(subflow->reset));
 	subflow->request_mptcp = 1;
 	WRITE_ONCE(subflow->local_id, -1);
-<<<<<<< HEAD
-=======
 }
 
 /* Convert reset reasons in MPTCP to enum sk_rst_reason type */
@@ -625,7 +618,6 @@
 
 	reason = sk_rst_convert_mptcp_reason(subflow->reset_reason);
 	tcp_send_active_reset(sk, GFP_ATOMIC, reason);
->>>>>>> 0c383648
 }
 
 static inline u64
@@ -692,10 +684,7 @@
 unsigned int mptcp_close_timeout(const struct sock *sk);
 int mptcp_get_pm_type(const struct net *net);
 const char *mptcp_get_scheduler(const struct net *net);
-<<<<<<< HEAD
-=======
 void mptcp_get_available_schedulers(char *buf, size_t maxlen);
->>>>>>> 0c383648
 void __mptcp_subflow_fully_established(struct mptcp_sock *msk,
 				       struct mptcp_subflow_context *subflow,
 				       const struct mptcp_options_received *mp_opt);
@@ -868,7 +857,6 @@
 {
 	struct net *net = sock_net(sk);
 	u32 val;
-<<<<<<< HEAD
 
 	val = READ_ONCE(mptcp_sk(sk)->notsent_lowat);
 	return val ?: READ_ONCE(net->ipv4.sysctl_tcp_notsent_lowat);
@@ -883,22 +871,6 @@
 	return (notsent_bytes << wake) < mptcp_notsent_lowat(sk);
 }
 
-=======
-
-	val = READ_ONCE(mptcp_sk(sk)->notsent_lowat);
-	return val ?: READ_ONCE(net->ipv4.sysctl_tcp_notsent_lowat);
-}
-
-static inline bool mptcp_stream_memory_free(const struct sock *sk, int wake)
-{
-	const struct mptcp_sock *msk = mptcp_sk(sk);
-	u32 notsent_bytes;
-
-	notsent_bytes = READ_ONCE(msk->write_seq) - READ_ONCE(msk->snd_nxt);
-	return (notsent_bytes << wake) < mptcp_notsent_lowat(sk);
-}
-
->>>>>>> 0c383648
 static inline bool __mptcp_stream_is_writeable(const struct sock *sk, int wake)
 {
 	return mptcp_stream_memory_free(sk, wake) &&
