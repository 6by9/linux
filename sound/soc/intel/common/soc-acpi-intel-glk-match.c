// SPDX-License-Identifier: GPL-2.0-only
/*
 * soc-acpi-intel-glk-match.c - tables and support for GLK ACPI enumeration.
 *
 * Copyright (c) 2018, Intel Corporation.
 *
 */

#include <sound/soc-acpi.h>
#include <sound/soc-acpi-intel-match.h>

static const struct snd_soc_acpi_codecs essx_83x6 = {
	.num_codecs = 3,
	.codecs = { "ESSX8316", "ESSX8326", "ESSX8336"},
};

static const struct snd_soc_acpi_codecs glk_codecs = {
	.num_codecs = 1,
	.codecs = {"MX98357A"}
};

static const struct snd_soc_acpi_codecs glk_rt5682_rt5682s_hp = {
	.num_codecs = 2,
	.codecs = {"10EC5682", "RTL5682"},
};

struct snd_soc_acpi_mach snd_soc_acpi_intel_glk_machines[] = {
	{
		.id = "INT343A",
		.drv_name = "glk_alc298s_i2s",
		.fw_filename = "intel/dsp_fw_glk.bin",
		.sof_tplg_filename = "sof-glk-alc298.tplg",
	},
	{
		.id = "DLGS7219",
		.drv_name = "glk_da7219_def",
		.fw_filename = "intel/dsp_fw_glk.bin",
		.machine_quirk = snd_soc_acpi_codec_list,
		.quirk_data = &glk_codecs,
		.sof_tplg_filename = "sof-glk-da7219.tplg",
	},
	{
		.comp_ids = &glk_rt5682_rt5682s_hp,
<<<<<<< HEAD
		.drv_name = "glk_rt5682_mx98357a",
=======
		.drv_name = "glk_rt5682_def",
>>>>>>> 0c383648
		.fw_filename = "intel/dsp_fw_glk.bin",
		.machine_quirk = snd_soc_acpi_codec_list,
		.quirk_data = &glk_codecs,
		.sof_tplg_filename = "sof-glk-rt5682.tplg",
	},
	{
		.id = "10134242",
		.drv_name = "glk_cs4242_mx98357a",
		.fw_filename = "intel/dsp_fw_glk.bin",
		.machine_quirk = snd_soc_acpi_codec_list,
		.quirk_data = &glk_codecs,
		.sof_tplg_filename = "sof-glk-cs42l42.tplg",
	},
	{
		.comp_ids = &essx_83x6,
		.drv_name = "sof-essx8336",
		.sof_tplg_filename = "sof-glk-es8336", /* the tplg suffix is added at run time */
		.tplg_quirk_mask = SND_SOC_ACPI_TPLG_INTEL_SSP_NUMBER |
					SND_SOC_ACPI_TPLG_INTEL_SSP_MSB |
					SND_SOC_ACPI_TPLG_INTEL_DMIC_NUMBER,
	},
	{},
};
EXPORT_SYMBOL_GPL(snd_soc_acpi_intel_glk_machines);<|MERGE_RESOLUTION|>--- conflicted
+++ resolved
@@ -41,11 +41,7 @@
 	},
 	{
 		.comp_ids = &glk_rt5682_rt5682s_hp,
-<<<<<<< HEAD
-		.drv_name = "glk_rt5682_mx98357a",
-=======
 		.drv_name = "glk_rt5682_def",
->>>>>>> 0c383648
 		.fw_filename = "intel/dsp_fw_glk.bin",
 		.machine_quirk = snd_soc_acpi_codec_list,
 		.quirk_data = &glk_codecs,
