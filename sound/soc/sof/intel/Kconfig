# SPDX-License-Identifier: GPL-2.0-only
config SND_SOC_SOF_INTEL_TOPLEVEL
	bool "SOF support for Intel audio DSPs"
	depends on X86 || COMPILE_TEST
	help
	  This adds support for Sound Open Firmware for Intel(R) platforms.
	  Say Y if you have such a device.
	  If unsure select "N".

if SND_SOC_SOF_INTEL_TOPLEVEL

config SND_SOC_SOF_INTEL_ACPI
	def_tristate SND_SOC_SOF_ACPI
	select SND_SOC_SOF_BAYTRAIL  if SND_SOC_SOF_BAYTRAIL_SUPPORT
	select SND_SOC_SOF_BROADWELL if SND_SOC_SOF_BROADWELL_SUPPORT
	help
	  This option is not user-selectable but automagically handled by
	  'select' statements at a higher level

config SND_SOC_SOF_INTEL_PCI
	def_tristate SND_SOC_SOF_PCI
	select SND_SOC_SOF_MERRIFIELD  if SND_SOC_SOF_MERRIFIELD_SUPPORT
	select SND_SOC_SOF_APOLLOLAKE  if SND_SOC_SOF_APOLLOLAKE_SUPPORT
	select SND_SOC_SOF_GEMINILAKE  if SND_SOC_SOF_GEMINILAKE_SUPPORT
	select SND_SOC_SOF_CANNONLAKE  if SND_SOC_SOF_CANNONLAKE_SUPPORT
	select SND_SOC_SOF_COFFEELAKE  if SND_SOC_SOF_COFFEELAKE_SUPPORT
	select SND_SOC_SOF_ICELAKE     if SND_SOC_SOF_ICELAKE_SUPPORT
	select SND_SOC_SOF_COMETLAKE_LP if SND_SOC_SOF_COMETLAKE_LP_SUPPORT
	select SND_SOC_SOF_COMETLAKE_H if SND_SOC_SOF_COMETLAKE_H_SUPPORT
	select SND_SOC_SOF_TIGERLAKE   if SND_SOC_SOF_TIGERLAKE_SUPPORT
	select SND_SOC_SOF_ELKHARTLAKE if SND_SOC_SOF_ELKHARTLAKE_SUPPORT
	select SND_SOC_SOF_JASPERLAKE  if SND_SOC_SOF_JASPERLAKE_SUPPORT
	help
	  This option is not user-selectable but automagically handled by
	  'select' statements at a higher level

config SND_SOC_SOF_INTEL_HIFI_EP_IPC
	tristate
	help
	  This option is not user-selectable but automagically handled by
	  'select' statements at a higher level

config SND_SOC_SOF_INTEL_ATOM_HIFI_EP
	tristate
	select SND_SOC_SOF_INTEL_COMMON
	select SND_SOC_SOF_INTEL_HIFI_EP_IPC
	help
	  This option is not user-selectable but automagically handled by
	  'select' statements at a higher level

config SND_SOC_SOF_INTEL_COMMON
	tristate
	select SND_SOC_ACPI_INTEL_MATCH
	select SND_SOC_SOF_XTENSA
	select SND_SOC_INTEL_MACH
	select SND_SOC_ACPI if ACPI
	help
	  This option is not user-selectable but automagically handled by
	  'select' statements at a higher level

if SND_SOC_SOF_INTEL_ACPI

config SND_SOC_SOF_BAYTRAIL_SUPPORT
	bool "SOF support for Baytrail, Braswell and Cherrytrail"
	depends on SND_SST_ATOM_HIFI2_PLATFORM_ACPI=n
	help
	  This adds support for Sound Open Firmware for Intel(R) platforms
	  using the Baytrail, Braswell or Cherrytrail processors.
	  This option is mutually exclusive with the Atom/SST and Baytrail
	  legacy drivers. If you want to enable SOF on Baytrail/Cherrytrail,
	  you need to deselect those options first.
	  SOF does not support Baytrail-CR for now, so this option is not
	  recommended for distros. At some point all legacy drivers will be
	  deprecated but not before all userspace firmware/topology/UCM files
	  are made available to downstream distros.
	  Say Y if you want to enable SOF on Baytrail/Cherrytrail
	  If unsure select "N".

config SND_SOC_SOF_BAYTRAIL
	tristate
	select SND_SOC_SOF_INTEL_ATOM_HIFI_EP
	help
	  This option is not user-selectable but automagically handled by
	  'select' statements at a higher level

config SND_SOC_SOF_BROADWELL_SUPPORT
	bool "SOF support for Broadwell"
	depends on SND_SOC_INTEL_HASWELL=n
	help
	  This adds support for Sound Open Firmware for Intel(R) platforms
	  using the Broadwell processors.
	  This option is mutually exclusive with the Haswell/Broadwell legacy
	  driver. If you want to enable SOF on Broadwell you need to deselect
	  the legacy driver first.
	  SOF does fully support Broadwell yet, so this option is not
	  recommended for distros. At some point all legacy drivers will be
	  deprecated but not before all userspace firmware/topology/UCM files
	  are made available to downstream distros.
	  Say Y if you want to enable SOF on Broadwell
	  If unsure select "N".

config SND_SOC_SOF_BROADWELL
	tristate
	select SND_SOC_SOF_INTEL_COMMON
	select SND_SOC_SOF_INTEL_HIFI_EP_IPC
	help
	  This option is not user-selectable but automagically handled by
	  'select' statements at a higher level

endif ## SND_SOC_SOF_INTEL_ACPI

if SND_SOC_SOF_INTEL_PCI

config SND_SOC_SOF_MERRIFIELD_SUPPORT
	bool "SOF support for Tangier/Merrifield"
	help
	  This adds support for Sound Open Firmware for Intel(R) platforms
	  using the Tangier/Merrifield processors.
	  Say Y if you have such a device.
	  If unsure select "N".

config SND_SOC_SOF_MERRIFIELD
	tristate
	select SND_SOC_SOF_INTEL_ATOM_HIFI_EP
	help
	  This option is not user-selectable but automagically handled by
	  'select' statements at a higher level

config SND_SOC_SOF_APOLLOLAKE_SUPPORT
	bool "SOF support for Apollolake"
	help
	  This adds support for Sound Open Firmware for Intel(R) platforms
	  using the Apollolake processors.
	  Say Y if you have such a device.
	  If unsure select "N".

config SND_SOC_SOF_APOLLOLAKE
	tristate
	select SND_SOC_SOF_HDA_COMMON
	help
	  This option is not user-selectable but automagically handled by
	  'select' statements at a higher level

config SND_SOC_SOF_GEMINILAKE_SUPPORT
	bool "SOF support for GeminiLake"
	help
	  This adds support for Sound Open Firmware for Intel(R) platforms
	  using the Geminilake processors.
	  Say Y if you have such a device.
	  If unsure select "N".

config SND_SOC_SOF_GEMINILAKE
	tristate
	select SND_SOC_SOF_HDA_COMMON
	help
	  This option is not user-selectable but automagically handled by
	  'select' statements at a higher level

config SND_SOC_SOF_CANNONLAKE_SUPPORT
	bool "SOF support for Cannonlake"
	help
	  This adds support for Sound Open Firmware for Intel(R) platforms
	  using the Cannonlake processors.
	  Say Y if you have such a device.
	  If unsure select "N".

config SND_SOC_SOF_CANNONLAKE
	tristate
	select SND_SOC_SOF_HDA_COMMON
	help
	  This option is not user-selectable but automagically handled by
	  'select' statements at a higher level

config SND_SOC_SOF_COFFEELAKE_SUPPORT
	bool "SOF support for CoffeeLake"
	help
	  This adds support for Sound Open Firmware for Intel(R) platforms
	  using the Coffeelake processors.
	  Say Y if you have such a device.
	  If unsure select "N".

config SND_SOC_SOF_COFFEELAKE
	tristate
	select SND_SOC_SOF_HDA_COMMON
	help
	  This option is not user-selectable but automagically handled by
	  'select' statements at a higher level

config SND_SOC_SOF_ICELAKE_SUPPORT
	bool "SOF support for Icelake"
	help
	  This adds support for Sound Open Firmware for Intel(R) platforms
	  using the Icelake processors.
	  Say Y if you have such a device.
	  If unsure select "N".

config SND_SOC_SOF_ICELAKE
	tristate
	select SND_SOC_SOF_HDA_COMMON
	help
	  This option is not user-selectable but automagically handled by
	  'select' statements at a higher level

config SND_SOC_SOF_COMETLAKE_LP
	tristate
	select SND_SOC_SOF_HDA_COMMON
	help
	  This option is not user-selectable but automagically handled by
	  'select' statements at a higher level

config SND_SOC_SOF_COMETLAKE_LP_SUPPORT
	bool "SOF support for CometLake-LP"
	help
	  This adds support for Sound Open Firmware for Intel(R) platforms
	  using the Cometlake-LP processors.
	  Say Y if you have such a device.
	  If unsure select "N".

config SND_SOC_SOF_COMETLAKE_H
	tristate
	select SND_SOC_SOF_HDA_COMMON
	help
	  This option is not user-selectable but automagically handled by
	  'select' statements at a higher level

config SND_SOC_SOF_COMETLAKE_H_SUPPORT
	bool "SOF support for CometLake-H"
	help
	  This adds support for Sound Open Firmware for Intel(R) platforms
	  using the Cometlake-H processors.
	  Say Y if you have such a device.
	  If unsure select "N".

config SND_SOC_SOF_TIGERLAKE_SUPPORT
	bool "SOF support for Tigerlake"
	help
	  This adds support for Sound Open Firmware for Intel(R) platforms
	  using the Tigerlake processors.
	  Say Y if you have such a device.
	  If unsure select "N".

config SND_SOC_SOF_TIGERLAKE
	tristate
	select SND_SOC_SOF_HDA_COMMON
	help
	  This option is not user-selectable but automagically handled by
	  'select' statements at a higher level

config SND_SOC_SOF_ELKHARTLAKE_SUPPORT
	bool "SOF support for ElkhartLake"
	help
	  This adds support for Sound Open Firmware for Intel(R) platforms
	  using the ElkhartLake processors.
	  Say Y if you have such a device.
	  If unsure select "N".

config SND_SOC_SOF_ELKHARTLAKE
	tristate
	select SND_SOC_SOF_HDA_COMMON
	help
	  This option is not user-selectable but automagically handled by
	  'select' statements at a higher level

config SND_SOC_SOF_JASPERLAKE_SUPPORT
	bool "SOF support for JasperLake"
	help
	  This adds support for Sound Open Firmware for Intel(R) platforms
	  using the JasperLake processors.
	  Say Y if you have such a device.
	  If unsure select "N".

config SND_SOC_SOF_JASPERLAKE
	tristate
	select SND_SOC_SOF_HDA_COMMON
	help
	  This option is not user-selectable but automagically handled by
	  'select' statements at a higher level

config SND_SOC_SOF_HDA_COMMON
	tristate
	select SND_SOC_SOF_INTEL_COMMON
	select SND_SOC_SOF_HDA_LINK_BASELINE
	help
	  This option is not user-selectable but automagically handled by
	  'select' statements at a higher level

if SND_SOC_SOF_HDA_COMMON

config SND_SOC_SOF_HDA_LINK
	bool "SOF support for HDA Links(HDA/HDMI)"
	depends on SND_SOC_SOF_NOCODEC=n
	select SND_SOC_SOF_PROBE_WORK_QUEUE
	help
	  This adds support for HDA links(HDA/HDMI) with Sound Open Firmware
		  for Intel(R) platforms.
	  Say Y if you want to enable HDA links with SOF.
	  If unsure select "N".

config SND_SOC_SOF_HDA_AUDIO_CODEC
	bool "SOF support for HDAudio codecs"
	depends on SND_SOC_SOF_HDA_LINK
	help
	  This adds support for HDAudio codecs with Sound Open Firmware
		  for Intel(R) platforms.
	  Say Y if you want to enable HDAudio codecs with SOF.
	  If unsure select "N".

config SND_SOC_SOF_HDA_ALWAYS_ENABLE_DMI_L1
	bool "SOF enable DMI Link L1"
	help
	  This option enables DMI L1 for both playback and capture
	  and disables known workarounds for specific HDaudio platforms.
	  Only use to look into power optimizations on platforms not
	  affected by DMI L1 issues. This option is not recommended.
	  Say Y if you want to enable DMI Link L1
	  If unsure, select "N".

<<<<<<< HEAD
=======
config SND_SOC_SOF_HDA_COMMON_HDMI_CODEC
	bool "SOF common HDA HDMI codec driver"
	depends on SND_SOC_SOF_HDA_LINK
	depends on SND_HDA_CODEC_HDMI
	help
	  This adds support for HDMI audio by using the common HDA
	  HDMI/DisplayPort codec driver.
	  Say Y if you want to use the common codec driver with SOF.
	  If unsure select "Y".

>>>>>>> 348b80b2
endif ## SND_SOC_SOF_HDA_COMMON

config SND_SOC_SOF_HDA_LINK_BASELINE
	tristate
	select SND_SOC_SOF_HDA if SND_SOC_SOF_HDA_LINK
	help
	  This option is not user-selectable but automagically handled by
	  'select' statements at a higher level

config SND_SOC_SOF_HDA
	tristate
	select SND_HDA_EXT_CORE if SND_SOC_SOF_HDA_LINK
	select SND_SOC_HDAC_HDA if SND_SOC_SOF_HDA_AUDIO_CODEC
	select SND_INTEL_DSP_CONFIG
	help
	  This option is not user-selectable but automagically handled by
	  'select' statements at a higher level

endif ## SND_SOC_SOF_INTEL_PCI

endif ## SND_SOC_SOF_INTEL_TOPLEVEL<|MERGE_RESOLUTION|>--- conflicted
+++ resolved
@@ -315,8 +315,6 @@
 	  Say Y if you want to enable DMI Link L1
 	  If unsure, select "N".
 
-<<<<<<< HEAD
-=======
 config SND_SOC_SOF_HDA_COMMON_HDMI_CODEC
 	bool "SOF common HDA HDMI codec driver"
 	depends on SND_SOC_SOF_HDA_LINK
@@ -327,7 +325,6 @@
 	  Say Y if you want to use the common codec driver with SOF.
 	  If unsure select "Y".
 
->>>>>>> 348b80b2
 endif ## SND_SOC_SOF_HDA_COMMON
 
 config SND_SOC_SOF_HDA_LINK_BASELINE
