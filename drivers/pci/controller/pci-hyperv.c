--- conflicted
+++ resolved
@@ -1484,15 +1484,10 @@
 		snprintf(name, SLOT_NAME_SIZE, "%u", hpdev->desc.ser);
 		hpdev->pci_slot = pci_create_slot(hbus->pci_bus, slot_nr,
 					  name, NULL);
-<<<<<<< HEAD
-		if (!hpdev->pci_slot)
-			pr_warn("pci_create slot %s failed\n", name);
-=======
 		if (IS_ERR(hpdev->pci_slot)) {
 			pr_warn("pci_create slot %s failed\n", name);
 			hpdev->pci_slot = NULL;
 		}
->>>>>>> 05552832
 	}
 }
 
