--- conflicted
+++ resolved
@@ -610,11 +610,6 @@
 #define NVME_QID_ANY -1
 struct request *nvme_alloc_request(struct request_queue *q,
 		struct nvme_command *cmd, blk_mq_req_flags_t flags);
-<<<<<<< HEAD
-struct request *nvme_alloc_request_qid(struct request_queue *q,
-		struct nvme_command *cmd, blk_mq_req_flags_t flags, int qid);
-=======
->>>>>>> 7505c06d
 void nvme_cleanup_cmd(struct request *req);
 blk_status_t nvme_setup_cmd(struct nvme_ns *ns, struct request *req,
 		struct nvme_command *cmd);
