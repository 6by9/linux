/******************************************************************************
 *
 * Copyright(c) 2003 - 2014 Intel Corporation. All rights reserved.
 * Copyright(c) 2013 - 2014 Intel Mobile Communications GmbH
 *
 * Portions of this file are derived from the ipw3945 project, as well
 * as portions of the ieee80211 subsystem header files.
 *
 * This program is free software; you can redistribute it and/or modify it
 * under the terms of version 2 of the GNU General Public License as
 * published by the Free Software Foundation.
 *
 * This program is distributed in the hope that it will be useful, but WITHOUT
 * ANY WARRANTY; without even the implied warranty of MERCHANTABILITY or
 * FITNESS FOR A PARTICULAR PURPOSE.  See the GNU General Public License for
 * more details.
 *
 * You should have received a copy of the GNU General Public License along with
 * this program; if not, write to the Free Software Foundation, Inc.,
 * 51 Franklin Street, Fifth Floor, Boston, MA 02110, USA
 *
 * The full GNU General Public License is included in this distribution in the
 * file called LICENSE.
 *
 * Contact Information:
 *  Intel Linux Wireless <ilw@linux.intel.com>
 * Intel Corporation, 5200 N.E. Elam Young Parkway, Hillsboro, OR 97124-6497
 *
 *****************************************************************************/
#include <linux/etherdevice.h>
#include <linux/slab.h>
#include <linux/sched.h>

#include "iwl-debug.h"
#include "iwl-csr.h"
#include "iwl-prph.h"
#include "iwl-io.h"
#include "iwl-scd.h"
#include "iwl-op-mode.h"
#include "internal.h"
/* FIXME: need to abstract out TX command (once we know what it looks like) */
#include "dvm/commands.h"

#define IWL_TX_CRC_SIZE 4
#define IWL_TX_DELIMITER_SIZE 4

/*************** DMA-QUEUE-GENERAL-FUNCTIONS  *****
 * DMA services
 *
 * Theory of operation
 *
 * A Tx or Rx queue resides in host DRAM, and is comprised of a circular buffer
 * of buffer descriptors, each of which points to one or more data buffers for
 * the device to read from or fill.  Driver and device exchange status of each
 * queue via "read" and "write" pointers.  Driver keeps minimum of 2 empty
 * entries in each circular buffer, to protect against confusing empty and full
 * queue states.
 *
 * The device reads or writes the data in the queues via the device's several
 * DMA/FIFO channels.  Each queue is mapped to a single DMA channel.
 *
 * For Tx queue, there are low mark and high mark limits. If, after queuing
 * the packet for Tx, free space become < low mark, Tx queue stopped. When
 * reclaiming packets (on 'tx done IRQ), if free space become > high mark,
 * Tx queue resumed.
 *
 ***************************************************/
static int iwl_queue_space(const struct iwl_queue *q)
{
	unsigned int max;
	unsigned int used;

	/*
	 * To avoid ambiguity between empty and completely full queues, there
	 * should always be less than TFD_QUEUE_SIZE_MAX elements in the queue.
	 * If q->n_window is smaller than TFD_QUEUE_SIZE_MAX, there is no need
	 * to reserve any queue entries for this purpose.
	 */
	if (q->n_window < TFD_QUEUE_SIZE_MAX)
		max = q->n_window;
	else
		max = TFD_QUEUE_SIZE_MAX - 1;

	/*
	 * TFD_QUEUE_SIZE_MAX is a power of 2, so the following is equivalent to
	 * modulo by TFD_QUEUE_SIZE_MAX and is well defined.
	 */
	used = (q->write_ptr - q->read_ptr) & (TFD_QUEUE_SIZE_MAX - 1);

	if (WARN_ON(used > max))
		return 0;

	return max - used;
}

/*
 * iwl_queue_init - Initialize queue's high/low-water and read/write indexes
 */
static int iwl_queue_init(struct iwl_queue *q, int slots_num, u32 id)
{
	q->n_window = slots_num;
	q->id = id;

	/* slots_num must be power-of-two size, otherwise
	 * get_cmd_index is broken. */
	if (WARN_ON(!is_power_of_2(slots_num)))
		return -EINVAL;

	q->low_mark = q->n_window / 4;
	if (q->low_mark < 4)
		q->low_mark = 4;

	q->high_mark = q->n_window / 8;
	if (q->high_mark < 2)
		q->high_mark = 2;

	q->write_ptr = 0;
	q->read_ptr = 0;

	return 0;
}

static int iwl_pcie_alloc_dma_ptr(struct iwl_trans *trans,
				  struct iwl_dma_ptr *ptr, size_t size)
{
	if (WARN_ON(ptr->addr))
		return -EINVAL;

	ptr->addr = dma_alloc_coherent(trans->dev, size,
				       &ptr->dma, GFP_KERNEL);
	if (!ptr->addr)
		return -ENOMEM;
	ptr->size = size;
	return 0;
}

static void iwl_pcie_free_dma_ptr(struct iwl_trans *trans,
				  struct iwl_dma_ptr *ptr)
{
	if (unlikely(!ptr->addr))
		return;

	dma_free_coherent(trans->dev, ptr->size, ptr->addr, ptr->dma);
	memset(ptr, 0, sizeof(*ptr));
}

static void iwl_pcie_txq_stuck_timer(unsigned long data)
{
	struct iwl_txq *txq = (void *)data;
	struct iwl_queue *q = &txq->q;
	struct iwl_trans_pcie *trans_pcie = txq->trans_pcie;
	struct iwl_trans *trans = iwl_trans_pcie_get_trans(trans_pcie);
	u32 scd_sram_addr = trans_pcie->scd_base_addr +
				SCD_TX_STTS_QUEUE_OFFSET(txq->q.id);
	u8 buf[16];
	int i;

	spin_lock(&txq->lock);
	/* check if triggered erroneously */
	if (txq->q.read_ptr == txq->q.write_ptr) {
		spin_unlock(&txq->lock);
		return;
	}
	spin_unlock(&txq->lock);

	IWL_ERR(trans, "Queue %d stuck for %u ms.\n", txq->q.id,
		jiffies_to_msecs(trans_pcie->wd_timeout));
	IWL_ERR(trans, "Current SW read_ptr %d write_ptr %d\n",
		txq->q.read_ptr, txq->q.write_ptr);

	iwl_trans_read_mem_bytes(trans, scd_sram_addr, buf, sizeof(buf));

	iwl_print_hex_error(trans, buf, sizeof(buf));

	for (i = 0; i < FH_TCSR_CHNL_NUM; i++)
		IWL_ERR(trans, "FH TRBs(%d) = 0x%08x\n", i,
			iwl_read_direct32(trans, FH_TX_TRB_REG(i)));

	for (i = 0; i < trans->cfg->base_params->num_of_queues; i++) {
		u32 status = iwl_read_prph(trans, SCD_QUEUE_STATUS_BITS(i));
		u8 fifo = (status >> SCD_QUEUE_STTS_REG_POS_TXF) & 0x7;
		bool active = !!(status & BIT(SCD_QUEUE_STTS_REG_POS_ACTIVE));
		u32 tbl_dw =
			iwl_trans_read_mem32(trans,
					     trans_pcie->scd_base_addr +
					     SCD_TRANS_TBL_OFFSET_QUEUE(i));

		if (i & 0x1)
			tbl_dw = (tbl_dw & 0xFFFF0000) >> 16;
		else
			tbl_dw = tbl_dw & 0x0000FFFF;

		IWL_ERR(trans,
			"Q %d is %sactive and mapped to fifo %d ra_tid 0x%04x [%d,%d]\n",
			i, active ? "" : "in", fifo, tbl_dw,
			iwl_read_prph(trans, SCD_QUEUE_RDPTR(i)) &
				(TFD_QUEUE_SIZE_MAX - 1),
			iwl_read_prph(trans, SCD_QUEUE_WRPTR(i)));
	}

	for (i = q->read_ptr; i != q->write_ptr;
	     i = iwl_queue_inc_wrap(i))
		IWL_ERR(trans, "scratch %d = 0x%08x\n", i,
			le32_to_cpu(txq->scratchbufs[i].scratch));

	iwl_force_nmi(trans);
}

/*
 * iwl_pcie_txq_update_byte_cnt_tbl - Set up entry in Tx byte-count array
 */
static void iwl_pcie_txq_update_byte_cnt_tbl(struct iwl_trans *trans,
					     struct iwl_txq *txq, u16 byte_cnt)
{
	struct iwlagn_scd_bc_tbl *scd_bc_tbl;
	struct iwl_trans_pcie *trans_pcie = IWL_TRANS_GET_PCIE_TRANS(trans);
	int write_ptr = txq->q.write_ptr;
	int txq_id = txq->q.id;
	u8 sec_ctl = 0;
	u8 sta_id = 0;
	u16 len = byte_cnt + IWL_TX_CRC_SIZE + IWL_TX_DELIMITER_SIZE;
	__le16 bc_ent;
	struct iwl_tx_cmd *tx_cmd =
		(void *) txq->entries[txq->q.write_ptr].cmd->payload;

	scd_bc_tbl = trans_pcie->scd_bc_tbls.addr;

	WARN_ON(len > 0xFFF || write_ptr >= TFD_QUEUE_SIZE_MAX);

	sta_id = tx_cmd->sta_id;
	sec_ctl = tx_cmd->sec_ctl;

	switch (sec_ctl & TX_CMD_SEC_MSK) {
	case TX_CMD_SEC_CCM:
		len += IEEE80211_CCMP_MIC_LEN;
		break;
	case TX_CMD_SEC_TKIP:
		len += IEEE80211_TKIP_ICV_LEN;
		break;
	case TX_CMD_SEC_WEP:
		len += IEEE80211_WEP_IV_LEN + IEEE80211_WEP_ICV_LEN;
		break;
	}

	if (trans_pcie->bc_table_dword)
		len = DIV_ROUND_UP(len, 4);

	bc_ent = cpu_to_le16(len | (sta_id << 12));

	scd_bc_tbl[txq_id].tfd_offset[write_ptr] = bc_ent;

	if (write_ptr < TFD_QUEUE_SIZE_BC_DUP)
		scd_bc_tbl[txq_id].
			tfd_offset[TFD_QUEUE_SIZE_MAX + write_ptr] = bc_ent;
}

static void iwl_pcie_txq_inval_byte_cnt_tbl(struct iwl_trans *trans,
					    struct iwl_txq *txq)
{
	struct iwl_trans_pcie *trans_pcie =
		IWL_TRANS_GET_PCIE_TRANS(trans);
	struct iwlagn_scd_bc_tbl *scd_bc_tbl = trans_pcie->scd_bc_tbls.addr;
	int txq_id = txq->q.id;
	int read_ptr = txq->q.read_ptr;
	u8 sta_id = 0;
	__le16 bc_ent;
	struct iwl_tx_cmd *tx_cmd =
		(void *)txq->entries[txq->q.read_ptr].cmd->payload;

	WARN_ON(read_ptr >= TFD_QUEUE_SIZE_MAX);

	if (txq_id != trans_pcie->cmd_queue)
		sta_id = tx_cmd->sta_id;

	bc_ent = cpu_to_le16(1 | (sta_id << 12));
	scd_bc_tbl[txq_id].tfd_offset[read_ptr] = bc_ent;

	if (read_ptr < TFD_QUEUE_SIZE_BC_DUP)
		scd_bc_tbl[txq_id].
			tfd_offset[TFD_QUEUE_SIZE_MAX + read_ptr] = bc_ent;
}

/*
 * iwl_pcie_txq_inc_wr_ptr - Send new write index to hardware
 */
static void iwl_pcie_txq_inc_wr_ptr(struct iwl_trans *trans,
				    struct iwl_txq *txq)
{
	struct iwl_trans_pcie *trans_pcie = IWL_TRANS_GET_PCIE_TRANS(trans);
	u32 reg = 0;
	int txq_id = txq->q.id;

	lockdep_assert_held(&txq->lock);

	/*
	 * explicitly wake up the NIC if:
	 * 1. shadow registers aren't enabled
	 * 2. NIC is woken up for CMD regardless of shadow outside this function
	 * 3. there is a chance that the NIC is asleep
	 */
	if (!trans->cfg->base_params->shadow_reg_enable &&
	    txq_id != trans_pcie->cmd_queue &&
	    test_bit(STATUS_TPOWER_PMI, &trans->status)) {
		/*
		 * wake up nic if it's powered down ...
		 * uCode will wake up, and interrupt us again, so next
		 * time we'll skip this part.
		 */
		reg = iwl_read32(trans, CSR_UCODE_DRV_GP1);

		if (reg & CSR_UCODE_DRV_GP1_BIT_MAC_SLEEP) {
			IWL_DEBUG_INFO(trans, "Tx queue %d requesting wakeup, GP1 = 0x%x\n",
				       txq_id, reg);
			iwl_set_bit(trans, CSR_GP_CNTRL,
				    CSR_GP_CNTRL_REG_FLAG_MAC_ACCESS_REQ);
			txq->need_update = true;
			return;
		}
	}

	/*
	 * if not in power-save mode, uCode will never sleep when we're
	 * trying to tx (during RFKILL, we're not trying to tx).
	 */
	IWL_DEBUG_TX(trans, "Q:%d WR: 0x%x\n", txq_id, txq->q.write_ptr);
	iwl_write32(trans, HBUS_TARG_WRPTR, txq->q.write_ptr | (txq_id << 8));
}

void iwl_pcie_txq_check_wrptrs(struct iwl_trans *trans)
{
	struct iwl_trans_pcie *trans_pcie = IWL_TRANS_GET_PCIE_TRANS(trans);
	int i;

	for (i = 0; i < trans->cfg->base_params->num_of_queues; i++) {
		struct iwl_txq *txq = &trans_pcie->txq[i];

		spin_lock_bh(&txq->lock);
		if (trans_pcie->txq[i].need_update) {
			iwl_pcie_txq_inc_wr_ptr(trans, txq);
			trans_pcie->txq[i].need_update = false;
		}
		spin_unlock_bh(&txq->lock);
	}
}

static inline dma_addr_t iwl_pcie_tfd_tb_get_addr(struct iwl_tfd *tfd, u8 idx)
{
	struct iwl_tfd_tb *tb = &tfd->tbs[idx];

	dma_addr_t addr = get_unaligned_le32(&tb->lo);
	if (sizeof(dma_addr_t) > sizeof(u32))
		addr |=
		((dma_addr_t)(le16_to_cpu(tb->hi_n_len) & 0xF) << 16) << 16;

	return addr;
}

static inline void iwl_pcie_tfd_set_tb(struct iwl_tfd *tfd, u8 idx,
				       dma_addr_t addr, u16 len)
{
	struct iwl_tfd_tb *tb = &tfd->tbs[idx];
	u16 hi_n_len = len << 4;

	put_unaligned_le32(addr, &tb->lo);
	if (sizeof(dma_addr_t) > sizeof(u32))
		hi_n_len |= ((addr >> 16) >> 16) & 0xF;

	tb->hi_n_len = cpu_to_le16(hi_n_len);

	tfd->num_tbs = idx + 1;
}

static inline u8 iwl_pcie_tfd_get_num_tbs(struct iwl_tfd *tfd)
{
	return tfd->num_tbs & 0x1f;
}

static void iwl_pcie_tfd_unmap(struct iwl_trans *trans,
			       struct iwl_cmd_meta *meta,
			       struct iwl_tfd *tfd)
{
	int i;
	int num_tbs;

	/* Sanity check on number of chunks */
	num_tbs = iwl_pcie_tfd_get_num_tbs(tfd);

	if (num_tbs >= IWL_NUM_OF_TBS) {
		IWL_ERR(trans, "Too many chunks: %i\n", num_tbs);
		/* @todo issue fatal error, it is quite serious situation */
		return;
	}

	/* first TB is never freed - it's the scratchbuf data */

	for (i = 1; i < num_tbs; i++)
		dma_unmap_single(trans->dev, iwl_pcie_tfd_tb_get_addr(tfd, i),
				 iwl_pcie_tfd_tb_get_len(tfd, i),
				 DMA_TO_DEVICE);

	tfd->num_tbs = 0;
}

/*
 * iwl_pcie_txq_free_tfd - Free all chunks referenced by TFD [txq->q.read_ptr]
 * @trans - transport private data
 * @txq - tx queue
 * @dma_dir - the direction of the DMA mapping
 *
 * Does NOT advance any TFD circular buffer read/write indexes
 * Does NOT free the TFD itself (which is within circular buffer)
 */
static void iwl_pcie_txq_free_tfd(struct iwl_trans *trans, struct iwl_txq *txq)
{
	struct iwl_tfd *tfd_tmp = txq->tfds;

	/* rd_ptr is bounded by TFD_QUEUE_SIZE_MAX and
	 * idx is bounded by n_window
	 */
	int rd_ptr = txq->q.read_ptr;
	int idx = get_cmd_index(&txq->q, rd_ptr);

	lockdep_assert_held(&txq->lock);

	/* We have only q->n_window txq->entries, but we use
	 * TFD_QUEUE_SIZE_MAX tfds
	 */
	iwl_pcie_tfd_unmap(trans, &txq->entries[idx].meta, &tfd_tmp[rd_ptr]);

	/* free SKB */
	if (txq->entries) {
		struct sk_buff *skb;

		skb = txq->entries[idx].skb;

		/* Can be called from irqs-disabled context
		 * If skb is not NULL, it means that the whole queue is being
		 * freed and that the queue is not empty - free the skb
		 */
		if (skb) {
			iwl_op_mode_free_skb(trans->op_mode, skb);
			txq->entries[idx].skb = NULL;
		}
	}
}

static int iwl_pcie_txq_build_tfd(struct iwl_trans *trans, struct iwl_txq *txq,
				  dma_addr_t addr, u16 len, bool reset)
{
	struct iwl_queue *q;
	struct iwl_tfd *tfd, *tfd_tmp;
	u32 num_tbs;

	q = &txq->q;
	tfd_tmp = txq->tfds;
	tfd = &tfd_tmp[q->write_ptr];

	if (reset)
		memset(tfd, 0, sizeof(*tfd));

	num_tbs = iwl_pcie_tfd_get_num_tbs(tfd);

	/* Each TFD can point to a maximum 20 Tx buffers */
	if (num_tbs >= IWL_NUM_OF_TBS) {
		IWL_ERR(trans, "Error can not send more than %d chunks\n",
			IWL_NUM_OF_TBS);
		return -EINVAL;
	}

	if (WARN(addr & ~IWL_TX_DMA_MASK,
		 "Unaligned address = %llx\n", (unsigned long long)addr))
		return -EINVAL;

	iwl_pcie_tfd_set_tb(tfd, num_tbs, addr, len);

	return 0;
}

static int iwl_pcie_txq_alloc(struct iwl_trans *trans,
			       struct iwl_txq *txq, int slots_num,
			       u32 txq_id)
{
	struct iwl_trans_pcie *trans_pcie = IWL_TRANS_GET_PCIE_TRANS(trans);
	size_t tfd_sz = sizeof(struct iwl_tfd) * TFD_QUEUE_SIZE_MAX;
	size_t scratchbuf_sz;
	int i;

	if (WARN_ON(txq->entries || txq->tfds))
		return -EINVAL;

	setup_timer(&txq->stuck_timer, iwl_pcie_txq_stuck_timer,
		    (unsigned long)txq);
	txq->trans_pcie = trans_pcie;

	txq->q.n_window = slots_num;

	txq->entries = kcalloc(slots_num,
			       sizeof(struct iwl_pcie_txq_entry),
			       GFP_KERNEL);

	if (!txq->entries)
		goto error;

	if (txq_id == trans_pcie->cmd_queue)
		for (i = 0; i < slots_num; i++) {
			txq->entries[i].cmd =
				kmalloc(sizeof(struct iwl_device_cmd),
					GFP_KERNEL);
			if (!txq->entries[i].cmd)
				goto error;
		}

	/* Circular buffer of transmit frame descriptors (TFDs),
	 * shared with device */
	txq->tfds = dma_alloc_coherent(trans->dev, tfd_sz,
				       &txq->q.dma_addr, GFP_KERNEL);
	if (!txq->tfds)
		goto error;

	BUILD_BUG_ON(IWL_HCMD_SCRATCHBUF_SIZE != sizeof(*txq->scratchbufs));
	BUILD_BUG_ON(offsetof(struct iwl_pcie_txq_scratch_buf, scratch) !=
			sizeof(struct iwl_cmd_header) +
			offsetof(struct iwl_tx_cmd, scratch));

	scratchbuf_sz = sizeof(*txq->scratchbufs) * slots_num;

	txq->scratchbufs = dma_alloc_coherent(trans->dev, scratchbuf_sz,
					      &txq->scratchbufs_dma,
					      GFP_KERNEL);
	if (!txq->scratchbufs)
		goto err_free_tfds;

	txq->q.id = txq_id;

	return 0;
err_free_tfds:
	dma_free_coherent(trans->dev, tfd_sz, txq->tfds, txq->q.dma_addr);
error:
	if (txq->entries && txq_id == trans_pcie->cmd_queue)
		for (i = 0; i < slots_num; i++)
			kfree(txq->entries[i].cmd);
	kfree(txq->entries);
	txq->entries = NULL;

	return -ENOMEM;

}

static int iwl_pcie_txq_init(struct iwl_trans *trans, struct iwl_txq *txq,
			      int slots_num, u32 txq_id)
{
	int ret;

	txq->need_update = false;

	/* TFD_QUEUE_SIZE_MAX must be power-of-two size, otherwise
	 * iwl_queue_inc_wrap and iwl_queue_dec_wrap are broken. */
	BUILD_BUG_ON(TFD_QUEUE_SIZE_MAX & (TFD_QUEUE_SIZE_MAX - 1));

	/* Initialize queue's high/low-water marks, and head/tail indexes */
	ret = iwl_queue_init(&txq->q, slots_num, txq_id);
	if (ret)
		return ret;

	spin_lock_init(&txq->lock);

	/*
	 * Tell nic where to find circular buffer of Tx Frame Descriptors for
	 * given Tx queue, and enable the DMA channel used for that queue.
	 * Circular buffer (TFD queue in DRAM) physical base address */
	iwl_write_direct32(trans, FH_MEM_CBBC_QUEUE(txq_id),
			   txq->q.dma_addr >> 8);

	return 0;
}

/*
 * iwl_pcie_txq_unmap -  Unmap any remaining DMA mappings and free skb's
 */
static void iwl_pcie_txq_unmap(struct iwl_trans *trans, int txq_id)
{
	struct iwl_trans_pcie *trans_pcie = IWL_TRANS_GET_PCIE_TRANS(trans);
	struct iwl_txq *txq = &trans_pcie->txq[txq_id];
	struct iwl_queue *q = &txq->q;

	spin_lock_bh(&txq->lock);
	while (q->write_ptr != q->read_ptr) {
		IWL_DEBUG_TX_REPLY(trans, "Q %d Free %d\n",
				   txq_id, q->read_ptr);
		iwl_pcie_txq_free_tfd(trans, txq);
		q->read_ptr = iwl_queue_inc_wrap(q->read_ptr);
	}
	txq->active = false;
	spin_unlock_bh(&txq->lock);

	/* just in case - this queue may have been stopped */
	iwl_wake_queue(trans, txq);
}

/*
 * iwl_pcie_txq_free - Deallocate DMA queue.
 * @txq: Transmit queue to deallocate.
 *
 * Empty queue by removing and destroying all BD's.
 * Free all buffers.
 * 0-fill, but do not free "txq" descriptor structure.
 */
static void iwl_pcie_txq_free(struct iwl_trans *trans, int txq_id)
{
	struct iwl_trans_pcie *trans_pcie = IWL_TRANS_GET_PCIE_TRANS(trans);
	struct iwl_txq *txq = &trans_pcie->txq[txq_id];
	struct device *dev = trans->dev;
	int i;

	if (WARN_ON(!txq))
		return;

	iwl_pcie_txq_unmap(trans, txq_id);

	/* De-alloc array of command/tx buffers */
	if (txq_id == trans_pcie->cmd_queue)
		for (i = 0; i < txq->q.n_window; i++) {
			kzfree(txq->entries[i].cmd);
			kzfree(txq->entries[i].free_buf);
		}

	/* De-alloc circular buffer of TFDs */
	if (txq->tfds) {
		dma_free_coherent(dev,
				  sizeof(struct iwl_tfd) * TFD_QUEUE_SIZE_MAX,
				  txq->tfds, txq->q.dma_addr);
		txq->q.dma_addr = 0;
		txq->tfds = NULL;

		dma_free_coherent(dev,
				  sizeof(*txq->scratchbufs) * txq->q.n_window,
				  txq->scratchbufs, txq->scratchbufs_dma);
	}

	kfree(txq->entries);
	txq->entries = NULL;

	del_timer_sync(&txq->stuck_timer);

	/* 0-fill queue descriptor structure */
	memset(txq, 0, sizeof(*txq));
}

void iwl_pcie_tx_start(struct iwl_trans *trans, u32 scd_base_addr)
{
	struct iwl_trans_pcie *trans_pcie = IWL_TRANS_GET_PCIE_TRANS(trans);
	int nq = trans->cfg->base_params->num_of_queues;
	int chan;
	u32 reg_val;
	int clear_dwords = (SCD_TRANS_TBL_OFFSET_QUEUE(nq) -
				SCD_CONTEXT_MEM_LOWER_BOUND) / sizeof(u32);

	/* make sure all queue are not stopped/used */
	memset(trans_pcie->queue_stopped, 0, sizeof(trans_pcie->queue_stopped));
	memset(trans_pcie->queue_used, 0, sizeof(trans_pcie->queue_used));

	trans_pcie->scd_base_addr =
		iwl_read_prph(trans, SCD_SRAM_BASE_ADDR);

	WARN_ON(scd_base_addr != 0 &&
		scd_base_addr != trans_pcie->scd_base_addr);

	/* reset context data, TX status and translation data */
	iwl_trans_write_mem(trans, trans_pcie->scd_base_addr +
				   SCD_CONTEXT_MEM_LOWER_BOUND,
			    NULL, clear_dwords);

	iwl_write_prph(trans, SCD_DRAM_BASE_ADDR,
		       trans_pcie->scd_bc_tbls.dma >> 10);

	/* The chain extension of the SCD doesn't work well. This feature is
	 * enabled by default by the HW, so we need to disable it manually.
	 */
	if (trans->cfg->base_params->scd_chain_ext_wa)
		iwl_write_prph(trans, SCD_CHAINEXT_EN, 0);

	iwl_trans_ac_txq_enable(trans, trans_pcie->cmd_queue,
				trans_pcie->cmd_fifo);

	/* Activate all Tx DMA/FIFO channels */
	iwl_scd_activate_fifos(trans);

	/* Enable DMA channel */
	for (chan = 0; chan < FH_TCSR_CHNL_NUM; chan++)
		iwl_write_direct32(trans, FH_TCSR_CHNL_TX_CONFIG_REG(chan),
				   FH_TCSR_TX_CONFIG_REG_VAL_DMA_CHNL_ENABLE |
				   FH_TCSR_TX_CONFIG_REG_VAL_DMA_CREDIT_ENABLE);

	/* Update FH chicken bits */
	reg_val = iwl_read_direct32(trans, FH_TX_CHICKEN_BITS_REG);
	iwl_write_direct32(trans, FH_TX_CHICKEN_BITS_REG,
			   reg_val | FH_TX_CHICKEN_BITS_SCD_AUTO_RETRY_EN);

	/* Enable L1-Active */
	if (trans->cfg->device_family != IWL_DEVICE_FAMILY_8000)
		iwl_clear_bits_prph(trans, APMG_PCIDEV_STT_REG,
				    APMG_PCIDEV_STT_VAL_L1_ACT_DIS);
}

void iwl_trans_pcie_tx_reset(struct iwl_trans *trans)
{
	struct iwl_trans_pcie *trans_pcie = IWL_TRANS_GET_PCIE_TRANS(trans);
	int txq_id;

	for (txq_id = 0; txq_id < trans->cfg->base_params->num_of_queues;
	     txq_id++) {
		struct iwl_txq *txq = &trans_pcie->txq[txq_id];

		iwl_write_direct32(trans, FH_MEM_CBBC_QUEUE(txq_id),
				   txq->q.dma_addr >> 8);
		iwl_pcie_txq_unmap(trans, txq_id);
		txq->q.read_ptr = 0;
		txq->q.write_ptr = 0;
	}

	/* Tell NIC where to find the "keep warm" buffer */
	iwl_write_direct32(trans, FH_KW_MEM_ADDR_REG,
			   trans_pcie->kw.dma >> 4);

	iwl_pcie_tx_start(trans, trans_pcie->scd_base_addr);
}

/*
 * iwl_pcie_tx_stop - Stop all Tx DMA channels
 */
int iwl_pcie_tx_stop(struct iwl_trans *trans)
{
	struct iwl_trans_pcie *trans_pcie = IWL_TRANS_GET_PCIE_TRANS(trans);
	int ch, txq_id, ret;

	/* Turn off all Tx DMA fifos */
	spin_lock(&trans_pcie->irq_lock);

	iwl_scd_deactivate_fifos(trans);

	/* Stop each Tx DMA channel, and wait for it to be idle */
	for (ch = 0; ch < FH_TCSR_CHNL_NUM; ch++) {
		iwl_write_direct32(trans,
				   FH_TCSR_CHNL_TX_CONFIG_REG(ch), 0x0);
		ret = iwl_poll_direct_bit(trans, FH_TSSR_TX_STATUS_REG,
			FH_TSSR_TX_STATUS_REG_MSK_CHNL_IDLE(ch), 1000);
		if (ret < 0)
			IWL_ERR(trans,
				"Failing on timeout while stopping DMA channel %d [0x%08x]\n",
				ch,
				iwl_read_direct32(trans,
						  FH_TSSR_TX_STATUS_REG));
	}
	spin_unlock(&trans_pcie->irq_lock);

	/*
	 * This function can be called before the op_mode disabled the
	 * queues. This happens when we have an rfkill interrupt.
	 * Since we stop Tx altogether - mark the queues as stopped.
	 */
	memset(trans_pcie->queue_stopped, 0, sizeof(trans_pcie->queue_stopped));
	memset(trans_pcie->queue_used, 0, sizeof(trans_pcie->queue_used));

	/* This can happen: start_hw, stop_device */
	if (!trans_pcie->txq)
		return 0;

	/* Unmap DMA from host system and free skb's */
	for (txq_id = 0; txq_id < trans->cfg->base_params->num_of_queues;
	     txq_id++)
		iwl_pcie_txq_unmap(trans, txq_id);

	return 0;
}

/*
 * iwl_trans_tx_free - Free TXQ Context
 *
 * Destroy all TX DMA queues and structures
 */
void iwl_pcie_tx_free(struct iwl_trans *trans)
{
	int txq_id;
	struct iwl_trans_pcie *trans_pcie = IWL_TRANS_GET_PCIE_TRANS(trans);

	/* Tx queues */
	if (trans_pcie->txq) {
		for (txq_id = 0;
		     txq_id < trans->cfg->base_params->num_of_queues; txq_id++)
			iwl_pcie_txq_free(trans, txq_id);
	}

	kfree(trans_pcie->txq);
	trans_pcie->txq = NULL;

	iwl_pcie_free_dma_ptr(trans, &trans_pcie->kw);

	iwl_pcie_free_dma_ptr(trans, &trans_pcie->scd_bc_tbls);
}

/*
 * iwl_pcie_tx_alloc - allocate TX context
 * Allocate all Tx DMA structures and initialize them
 */
static int iwl_pcie_tx_alloc(struct iwl_trans *trans)
{
	int ret;
	int txq_id, slots_num;
	struct iwl_trans_pcie *trans_pcie = IWL_TRANS_GET_PCIE_TRANS(trans);

	u16 scd_bc_tbls_size = trans->cfg->base_params->num_of_queues *
			sizeof(struct iwlagn_scd_bc_tbl);

	/*It is not allowed to alloc twice, so warn when this happens.
	 * We cannot rely on the previous allocation, so free and fail */
	if (WARN_ON(trans_pcie->txq)) {
		ret = -EINVAL;
		goto error;
	}

	ret = iwl_pcie_alloc_dma_ptr(trans, &trans_pcie->scd_bc_tbls,
				   scd_bc_tbls_size);
	if (ret) {
		IWL_ERR(trans, "Scheduler BC Table allocation failed\n");
		goto error;
	}

	/* Alloc keep-warm buffer */
	ret = iwl_pcie_alloc_dma_ptr(trans, &trans_pcie->kw, IWL_KW_SIZE);
	if (ret) {
		IWL_ERR(trans, "Keep Warm allocation failed\n");
		goto error;
	}

	trans_pcie->txq = kcalloc(trans->cfg->base_params->num_of_queues,
				  sizeof(struct iwl_txq), GFP_KERNEL);
	if (!trans_pcie->txq) {
		IWL_ERR(trans, "Not enough memory for txq\n");
		ret = -ENOMEM;
		goto error;
	}

	/* Alloc and init all Tx queues, including the command queue (#4/#9) */
	for (txq_id = 0; txq_id < trans->cfg->base_params->num_of_queues;
	     txq_id++) {
		slots_num = (txq_id == trans_pcie->cmd_queue) ?
					TFD_CMD_SLOTS : TFD_TX_CMD_SLOTS;
		ret = iwl_pcie_txq_alloc(trans, &trans_pcie->txq[txq_id],
					  slots_num, txq_id);
		if (ret) {
			IWL_ERR(trans, "Tx %d queue alloc failed\n", txq_id);
			goto error;
		}
	}

	return 0;

error:
	iwl_pcie_tx_free(trans);

	return ret;
}
int iwl_pcie_tx_init(struct iwl_trans *trans)
{
	struct iwl_trans_pcie *trans_pcie = IWL_TRANS_GET_PCIE_TRANS(trans);
	int ret;
	int txq_id, slots_num;
	bool alloc = false;

	if (!trans_pcie->txq) {
		ret = iwl_pcie_tx_alloc(trans);
		if (ret)
			goto error;
		alloc = true;
	}

	spin_lock(&trans_pcie->irq_lock);

	/* Turn off all Tx DMA fifos */
	iwl_scd_deactivate_fifos(trans);

	/* Tell NIC where to find the "keep warm" buffer */
	iwl_write_direct32(trans, FH_KW_MEM_ADDR_REG,
			   trans_pcie->kw.dma >> 4);

	spin_unlock(&trans_pcie->irq_lock);

	/* Alloc and init all Tx queues, including the command queue (#4/#9) */
	for (txq_id = 0; txq_id < trans->cfg->base_params->num_of_queues;
	     txq_id++) {
		slots_num = (txq_id == trans_pcie->cmd_queue) ?
					TFD_CMD_SLOTS : TFD_TX_CMD_SLOTS;
		ret = iwl_pcie_txq_init(trans, &trans_pcie->txq[txq_id],
					 slots_num, txq_id);
		if (ret) {
			IWL_ERR(trans, "Tx %d queue init failed\n", txq_id);
			goto error;
		}
	}

	return 0;
error:
	/*Upon error, free only if we allocated something */
	if (alloc)
		iwl_pcie_tx_free(trans);
	return ret;
}

static inline void iwl_pcie_txq_progress(struct iwl_trans_pcie *trans_pcie,
					   struct iwl_txq *txq)
{
	if (!trans_pcie->wd_timeout)
		return;

	/*
	 * if empty delete timer, otherwise move timer forward
	 * since we're making progress on this queue
	 */
	if (txq->q.read_ptr == txq->q.write_ptr)
		del_timer(&txq->stuck_timer);
	else
		mod_timer(&txq->stuck_timer, jiffies + trans_pcie->wd_timeout);
}

/* Frees buffers until index _not_ inclusive */
void iwl_trans_pcie_reclaim(struct iwl_trans *trans, int txq_id, int ssn,
			    struct sk_buff_head *skbs)
{
	struct iwl_trans_pcie *trans_pcie = IWL_TRANS_GET_PCIE_TRANS(trans);
	struct iwl_txq *txq = &trans_pcie->txq[txq_id];
	int tfd_num = ssn & (TFD_QUEUE_SIZE_MAX - 1);
	struct iwl_queue *q = &txq->q;
	int last_to_free;

	/* This function is not meant to release cmd queue*/
	if (WARN_ON(txq_id == trans_pcie->cmd_queue))
		return;

	spin_lock_bh(&txq->lock);

	if (!txq->active) {
		IWL_DEBUG_TX_QUEUES(trans, "Q %d inactive - ignoring idx %d\n",
				    txq_id, ssn);
		goto out;
	}

	if (txq->q.read_ptr == tfd_num)
		goto out;

	IWL_DEBUG_TX_REPLY(trans, "[Q %d] %d -> %d (%d)\n",
			   txq_id, txq->q.read_ptr, tfd_num, ssn);

	/*Since we free until index _not_ inclusive, the one before index is
	 * the last we will free. This one must be used */
	last_to_free = iwl_queue_dec_wrap(tfd_num);

	if (!iwl_queue_used(q, last_to_free)) {
		IWL_ERR(trans,
			"%s: Read index for DMA queue txq id (%d), last_to_free %d is out of range [0-%d] %d %d.\n",
			__func__, txq_id, last_to_free, TFD_QUEUE_SIZE_MAX,
			q->write_ptr, q->read_ptr);
		goto out;
	}

	if (WARN_ON(!skb_queue_empty(skbs)))
		goto out;

	for (;
	     q->read_ptr != tfd_num;
	     q->read_ptr = iwl_queue_inc_wrap(q->read_ptr)) {

		if (WARN_ON_ONCE(txq->entries[txq->q.read_ptr].skb == NULL))
			continue;

		__skb_queue_tail(skbs, txq->entries[txq->q.read_ptr].skb);

		txq->entries[txq->q.read_ptr].skb = NULL;

		iwl_pcie_txq_inval_byte_cnt_tbl(trans, txq);

		iwl_pcie_txq_free_tfd(trans, txq);
	}

	iwl_pcie_txq_progress(trans_pcie, txq);

	if (iwl_queue_space(&txq->q) > txq->q.low_mark)
		iwl_wake_queue(trans, txq);
out:
	spin_unlock_bh(&txq->lock);
}

/*
 * iwl_pcie_cmdq_reclaim - Reclaim TX command queue entries already Tx'd
 *
 * When FW advances 'R' index, all entries between old and new 'R' index
 * need to be reclaimed. As result, some free space forms.  If there is
 * enough free space (> low mark), wake the stack that feeds us.
 */
static void iwl_pcie_cmdq_reclaim(struct iwl_trans *trans, int txq_id, int idx)
{
	struct iwl_trans_pcie *trans_pcie = IWL_TRANS_GET_PCIE_TRANS(trans);
	struct iwl_txq *txq = &trans_pcie->txq[txq_id];
	struct iwl_queue *q = &txq->q;
	unsigned long flags;
	int nfreed = 0;

	lockdep_assert_held(&txq->lock);

	if ((idx >= TFD_QUEUE_SIZE_MAX) || (!iwl_queue_used(q, idx))) {
		IWL_ERR(trans,
			"%s: Read index for DMA queue txq id (%d), index %d is out of range [0-%d] %d %d.\n",
			__func__, txq_id, idx, TFD_QUEUE_SIZE_MAX,
			q->write_ptr, q->read_ptr);
		return;
	}

	for (idx = iwl_queue_inc_wrap(idx); q->read_ptr != idx;
	     q->read_ptr = iwl_queue_inc_wrap(q->read_ptr)) {

		if (nfreed++ > 0) {
			IWL_ERR(trans, "HCMD skipped: index (%d) %d %d\n",
				idx, q->write_ptr, q->read_ptr);
			iwl_force_nmi(trans);
		}
	}

	if (trans->cfg->base_params->apmg_wake_up_wa &&
	    q->read_ptr == q->write_ptr) {
		spin_lock_irqsave(&trans_pcie->reg_lock, flags);
		WARN_ON(!trans_pcie->cmd_in_flight);
		trans_pcie->cmd_in_flight = false;
		__iwl_trans_pcie_clear_bit(trans,
					   CSR_GP_CNTRL,
					   CSR_GP_CNTRL_REG_FLAG_MAC_ACCESS_REQ);
		spin_unlock_irqrestore(&trans_pcie->reg_lock, flags);
	}

	iwl_pcie_txq_progress(trans_pcie, txq);
}

static int iwl_pcie_txq_set_ratid_map(struct iwl_trans *trans, u16 ra_tid,
				 u16 txq_id)
{
	struct iwl_trans_pcie *trans_pcie = IWL_TRANS_GET_PCIE_TRANS(trans);
	u32 tbl_dw_addr;
	u32 tbl_dw;
	u16 scd_q2ratid;

	scd_q2ratid = ra_tid & SCD_QUEUE_RA_TID_MAP_RATID_MSK;

	tbl_dw_addr = trans_pcie->scd_base_addr +
			SCD_TRANS_TBL_OFFSET_QUEUE(txq_id);

	tbl_dw = iwl_trans_read_mem32(trans, tbl_dw_addr);

	if (txq_id & 0x1)
		tbl_dw = (scd_q2ratid << 16) | (tbl_dw & 0x0000FFFF);
	else
		tbl_dw = scd_q2ratid | (tbl_dw & 0xFFFF0000);

	iwl_trans_write_mem32(trans, tbl_dw_addr, tbl_dw);

	return 0;
}

/* Receiver address (actually, Rx station's index into station table),
 * combined with Traffic ID (QOS priority), in format used by Tx Scheduler */
#define BUILD_RAxTID(sta_id, tid)	(((sta_id) << 4) + (tid))

void iwl_trans_pcie_txq_enable(struct iwl_trans *trans, int txq_id, u16 ssn,
			       const struct iwl_trans_txq_scd_cfg *cfg)
{
	struct iwl_trans_pcie *trans_pcie = IWL_TRANS_GET_PCIE_TRANS(trans);
	int fifo = -1;

	if (test_and_set_bit(txq_id, trans_pcie->queue_used))
		WARN_ONCE(1, "queue %d already used - expect issues", txq_id);

	if (cfg) {
		fifo = cfg->fifo;

		/* Disable the scheduler prior configuring the cmd queue */
<<<<<<< HEAD
		if (txq_id == trans_pcie->cmd_queue)
=======
		if (txq_id == trans_pcie->cmd_queue &&
		    trans_pcie->scd_set_active)
>>>>>>> 7a0a260a
			iwl_scd_enable_set_active(trans, 0);

		/* Stop this Tx queue before configuring it */
		iwl_scd_txq_set_inactive(trans, txq_id);

		/* Set this queue as a chain-building queue unless it is CMD */
		if (txq_id != trans_pcie->cmd_queue)
			iwl_scd_txq_set_chain(trans, txq_id);

		if (cfg->aggregate) {
			u16 ra_tid = BUILD_RAxTID(cfg->sta_id, cfg->tid);

			/* Map receiver-address / traffic-ID to this queue */
			iwl_pcie_txq_set_ratid_map(trans, ra_tid, txq_id);

			/* enable aggregations for the queue */
			iwl_scd_txq_enable_agg(trans, txq_id);
			trans_pcie->txq[txq_id].ampdu = true;
		} else {
			/*
			 * disable aggregations for the queue, this will also
			 * make the ra_tid mapping configuration irrelevant
			 * since it is now a non-AGG queue.
			 */
			iwl_scd_txq_disable_agg(trans, txq_id);

			ssn = trans_pcie->txq[txq_id].q.read_ptr;
		}
	}

	/* Place first TFD at index corresponding to start sequence number.
	 * Assumes that ssn_idx is valid (!= 0xFFF) */
	trans_pcie->txq[txq_id].q.read_ptr = (ssn & 0xff);
	trans_pcie->txq[txq_id].q.write_ptr = (ssn & 0xff);

	if (cfg) {
		u8 frame_limit = cfg->frame_limit;

		iwl_write_direct32(trans, HBUS_TARG_WRPTR,
				   (ssn & 0xff) | (txq_id << 8));
		iwl_write_prph(trans, SCD_QUEUE_RDPTR(txq_id), ssn);

		/* Set up Tx window size and frame limit for this queue */
		iwl_trans_write_mem32(trans, trans_pcie->scd_base_addr +
				SCD_CONTEXT_QUEUE_OFFSET(txq_id), 0);
		iwl_trans_write_mem32(trans,
			trans_pcie->scd_base_addr +
			SCD_CONTEXT_QUEUE_OFFSET(txq_id) + sizeof(u32),
			((frame_limit << SCD_QUEUE_CTX_REG2_WIN_SIZE_POS) &
					SCD_QUEUE_CTX_REG2_WIN_SIZE_MSK) |
			((frame_limit << SCD_QUEUE_CTX_REG2_FRAME_LIMIT_POS) &
					SCD_QUEUE_CTX_REG2_FRAME_LIMIT_MSK));

		/* Set up status area in SRAM, map to Tx DMA/FIFO, activate */
		iwl_write_prph(trans, SCD_QUEUE_STATUS_BITS(txq_id),
			       (1 << SCD_QUEUE_STTS_REG_POS_ACTIVE) |
			       (cfg->fifo << SCD_QUEUE_STTS_REG_POS_TXF) |
			       (1 << SCD_QUEUE_STTS_REG_POS_WSL) |
			       SCD_QUEUE_STTS_REG_MSK);

		/* enable the scheduler for this queue (only) */
<<<<<<< HEAD
		if (txq_id == trans_pcie->cmd_queue)
=======
		if (txq_id == trans_pcie->cmd_queue &&
		    trans_pcie->scd_set_active)
>>>>>>> 7a0a260a
			iwl_scd_enable_set_active(trans, BIT(txq_id));
	}

	trans_pcie->txq[txq_id].active = true;
	IWL_DEBUG_TX_QUEUES(trans, "Activate queue %d on FIFO %d WrPtr: %d\n",
			    txq_id, fifo, ssn & 0xff);
}

void iwl_trans_pcie_txq_disable(struct iwl_trans *trans, int txq_id,
				bool configure_scd)
{
	struct iwl_trans_pcie *trans_pcie = IWL_TRANS_GET_PCIE_TRANS(trans);
	u32 stts_addr = trans_pcie->scd_base_addr +
			SCD_TX_STTS_QUEUE_OFFSET(txq_id);
	static const u32 zero_val[4] = {};

	/*
	 * Upon HW Rfkill - we stop the device, and then stop the queues
	 * in the op_mode. Just for the sake of the simplicity of the op_mode,
	 * allow the op_mode to call txq_disable after it already called
	 * stop_device.
	 */
	if (!test_and_clear_bit(txq_id, trans_pcie->queue_used)) {
		WARN_ONCE(test_bit(STATUS_DEVICE_ENABLED, &trans->status),
			  "queue %d not used", txq_id);
		return;
	}

	if (configure_scd) {
		iwl_scd_txq_set_inactive(trans, txq_id);

		iwl_trans_write_mem(trans, stts_addr, (void *)zero_val,
				    ARRAY_SIZE(zero_val));
	}

	iwl_pcie_txq_unmap(trans, txq_id);
	trans_pcie->txq[txq_id].ampdu = false;

	IWL_DEBUG_TX_QUEUES(trans, "Deactivate queue %d\n", txq_id);
}

/*************** HOST COMMAND QUEUE FUNCTIONS   *****/

/*
 * iwl_pcie_enqueue_hcmd - enqueue a uCode command
 * @priv: device private data point
 * @cmd: a pointer to the ucode command structure
 *
 * The function returns < 0 values to indicate the operation
 * failed. On success, it returns the index (>= 0) of command in the
 * command queue.
 */
static int iwl_pcie_enqueue_hcmd(struct iwl_trans *trans,
				 struct iwl_host_cmd *cmd)
{
	struct iwl_trans_pcie *trans_pcie = IWL_TRANS_GET_PCIE_TRANS(trans);
	struct iwl_txq *txq = &trans_pcie->txq[trans_pcie->cmd_queue];
	struct iwl_queue *q = &txq->q;
	struct iwl_device_cmd *out_cmd;
	struct iwl_cmd_meta *out_meta;
	unsigned long flags;
	void *dup_buf = NULL;
	dma_addr_t phys_addr;
	int idx;
	u16 copy_size, cmd_size, scratch_size;
	bool had_nocopy = false;
	int i, ret;
	u32 cmd_pos;
	const u8 *cmddata[IWL_MAX_CMD_TBS_PER_TFD];
	u16 cmdlen[IWL_MAX_CMD_TBS_PER_TFD];

	copy_size = sizeof(out_cmd->hdr);
	cmd_size = sizeof(out_cmd->hdr);

	/* need one for the header if the first is NOCOPY */
	BUILD_BUG_ON(IWL_MAX_CMD_TBS_PER_TFD > IWL_NUM_OF_TBS - 1);

	for (i = 0; i < IWL_MAX_CMD_TBS_PER_TFD; i++) {
		cmddata[i] = cmd->data[i];
		cmdlen[i] = cmd->len[i];

		if (!cmd->len[i])
			continue;

		/* need at least IWL_HCMD_SCRATCHBUF_SIZE copied */
		if (copy_size < IWL_HCMD_SCRATCHBUF_SIZE) {
			int copy = IWL_HCMD_SCRATCHBUF_SIZE - copy_size;

			if (copy > cmdlen[i])
				copy = cmdlen[i];
			cmdlen[i] -= copy;
			cmddata[i] += copy;
			copy_size += copy;
		}

		if (cmd->dataflags[i] & IWL_HCMD_DFL_NOCOPY) {
			had_nocopy = true;
			if (WARN_ON(cmd->dataflags[i] & IWL_HCMD_DFL_DUP)) {
				idx = -EINVAL;
				goto free_dup_buf;
			}
		} else if (cmd->dataflags[i] & IWL_HCMD_DFL_DUP) {
			/*
			 * This is also a chunk that isn't copied
			 * to the static buffer so set had_nocopy.
			 */
			had_nocopy = true;

			/* only allowed once */
			if (WARN_ON(dup_buf)) {
				idx = -EINVAL;
				goto free_dup_buf;
			}

			dup_buf = kmemdup(cmddata[i], cmdlen[i],
					  GFP_ATOMIC);
			if (!dup_buf)
				return -ENOMEM;
		} else {
			/* NOCOPY must not be followed by normal! */
			if (WARN_ON(had_nocopy)) {
				idx = -EINVAL;
				goto free_dup_buf;
			}
			copy_size += cmdlen[i];
		}
		cmd_size += cmd->len[i];
	}

	/*
	 * If any of the command structures end up being larger than
	 * the TFD_MAX_PAYLOAD_SIZE and they aren't dynamically
	 * allocated into separate TFDs, then we will need to
	 * increase the size of the buffers.
	 */
	if (WARN(copy_size > TFD_MAX_PAYLOAD_SIZE,
		 "Command %s (%#x) is too large (%d bytes)\n",
		 get_cmd_string(trans_pcie, cmd->id), cmd->id, copy_size)) {
		idx = -EINVAL;
		goto free_dup_buf;
	}

	spin_lock_bh(&txq->lock);

	if (iwl_queue_space(q) < ((cmd->flags & CMD_ASYNC) ? 2 : 1)) {
		spin_unlock_bh(&txq->lock);

		IWL_ERR(trans, "No space in command queue\n");
		iwl_op_mode_cmd_queue_full(trans->op_mode);
		idx = -ENOSPC;
		goto free_dup_buf;
	}

	idx = get_cmd_index(q, q->write_ptr);
	out_cmd = txq->entries[idx].cmd;
	out_meta = &txq->entries[idx].meta;

	memset(out_meta, 0, sizeof(*out_meta));	/* re-initialize to NULL */
	if (cmd->flags & CMD_WANT_SKB)
		out_meta->source = cmd;

	/* set up the header */

	out_cmd->hdr.cmd = cmd->id;
	out_cmd->hdr.flags = 0;
	out_cmd->hdr.sequence =
		cpu_to_le16(QUEUE_TO_SEQ(trans_pcie->cmd_queue) |
					 INDEX_TO_SEQ(q->write_ptr));

	/* and copy the data that needs to be copied */
	cmd_pos = offsetof(struct iwl_device_cmd, payload);
	copy_size = sizeof(out_cmd->hdr);
	for (i = 0; i < IWL_MAX_CMD_TBS_PER_TFD; i++) {
		int copy;

		if (!cmd->len[i])
			continue;

		/* copy everything if not nocopy/dup */
		if (!(cmd->dataflags[i] & (IWL_HCMD_DFL_NOCOPY |
					   IWL_HCMD_DFL_DUP))) {
			copy = cmd->len[i];

			memcpy((u8 *)out_cmd + cmd_pos, cmd->data[i], copy);
			cmd_pos += copy;
			copy_size += copy;
			continue;
		}

		/*
		 * Otherwise we need at least IWL_HCMD_SCRATCHBUF_SIZE copied
		 * in total (for the scratchbuf handling), but copy up to what
		 * we can fit into the payload for debug dump purposes.
		 */
		copy = min_t(int, TFD_MAX_PAYLOAD_SIZE - cmd_pos, cmd->len[i]);

		memcpy((u8 *)out_cmd + cmd_pos, cmd->data[i], copy);
		cmd_pos += copy;

		/* However, treat copy_size the proper way, we need it below */
		if (copy_size < IWL_HCMD_SCRATCHBUF_SIZE) {
			copy = IWL_HCMD_SCRATCHBUF_SIZE - copy_size;

			if (copy > cmd->len[i])
				copy = cmd->len[i];
			copy_size += copy;
		}
	}

	IWL_DEBUG_HC(trans,
		     "Sending command %s (#%x), seq: 0x%04X, %d bytes at %d[%d]:%d\n",
		     get_cmd_string(trans_pcie, out_cmd->hdr.cmd),
		     out_cmd->hdr.cmd, le16_to_cpu(out_cmd->hdr.sequence),
		     cmd_size, q->write_ptr, idx, trans_pcie->cmd_queue);

	/* start the TFD with the scratchbuf */
	scratch_size = min_t(int, copy_size, IWL_HCMD_SCRATCHBUF_SIZE);
	memcpy(&txq->scratchbufs[q->write_ptr], &out_cmd->hdr, scratch_size);
	iwl_pcie_txq_build_tfd(trans, txq,
			       iwl_pcie_get_scratchbuf_dma(txq, q->write_ptr),
			       scratch_size, true);

	/* map first command fragment, if any remains */
	if (copy_size > scratch_size) {
		phys_addr = dma_map_single(trans->dev,
					   ((u8 *)&out_cmd->hdr) + scratch_size,
					   copy_size - scratch_size,
					   DMA_TO_DEVICE);
		if (dma_mapping_error(trans->dev, phys_addr)) {
			iwl_pcie_tfd_unmap(trans, out_meta,
					   &txq->tfds[q->write_ptr]);
			idx = -ENOMEM;
			goto out;
		}

		iwl_pcie_txq_build_tfd(trans, txq, phys_addr,
				       copy_size - scratch_size, false);
	}

	/* map the remaining (adjusted) nocopy/dup fragments */
	for (i = 0; i < IWL_MAX_CMD_TBS_PER_TFD; i++) {
		const void *data = cmddata[i];

		if (!cmdlen[i])
			continue;
		if (!(cmd->dataflags[i] & (IWL_HCMD_DFL_NOCOPY |
					   IWL_HCMD_DFL_DUP)))
			continue;
		if (cmd->dataflags[i] & IWL_HCMD_DFL_DUP)
			data = dup_buf;
		phys_addr = dma_map_single(trans->dev, (void *)data,
					   cmdlen[i], DMA_TO_DEVICE);
		if (dma_mapping_error(trans->dev, phys_addr)) {
			iwl_pcie_tfd_unmap(trans, out_meta,
					   &txq->tfds[q->write_ptr]);
			idx = -ENOMEM;
			goto out;
		}

		iwl_pcie_txq_build_tfd(trans, txq, phys_addr, cmdlen[i], false);
	}

	out_meta->flags = cmd->flags;
	if (WARN_ON_ONCE(txq->entries[idx].free_buf))
		kzfree(txq->entries[idx].free_buf);
	txq->entries[idx].free_buf = dup_buf;

	trace_iwlwifi_dev_hcmd(trans->dev, cmd, cmd_size, &out_cmd->hdr);

	/* start timer if queue currently empty */
	if (q->read_ptr == q->write_ptr && trans_pcie->wd_timeout)
		mod_timer(&txq->stuck_timer, jiffies + trans_pcie->wd_timeout);

	spin_lock_irqsave(&trans_pcie->reg_lock, flags);

	/*
	 * wake up the NIC to make sure that the firmware will see the host
	 * command - we will let the NIC sleep once all the host commands
	 * returned. This needs to be done only on NICs that have
	 * apmg_wake_up_wa set.
	 */
	if (trans->cfg->base_params->apmg_wake_up_wa &&
	    !trans_pcie->cmd_in_flight) {
		trans_pcie->cmd_in_flight = true;
		__iwl_trans_pcie_set_bit(trans, CSR_GP_CNTRL,
					 CSR_GP_CNTRL_REG_FLAG_MAC_ACCESS_REQ);
		ret = iwl_poll_bit(trans, CSR_GP_CNTRL,
				   CSR_GP_CNTRL_REG_VAL_MAC_ACCESS_EN,
				   (CSR_GP_CNTRL_REG_FLAG_MAC_CLOCK_READY |
				    CSR_GP_CNTRL_REG_FLAG_GOING_TO_SLEEP),
				   15000);
		if (ret < 0) {
			__iwl_trans_pcie_clear_bit(trans, CSR_GP_CNTRL,
				   CSR_GP_CNTRL_REG_FLAG_MAC_ACCESS_REQ);
			spin_unlock_irqrestore(&trans_pcie->reg_lock, flags);
			trans_pcie->cmd_in_flight = false;
			IWL_ERR(trans, "Failed to wake NIC for hcmd\n");
			idx = -EIO;
			goto out;
		}
	}

	/* Increment and update queue's write index */
	q->write_ptr = iwl_queue_inc_wrap(q->write_ptr);
	iwl_pcie_txq_inc_wr_ptr(trans, txq);

	spin_unlock_irqrestore(&trans_pcie->reg_lock, flags);

 out:
	spin_unlock_bh(&txq->lock);
 free_dup_buf:
	if (idx < 0)
		kfree(dup_buf);
	return idx;
}

/*
 * iwl_pcie_hcmd_complete - Pull unused buffers off the queue and reclaim them
 * @rxb: Rx buffer to reclaim
 * @handler_status: return value of the handler of the command
 *	(put in setup_rx_handlers)
 *
 * If an Rx buffer has an async callback associated with it the callback
 * will be executed.  The attached skb (if present) will only be freed
 * if the callback returns 1
 */
void iwl_pcie_hcmd_complete(struct iwl_trans *trans,
			    struct iwl_rx_cmd_buffer *rxb, int handler_status)
{
	struct iwl_rx_packet *pkt = rxb_addr(rxb);
	u16 sequence = le16_to_cpu(pkt->hdr.sequence);
	int txq_id = SEQ_TO_QUEUE(sequence);
	int index = SEQ_TO_INDEX(sequence);
	int cmd_index;
	struct iwl_device_cmd *cmd;
	struct iwl_cmd_meta *meta;
	struct iwl_trans_pcie *trans_pcie = IWL_TRANS_GET_PCIE_TRANS(trans);
	struct iwl_txq *txq = &trans_pcie->txq[trans_pcie->cmd_queue];

	/* If a Tx command is being handled and it isn't in the actual
	 * command queue then there a command routing bug has been introduced
	 * in the queue management code. */
	if (WARN(txq_id != trans_pcie->cmd_queue,
		 "wrong command queue %d (should be %d), sequence 0x%X readp=%d writep=%d\n",
		 txq_id, trans_pcie->cmd_queue, sequence,
		 trans_pcie->txq[trans_pcie->cmd_queue].q.read_ptr,
		 trans_pcie->txq[trans_pcie->cmd_queue].q.write_ptr)) {
		iwl_print_hex_error(trans, pkt, 32);
		return;
	}

	spin_lock_bh(&txq->lock);

	cmd_index = get_cmd_index(&txq->q, index);
	cmd = txq->entries[cmd_index].cmd;
	meta = &txq->entries[cmd_index].meta;

	iwl_pcie_tfd_unmap(trans, meta, &txq->tfds[index]);

	/* Input error checking is done when commands are added to queue. */
	if (meta->flags & CMD_WANT_SKB) {
		struct page *p = rxb_steal_page(rxb);

		meta->source->resp_pkt = pkt;
		meta->source->_rx_page_addr = (unsigned long)page_address(p);
		meta->source->_rx_page_order = trans_pcie->rx_page_order;
		meta->source->handler_status = handler_status;
	}

	iwl_pcie_cmdq_reclaim(trans, txq_id, index);

	if (!(meta->flags & CMD_ASYNC)) {
		if (!test_bit(STATUS_SYNC_HCMD_ACTIVE, &trans->status)) {
			IWL_WARN(trans,
				 "HCMD_ACTIVE already clear for command %s\n",
				 get_cmd_string(trans_pcie, cmd->hdr.cmd));
		}
		clear_bit(STATUS_SYNC_HCMD_ACTIVE, &trans->status);
		IWL_DEBUG_INFO(trans, "Clearing HCMD_ACTIVE for command %s\n",
			       get_cmd_string(trans_pcie, cmd->hdr.cmd));
		wake_up(&trans_pcie->wait_command_queue);
	}

	meta->flags = 0;

	spin_unlock_bh(&txq->lock);
}

#define HOST_COMPLETE_TIMEOUT	(2 * HZ)

static int iwl_pcie_send_hcmd_async(struct iwl_trans *trans,
				    struct iwl_host_cmd *cmd)
{
	struct iwl_trans_pcie *trans_pcie = IWL_TRANS_GET_PCIE_TRANS(trans);
	int ret;

	/* An asynchronous command can not expect an SKB to be set. */
	if (WARN_ON(cmd->flags & CMD_WANT_SKB))
		return -EINVAL;

	ret = iwl_pcie_enqueue_hcmd(trans, cmd);
	if (ret < 0) {
		IWL_ERR(trans,
			"Error sending %s: enqueue_hcmd failed: %d\n",
			get_cmd_string(trans_pcie, cmd->id), ret);
		return ret;
	}
	return 0;
}

static int iwl_pcie_send_hcmd_sync(struct iwl_trans *trans,
				   struct iwl_host_cmd *cmd)
{
	struct iwl_trans_pcie *trans_pcie = IWL_TRANS_GET_PCIE_TRANS(trans);
	int cmd_idx;
	int ret;

	IWL_DEBUG_INFO(trans, "Attempting to send sync command %s\n",
		       get_cmd_string(trans_pcie, cmd->id));

	if (WARN(test_and_set_bit(STATUS_SYNC_HCMD_ACTIVE,
				  &trans->status),
		 "Command %s: a command is already active!\n",
		 get_cmd_string(trans_pcie, cmd->id)))
		return -EIO;

	IWL_DEBUG_INFO(trans, "Setting HCMD_ACTIVE for command %s\n",
		       get_cmd_string(trans_pcie, cmd->id));

	cmd_idx = iwl_pcie_enqueue_hcmd(trans, cmd);
	if (cmd_idx < 0) {
		ret = cmd_idx;
		clear_bit(STATUS_SYNC_HCMD_ACTIVE, &trans->status);
		IWL_ERR(trans,
			"Error sending %s: enqueue_hcmd failed: %d\n",
			get_cmd_string(trans_pcie, cmd->id), ret);
		return ret;
	}

	ret = wait_event_timeout(trans_pcie->wait_command_queue,
				 !test_bit(STATUS_SYNC_HCMD_ACTIVE,
					   &trans->status),
				 HOST_COMPLETE_TIMEOUT);
	if (!ret) {
		struct iwl_txq *txq = &trans_pcie->txq[trans_pcie->cmd_queue];
		struct iwl_queue *q = &txq->q;

		IWL_ERR(trans, "Error sending %s: time out after %dms.\n",
			get_cmd_string(trans_pcie, cmd->id),
			jiffies_to_msecs(HOST_COMPLETE_TIMEOUT));

		IWL_ERR(trans, "Current CMD queue read_ptr %d write_ptr %d\n",
			q->read_ptr, q->write_ptr);

		clear_bit(STATUS_SYNC_HCMD_ACTIVE, &trans->status);
		IWL_DEBUG_INFO(trans, "Clearing HCMD_ACTIVE for command %s\n",
			       get_cmd_string(trans_pcie, cmd->id));
		ret = -ETIMEDOUT;

		iwl_force_nmi(trans);
		iwl_trans_fw_error(trans);

		goto cancel;
	}

	if (test_bit(STATUS_FW_ERROR, &trans->status)) {
		IWL_ERR(trans, "FW error in SYNC CMD %s\n",
			get_cmd_string(trans_pcie, cmd->id));
		dump_stack();
		ret = -EIO;
		goto cancel;
	}

	if (!(cmd->flags & CMD_SEND_IN_RFKILL) &&
	    test_bit(STATUS_RFKILL, &trans->status)) {
		IWL_DEBUG_RF_KILL(trans, "RFKILL in SYNC CMD... no rsp\n");
		ret = -ERFKILL;
		goto cancel;
	}

	if ((cmd->flags & CMD_WANT_SKB) && !cmd->resp_pkt) {
		IWL_ERR(trans, "Error: Response NULL in '%s'\n",
			get_cmd_string(trans_pcie, cmd->id));
		ret = -EIO;
		goto cancel;
	}

	return 0;

cancel:
	if (cmd->flags & CMD_WANT_SKB) {
		/*
		 * Cancel the CMD_WANT_SKB flag for the cmd in the
		 * TX cmd queue. Otherwise in case the cmd comes
		 * in later, it will possibly set an invalid
		 * address (cmd->meta.source).
		 */
		trans_pcie->txq[trans_pcie->cmd_queue].
			entries[cmd_idx].meta.flags &= ~CMD_WANT_SKB;
	}

	if (cmd->resp_pkt) {
		iwl_free_resp(cmd);
		cmd->resp_pkt = NULL;
	}

	return ret;
}

int iwl_trans_pcie_send_hcmd(struct iwl_trans *trans, struct iwl_host_cmd *cmd)
{
	if (!(cmd->flags & CMD_SEND_IN_RFKILL) &&
	    test_bit(STATUS_RFKILL, &trans->status)) {
		IWL_DEBUG_RF_KILL(trans, "Dropping CMD 0x%x: RF KILL\n",
				  cmd->id);
		return -ERFKILL;
	}

	if (cmd->flags & CMD_ASYNC)
		return iwl_pcie_send_hcmd_async(trans, cmd);

	/* We still can fail on RFKILL that can be asserted while we wait */
	return iwl_pcie_send_hcmd_sync(trans, cmd);
}

int iwl_trans_pcie_tx(struct iwl_trans *trans, struct sk_buff *skb,
		      struct iwl_device_cmd *dev_cmd, int txq_id)
{
	struct iwl_trans_pcie *trans_pcie = IWL_TRANS_GET_PCIE_TRANS(trans);
	struct ieee80211_hdr *hdr = (struct ieee80211_hdr *)skb->data;
	struct iwl_tx_cmd *tx_cmd = (struct iwl_tx_cmd *)dev_cmd->payload;
	struct iwl_cmd_meta *out_meta;
	struct iwl_txq *txq;
	struct iwl_queue *q;
	dma_addr_t tb0_phys, tb1_phys, scratch_phys;
	void *tb1_addr;
	u16 len, tb1_len, tb2_len;
	bool wait_write_ptr;
	__le16 fc = hdr->frame_control;
	u8 hdr_len = ieee80211_hdrlen(fc);
	u16 wifi_seq;

	txq = &trans_pcie->txq[txq_id];
	q = &txq->q;

	if (WARN_ONCE(!test_bit(txq_id, trans_pcie->queue_used),
		      "TX on unused queue %d\n", txq_id))
		return -EINVAL;

	spin_lock(&txq->lock);

	/* In AGG mode, the index in the ring must correspond to the WiFi
	 * sequence number. This is a HW requirements to help the SCD to parse
	 * the BA.
	 * Check here that the packets are in the right place on the ring.
	 */
	wifi_seq = IEEE80211_SEQ_TO_SN(le16_to_cpu(hdr->seq_ctrl));
	WARN_ONCE(txq->ampdu &&
		  (wifi_seq & 0xff) != q->write_ptr,
		  "Q: %d WiFi Seq %d tfdNum %d",
		  txq_id, wifi_seq, q->write_ptr);

	/* Set up driver data for this TFD */
	txq->entries[q->write_ptr].skb = skb;
	txq->entries[q->write_ptr].cmd = dev_cmd;

	dev_cmd->hdr.sequence =
		cpu_to_le16((u16)(QUEUE_TO_SEQ(txq_id) |
			    INDEX_TO_SEQ(q->write_ptr)));

	tb0_phys = iwl_pcie_get_scratchbuf_dma(txq, q->write_ptr);
	scratch_phys = tb0_phys + sizeof(struct iwl_cmd_header) +
		       offsetof(struct iwl_tx_cmd, scratch);

	tx_cmd->dram_lsb_ptr = cpu_to_le32(scratch_phys);
	tx_cmd->dram_msb_ptr = iwl_get_dma_hi_addr(scratch_phys);

	/* Set up first empty entry in queue's array of Tx/cmd buffers */
	out_meta = &txq->entries[q->write_ptr].meta;

	/*
	 * The second TB (tb1) points to the remainder of the TX command
	 * and the 802.11 header - dword aligned size
	 * (This calculation modifies the TX command, so do it before the
	 * setup of the first TB)
	 */
	len = sizeof(struct iwl_tx_cmd) + sizeof(struct iwl_cmd_header) +
	      hdr_len - IWL_HCMD_SCRATCHBUF_SIZE;
	tb1_len = ALIGN(len, 4);

	/* Tell NIC about any 2-byte padding after MAC header */
	if (tb1_len != len)
		tx_cmd->tx_flags |= TX_CMD_FLG_MH_PAD_MSK;

	/* The first TB points to the scratchbuf data - min_copy bytes */
	memcpy(&txq->scratchbufs[q->write_ptr], &dev_cmd->hdr,
	       IWL_HCMD_SCRATCHBUF_SIZE);
	iwl_pcie_txq_build_tfd(trans, txq, tb0_phys,
			       IWL_HCMD_SCRATCHBUF_SIZE, true);

	/* there must be data left over for TB1 or this code must be changed */
	BUILD_BUG_ON(sizeof(struct iwl_tx_cmd) < IWL_HCMD_SCRATCHBUF_SIZE);

	/* map the data for TB1 */
	tb1_addr = ((u8 *)&dev_cmd->hdr) + IWL_HCMD_SCRATCHBUF_SIZE;
	tb1_phys = dma_map_single(trans->dev, tb1_addr, tb1_len, DMA_TO_DEVICE);
	if (unlikely(dma_mapping_error(trans->dev, tb1_phys)))
		goto out_err;
	iwl_pcie_txq_build_tfd(trans, txq, tb1_phys, tb1_len, false);

	/*
	 * Set up TFD's third entry to point directly to remainder
	 * of skb, if any (802.11 null frames have no payload).
	 */
	tb2_len = skb->len - hdr_len;
	if (tb2_len > 0) {
		dma_addr_t tb2_phys = dma_map_single(trans->dev,
						     skb->data + hdr_len,
						     tb2_len, DMA_TO_DEVICE);
		if (unlikely(dma_mapping_error(trans->dev, tb2_phys))) {
			iwl_pcie_tfd_unmap(trans, out_meta,
					   &txq->tfds[q->write_ptr]);
			goto out_err;
		}
		iwl_pcie_txq_build_tfd(trans, txq, tb2_phys, tb2_len, false);
	}

	/* Set up entry for this TFD in Tx byte-count array */
	iwl_pcie_txq_update_byte_cnt_tbl(trans, txq, le16_to_cpu(tx_cmd->len));

	trace_iwlwifi_dev_tx(trans->dev, skb,
			     &txq->tfds[txq->q.write_ptr],
			     sizeof(struct iwl_tfd),
			     &dev_cmd->hdr, IWL_HCMD_SCRATCHBUF_SIZE + tb1_len,
			     skb->data + hdr_len, tb2_len);
	trace_iwlwifi_dev_tx_data(trans->dev, skb,
				  skb->data + hdr_len, tb2_len);

	wait_write_ptr = ieee80211_has_morefrags(fc);

	/* start timer if queue currently empty */
	if (txq->need_update && q->read_ptr == q->write_ptr &&
	    trans_pcie->wd_timeout)
		mod_timer(&txq->stuck_timer, jiffies + trans_pcie->wd_timeout);

	/* Tell device the write index *just past* this latest filled TFD */
	q->write_ptr = iwl_queue_inc_wrap(q->write_ptr);
	if (!wait_write_ptr)
		iwl_pcie_txq_inc_wr_ptr(trans, txq);

	/*
	 * At this point the frame is "transmitted" successfully
	 * and we will get a TX status notification eventually.
	 */
	if (iwl_queue_space(q) < q->high_mark) {
		if (wait_write_ptr)
			iwl_pcie_txq_inc_wr_ptr(trans, txq);
		else
			iwl_stop_queue(trans, txq);
	}
	spin_unlock(&txq->lock);
	return 0;
out_err:
	spin_unlock(&txq->lock);
	return -1;
}<|MERGE_RESOLUTION|>--- conflicted
+++ resolved
@@ -1080,12 +1080,8 @@
 		fifo = cfg->fifo;
 
 		/* Disable the scheduler prior configuring the cmd queue */
-<<<<<<< HEAD
-		if (txq_id == trans_pcie->cmd_queue)
-=======
 		if (txq_id == trans_pcie->cmd_queue &&
 		    trans_pcie->scd_set_active)
->>>>>>> 7a0a260a
 			iwl_scd_enable_set_active(trans, 0);
 
 		/* Stop this Tx queue before configuring it */
@@ -1147,12 +1143,8 @@
 			       SCD_QUEUE_STTS_REG_MSK);
 
 		/* enable the scheduler for this queue (only) */
-<<<<<<< HEAD
-		if (txq_id == trans_pcie->cmd_queue)
-=======
 		if (txq_id == trans_pcie->cmd_queue &&
 		    trans_pcie->scd_set_active)
->>>>>>> 7a0a260a
 			iwl_scd_enable_set_active(trans, BIT(txq_id));
 	}
 
