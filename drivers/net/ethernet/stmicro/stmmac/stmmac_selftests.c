// SPDX-License-Identifier: GPL-2.0
/*
 * Copyright (c) 2019 Synopsys, Inc. and/or its affiliates.
 * stmmac Selftests Support
 *
 * Author: Jose Abreu <joabreu@synopsys.com>
 */

#include <linux/bitrev.h>
#include <linux/completion.h>
#include <linux/crc32.h>
#include <linux/ethtool.h>
#include <linux/ip.h>
#include <linux/phy.h>
#include <linux/udp.h>
#include <net/pkt_cls.h>
#include <net/tcp.h>
#include <net/udp.h>
#include <net/tc_act/tc_gact.h>
#include "stmmac.h"

struct stmmachdr {
	__be32 version;
	__be64 magic;
	u8 id;
} __packed;

#define STMMAC_TEST_PKT_SIZE (sizeof(struct ethhdr) + sizeof(struct iphdr) + \
			      sizeof(struct stmmachdr))
#define STMMAC_TEST_PKT_MAGIC	0xdeadcafecafedeadULL
#define STMMAC_LB_TIMEOUT	msecs_to_jiffies(200)

struct stmmac_packet_attrs {
	int vlan;
	int vlan_id_in;
	int vlan_id_out;
	unsigned char *src;
	unsigned char *dst;
	u32 ip_src;
	u32 ip_dst;
	int tcp;
	int sport;
	int dport;
	u32 exp_hash;
	int dont_wait;
	int timeout;
	int size;
	int max_size;
	int remove_sa;
	u8 id;
	int sarc;
	u16 queue_mapping;
};

static u8 stmmac_test_next_id;

static struct sk_buff *stmmac_test_get_udp_skb(struct stmmac_priv *priv,
					       struct stmmac_packet_attrs *attr)
{
	struct sk_buff *skb = NULL;
	struct udphdr *uhdr = NULL;
	struct tcphdr *thdr = NULL;
	struct stmmachdr *shdr;
	struct ethhdr *ehdr;
	struct iphdr *ihdr;
	int iplen, size;

	size = attr->size + STMMAC_TEST_PKT_SIZE;
	if (attr->vlan) {
		size += 4;
		if (attr->vlan > 1)
			size += 4;
	}

	if (attr->tcp)
		size += sizeof(struct tcphdr);
	else
		size += sizeof(struct udphdr);

	if (attr->max_size && (attr->max_size > size))
		size = attr->max_size;

	skb = netdev_alloc_skb_ip_align(priv->dev, size);
	if (!skb)
		return NULL;

	prefetchw(skb->data);

	if (attr->vlan > 1)
		ehdr = skb_push(skb, ETH_HLEN + 8);
	else if (attr->vlan)
		ehdr = skb_push(skb, ETH_HLEN + 4);
	else if (attr->remove_sa)
		ehdr = skb_push(skb, ETH_HLEN - 6);
	else
		ehdr = skb_push(skb, ETH_HLEN);
	skb_reset_mac_header(skb);

	skb_set_network_header(skb, skb->len);
	ihdr = skb_put(skb, sizeof(*ihdr));

	skb_set_transport_header(skb, skb->len);
	if (attr->tcp)
		thdr = skb_put(skb, sizeof(*thdr));
	else
		uhdr = skb_put(skb, sizeof(*uhdr));

	if (!attr->remove_sa)
		eth_zero_addr(ehdr->h_source);
	eth_zero_addr(ehdr->h_dest);
	if (attr->src && !attr->remove_sa)
		ether_addr_copy(ehdr->h_source, attr->src);
	if (attr->dst)
		ether_addr_copy(ehdr->h_dest, attr->dst);

	if (!attr->remove_sa) {
		ehdr->h_proto = htons(ETH_P_IP);
	} else {
		__be16 *ptr = (__be16 *)ehdr;

		/* HACK */
		ptr[3] = htons(ETH_P_IP);
	}

	if (attr->vlan) {
		__be16 *tag, *proto;

		if (!attr->remove_sa) {
			tag = (void *)ehdr + ETH_HLEN;
			proto = (void *)ehdr + (2 * ETH_ALEN);
		} else {
			tag = (void *)ehdr + ETH_HLEN - 6;
			proto = (void *)ehdr + ETH_ALEN;
		}

		proto[0] = htons(ETH_P_8021Q);
		tag[0] = htons(attr->vlan_id_out);
		tag[1] = htons(ETH_P_IP);
		if (attr->vlan > 1) {
			proto[0] = htons(ETH_P_8021AD);
			tag[1] = htons(ETH_P_8021Q);
			tag[2] = htons(attr->vlan_id_in);
			tag[3] = htons(ETH_P_IP);
		}
	}

	if (attr->tcp) {
		thdr->source = htons(attr->sport);
		thdr->dest = htons(attr->dport);
		thdr->doff = sizeof(struct tcphdr) / 4;
		thdr->check = 0;
	} else {
		uhdr->source = htons(attr->sport);
		uhdr->dest = htons(attr->dport);
		uhdr->len = htons(sizeof(*shdr) + sizeof(*uhdr) + attr->size);
		if (attr->max_size)
			uhdr->len = htons(attr->max_size -
					  (sizeof(*ihdr) + sizeof(*ehdr)));
		uhdr->check = 0;
	}

	ihdr->ihl = 5;
	ihdr->ttl = 32;
	ihdr->version = 4;
	if (attr->tcp)
		ihdr->protocol = IPPROTO_TCP;
	else
		ihdr->protocol = IPPROTO_UDP;
	iplen = sizeof(*ihdr) + sizeof(*shdr) + attr->size;
	if (attr->tcp)
		iplen += sizeof(*thdr);
	else
		iplen += sizeof(*uhdr);

	if (attr->max_size)
		iplen = attr->max_size - sizeof(*ehdr);

	ihdr->tot_len = htons(iplen);
	ihdr->frag_off = 0;
	ihdr->saddr = htonl(attr->ip_src);
	ihdr->daddr = htonl(attr->ip_dst);
	ihdr->tos = 0;
	ihdr->id = 0;
	ip_send_check(ihdr);

	shdr = skb_put(skb, sizeof(*shdr));
	shdr->version = 0;
	shdr->magic = cpu_to_be64(STMMAC_TEST_PKT_MAGIC);
	attr->id = stmmac_test_next_id;
	shdr->id = stmmac_test_next_id++;

	if (attr->size)
		skb_put(skb, attr->size);
	if (attr->max_size && (attr->max_size > skb->len))
		skb_put(skb, attr->max_size - skb->len);

	skb->csum = 0;
	skb->ip_summed = CHECKSUM_PARTIAL;
	if (attr->tcp) {
		thdr->check = ~tcp_v4_check(skb->len, ihdr->saddr, ihdr->daddr, 0);
		skb->csum_start = skb_transport_header(skb) - skb->head;
		skb->csum_offset = offsetof(struct tcphdr, check);
	} else {
		udp4_hwcsum(skb, ihdr->saddr, ihdr->daddr);
	}

	skb->protocol = htons(ETH_P_IP);
	skb->pkt_type = PACKET_HOST;
	skb->dev = priv->dev;

	return skb;
}

static struct sk_buff *stmmac_test_get_arp_skb(struct stmmac_priv *priv,
					       struct stmmac_packet_attrs *attr)
{
	__be32 ip_src = htonl(attr->ip_src);
	__be32 ip_dst = htonl(attr->ip_dst);
	struct sk_buff *skb = NULL;

	skb = arp_create(ARPOP_REQUEST, ETH_P_ARP, ip_dst, priv->dev, ip_src,
			 NULL, attr->src, attr->dst);
	if (!skb)
		return NULL;

	skb->pkt_type = PACKET_HOST;
	skb->dev = priv->dev;

	return skb;
}

struct stmmac_test_priv {
	struct stmmac_packet_attrs *packet;
	struct packet_type pt;
	struct completion comp;
	int double_vlan;
	int vlan_id;
	int ok;
};

static int stmmac_test_loopback_validate(struct sk_buff *skb,
					 struct net_device *ndev,
					 struct packet_type *pt,
					 struct net_device *orig_ndev)
{
	struct stmmac_test_priv *tpriv = pt->af_packet_priv;
	struct stmmachdr *shdr;
	struct ethhdr *ehdr;
	struct udphdr *uhdr;
	struct tcphdr *thdr;
	struct iphdr *ihdr;

	skb = skb_unshare(skb, GFP_ATOMIC);
	if (!skb)
		goto out;

	if (skb_linearize(skb))
		goto out;
	if (skb_headlen(skb) < (STMMAC_TEST_PKT_SIZE - ETH_HLEN))
		goto out;

	ehdr = (struct ethhdr *)skb_mac_header(skb);
	if (tpriv->packet->dst) {
		if (!ether_addr_equal(ehdr->h_dest, tpriv->packet->dst))
			goto out;
	}
	if (tpriv->packet->sarc) {
		if (!ether_addr_equal(ehdr->h_source, ehdr->h_dest))
			goto out;
	} else if (tpriv->packet->src) {
		if (!ether_addr_equal(ehdr->h_source, tpriv->packet->src))
			goto out;
	}

	ihdr = ip_hdr(skb);
	if (tpriv->double_vlan)
		ihdr = (struct iphdr *)(skb_network_header(skb) + 4);

	if (tpriv->packet->tcp) {
		if (ihdr->protocol != IPPROTO_TCP)
			goto out;

		thdr = (struct tcphdr *)((u8 *)ihdr + 4 * ihdr->ihl);
		if (thdr->dest != htons(tpriv->packet->dport))
			goto out;

		shdr = (struct stmmachdr *)((u8 *)thdr + sizeof(*thdr));
	} else {
		if (ihdr->protocol != IPPROTO_UDP)
			goto out;

		uhdr = (struct udphdr *)((u8 *)ihdr + 4 * ihdr->ihl);
		if (uhdr->dest != htons(tpriv->packet->dport))
			goto out;

		shdr = (struct stmmachdr *)((u8 *)uhdr + sizeof(*uhdr));
	}

	if (shdr->magic != cpu_to_be64(STMMAC_TEST_PKT_MAGIC))
		goto out;
	if (tpriv->packet->exp_hash && !skb->hash)
		goto out;
	if (tpriv->packet->id != shdr->id)
		goto out;

	tpriv->ok = true;
	complete(&tpriv->comp);
out:
	kfree_skb(skb);
	return 0;
}

static int __stmmac_test_loopback(struct stmmac_priv *priv,
				  struct stmmac_packet_attrs *attr)
{
	struct stmmac_test_priv *tpriv;
	struct sk_buff *skb = NULL;
	int ret = 0;

	tpriv = kzalloc(sizeof(*tpriv), GFP_KERNEL);
	if (!tpriv)
		return -ENOMEM;

	tpriv->ok = false;
	init_completion(&tpriv->comp);

	tpriv->pt.type = htons(ETH_P_IP);
	tpriv->pt.func = stmmac_test_loopback_validate;
	tpriv->pt.dev = priv->dev;
	tpriv->pt.af_packet_priv = tpriv;
	tpriv->packet = attr;

	if (!attr->dont_wait)
		dev_add_pack(&tpriv->pt);

	skb = stmmac_test_get_udp_skb(priv, attr);
	if (!skb) {
		ret = -ENOMEM;
		goto cleanup;
	}

	skb_set_queue_mapping(skb, attr->queue_mapping);
	ret = dev_queue_xmit(skb);
	if (ret)
		goto cleanup;

	if (attr->dont_wait)
		goto cleanup;

	if (!attr->timeout)
		attr->timeout = STMMAC_LB_TIMEOUT;

	wait_for_completion_timeout(&tpriv->comp, attr->timeout);
	ret = tpriv->ok ? 0 : -ETIMEDOUT;

cleanup:
	if (!attr->dont_wait)
		dev_remove_pack(&tpriv->pt);
	kfree(tpriv);
	return ret;
}

static int stmmac_test_mac_loopback(struct stmmac_priv *priv)
{
	struct stmmac_packet_attrs attr = { };

	attr.dst = priv->dev->dev_addr;
	return __stmmac_test_loopback(priv, &attr);
}

static int stmmac_test_phy_loopback(struct stmmac_priv *priv)
{
	struct stmmac_packet_attrs attr = { };
	int ret;

	if (!priv->dev->phydev)
		return -EBUSY;

	ret = phy_loopback(priv->dev->phydev, true);
	if (ret)
		return ret;

	attr.dst = priv->dev->dev_addr;
	ret = __stmmac_test_loopback(priv, &attr);

	phy_loopback(priv->dev->phydev, false);
	return ret;
}

static int stmmac_test_mmc(struct stmmac_priv *priv)
{
	struct stmmac_counters initial, final;
	int ret;

	memset(&initial, 0, sizeof(initial));
	memset(&final, 0, sizeof(final));

	if (!priv->dma_cap.rmon)
		return -EOPNOTSUPP;

	/* Save previous results into internal struct */
	stmmac_mmc_read(priv, priv->mmcaddr, &priv->mmc);

	ret = stmmac_test_mac_loopback(priv);
	if (ret)
		return ret;

	/* These will be loopback results so no need to save them */
	stmmac_mmc_read(priv, priv->mmcaddr, &final);

	/*
	 * The number of MMC counters available depends on HW configuration
	 * so we just use this one to validate the feature. I hope there is
	 * not a version without this counter.
	 */
	if (final.mmc_tx_framecount_g <= initial.mmc_tx_framecount_g)
		return -EINVAL;

	return 0;
}

static int stmmac_test_eee(struct stmmac_priv *priv)
{
	struct stmmac_extra_stats *initial, *final;
	int retries = 10;
	int ret;

	if (!priv->dma_cap.eee || !priv->eee_active)
		return -EOPNOTSUPP;

	initial = kzalloc(sizeof(*initial), GFP_KERNEL);
	if (!initial)
		return -ENOMEM;

	final = kzalloc(sizeof(*final), GFP_KERNEL);
	if (!final) {
		ret = -ENOMEM;
		goto out_free_initial;
	}

	memcpy(initial, &priv->xstats, sizeof(*initial));

	ret = stmmac_test_mac_loopback(priv);
	if (ret)
		goto out_free_final;

	/* We have no traffic in the line so, sooner or later it will go LPI */
	while (--retries) {
		memcpy(final, &priv->xstats, sizeof(*final));

		if (final->irq_tx_path_in_lpi_mode_n >
		    initial->irq_tx_path_in_lpi_mode_n)
			break;
		msleep(100);
	}

	if (!retries) {
		ret = -ETIMEDOUT;
		goto out_free_final;
	}

	if (final->irq_tx_path_in_lpi_mode_n <=
	    initial->irq_tx_path_in_lpi_mode_n) {
		ret = -EINVAL;
		goto out_free_final;
	}

	if (final->irq_tx_path_exit_lpi_mode_n <=
	    initial->irq_tx_path_exit_lpi_mode_n) {
		ret = -EINVAL;
		goto out_free_final;
	}

out_free_final:
	kfree(final);
out_free_initial:
	kfree(initial);
	return ret;
}

static int stmmac_filter_check(struct stmmac_priv *priv)
{
	if (!(priv->dev->flags & IFF_PROMISC))
		return 0;

	netdev_warn(priv->dev, "Test can't be run in promiscuous mode!\n");
	return -EOPNOTSUPP;
}

static bool stmmac_hash_check(struct stmmac_priv *priv, unsigned char *addr)
{
	int mc_offset = 32 - priv->hw->mcast_bits_log2;
	struct netdev_hw_addr *ha;
	u32 hash, hash_nr;

	/* First compute the hash for desired addr */
	hash = bitrev32(~crc32_le(~0, addr, 6)) >> mc_offset;
	hash_nr = hash >> 5;
	hash = 1 << (hash & 0x1f);

	/* Now, check if it collides with any existing one */
	netdev_for_each_mc_addr(ha, priv->dev) {
		u32 nr = bitrev32(~crc32_le(~0, ha->addr, ETH_ALEN)) >> mc_offset;
		if (((nr >> 5) == hash_nr) && ((1 << (nr & 0x1f)) == hash))
			return false;
	}

	/* No collisions, address is good to go */
	return true;
}

static bool stmmac_perfect_check(struct stmmac_priv *priv, unsigned char *addr)
{
	struct netdev_hw_addr *ha;

	/* Check if it collides with any existing one */
	netdev_for_each_uc_addr(ha, priv->dev) {
		if (!memcmp(ha->addr, addr, ETH_ALEN))
			return false;
	}

	/* No collisions, address is good to go */
	return true;
}

static int stmmac_test_hfilt(struct stmmac_priv *priv)
{
<<<<<<< HEAD
	unsigned char gd_addr[ETH_ALEN] = {0x01, 0xee, 0xdd, 0xcc, 0xbb, 0xaa};
	unsigned char bd_addr[ETH_ALEN] = {0x01, 0x01, 0x02, 0x03, 0x04, 0x05};
=======
	unsigned char gd_addr[ETH_ALEN] = {0xf1, 0xee, 0xdd, 0xcc, 0xbb, 0xaa};
	unsigned char bd_addr[ETH_ALEN] = {0xf1, 0xff, 0xff, 0xff, 0xff, 0xff};
>>>>>>> 348b80b2
	struct stmmac_packet_attrs attr = { };
	int ret, tries = 256;

	ret = stmmac_filter_check(priv);
	if (ret)
		return ret;

	if (netdev_mc_count(priv->dev) >= priv->hw->multicast_filter_bins)
		return -EOPNOTSUPP;

<<<<<<< HEAD
=======
	while (--tries) {
		/* We only need to check the bd_addr for collisions */
		bd_addr[ETH_ALEN - 1] = tries;
		if (stmmac_hash_check(priv, bd_addr))
			break;
	}

	if (!tries)
		return -EOPNOTSUPP;

>>>>>>> 348b80b2
	ret = dev_mc_add(priv->dev, gd_addr);
	if (ret)
		return ret;

	attr.dst = gd_addr;

	/* Shall receive packet */
	ret = __stmmac_test_loopback(priv, &attr);
	if (ret)
		goto cleanup;

	attr.dst = bd_addr;

	/* Shall NOT receive packet */
	ret = __stmmac_test_loopback(priv, &attr);
	ret = ret ? 0 : -EINVAL;

cleanup:
	dev_mc_del(priv->dev, gd_addr);
	return ret;
}

static int stmmac_test_pfilt(struct stmmac_priv *priv)
{
	unsigned char gd_addr[ETH_ALEN] = {0xf0, 0x01, 0x44, 0x55, 0x66, 0x77};
	unsigned char bd_addr[ETH_ALEN] = {0xf0, 0xff, 0xff, 0xff, 0xff, 0xff};
	struct stmmac_packet_attrs attr = { };
	int ret, tries = 256;

	if (stmmac_filter_check(priv))
		return -EOPNOTSUPP;
	if (netdev_uc_count(priv->dev) >= priv->hw->unicast_filter_entries)
		return -EOPNOTSUPP;

	while (--tries) {
		/* We only need to check the bd_addr for collisions */
		bd_addr[ETH_ALEN - 1] = tries;
		if (stmmac_perfect_check(priv, bd_addr))
			break;
	}

	if (!tries)
		return -EOPNOTSUPP;

	ret = dev_uc_add(priv->dev, gd_addr);
	if (ret)
		return ret;

	attr.dst = gd_addr;

	/* Shall receive packet */
	ret = __stmmac_test_loopback(priv, &attr);
	if (ret)
		goto cleanup;

	attr.dst = bd_addr;

	/* Shall NOT receive packet */
	ret = __stmmac_test_loopback(priv, &attr);
	ret = ret ? 0 : -EINVAL;

cleanup:
	dev_uc_del(priv->dev, gd_addr);
	return ret;
}

static int stmmac_test_mcfilt(struct stmmac_priv *priv)
{
	unsigned char uc_addr[ETH_ALEN] = {0xf0, 0xff, 0xff, 0xff, 0xff, 0xff};
	unsigned char mc_addr[ETH_ALEN] = {0xf1, 0xff, 0xff, 0xff, 0xff, 0xff};
	struct stmmac_packet_attrs attr = { };
	int ret, tries = 256;

	if (stmmac_filter_check(priv))
		return -EOPNOTSUPP;
<<<<<<< HEAD
	if (!priv->hw->multicast_filter_bins)
=======
	if (netdev_uc_count(priv->dev) >= priv->hw->unicast_filter_entries)
>>>>>>> 348b80b2
		return -EOPNOTSUPP;

	while (--tries) {
		/* We only need to check the mc_addr for collisions */
		mc_addr[ETH_ALEN - 1] = tries;
		if (stmmac_hash_check(priv, mc_addr))
			break;
	}

	if (!tries)
		return -EOPNOTSUPP;

	ret = dev_uc_add(priv->dev, uc_addr);
	if (ret)
		return ret;

	attr.dst = uc_addr;

	/* Shall receive packet */
	ret = __stmmac_test_loopback(priv, &attr);
	if (ret)
		goto cleanup;

	attr.dst = mc_addr;

	/* Shall NOT receive packet */
	ret = __stmmac_test_loopback(priv, &attr);
	ret = ret ? 0 : -EINVAL;

cleanup:
	dev_uc_del(priv->dev, uc_addr);
	return ret;
}

static int stmmac_test_ucfilt(struct stmmac_priv *priv)
{
	unsigned char uc_addr[ETH_ALEN] = {0xf0, 0xff, 0xff, 0xff, 0xff, 0xff};
	unsigned char mc_addr[ETH_ALEN] = {0xf1, 0xff, 0xff, 0xff, 0xff, 0xff};
	struct stmmac_packet_attrs attr = { };
	int ret, tries = 256;

	if (stmmac_filter_check(priv))
		return -EOPNOTSUPP;
<<<<<<< HEAD
	if (!priv->hw->multicast_filter_bins)
=======
	if (netdev_mc_count(priv->dev) >= priv->hw->multicast_filter_bins)
>>>>>>> 348b80b2
		return -EOPNOTSUPP;

	while (--tries) {
		/* We only need to check the uc_addr for collisions */
		uc_addr[ETH_ALEN - 1] = tries;
		if (stmmac_perfect_check(priv, uc_addr))
			break;
	}

	if (!tries)
		return -EOPNOTSUPP;

	ret = dev_mc_add(priv->dev, mc_addr);
	if (ret)
		return ret;

	attr.dst = mc_addr;

	/* Shall receive packet */
	ret = __stmmac_test_loopback(priv, &attr);
	if (ret)
		goto cleanup;

	attr.dst = uc_addr;

	/* Shall NOT receive packet */
	ret = __stmmac_test_loopback(priv, &attr);
	ret = ret ? 0 : -EINVAL;

cleanup:
	dev_mc_del(priv->dev, mc_addr);
	return ret;
}

static int stmmac_test_flowctrl_validate(struct sk_buff *skb,
					 struct net_device *ndev,
					 struct packet_type *pt,
					 struct net_device *orig_ndev)
{
	struct stmmac_test_priv *tpriv = pt->af_packet_priv;
	struct ethhdr *ehdr;

	ehdr = (struct ethhdr *)skb_mac_header(skb);
	if (!ether_addr_equal(ehdr->h_source, orig_ndev->dev_addr))
		goto out;
	if (ehdr->h_proto != htons(ETH_P_PAUSE))
		goto out;

	tpriv->ok = true;
	complete(&tpriv->comp);
out:
	kfree_skb(skb);
	return 0;
}

static int stmmac_test_flowctrl(struct stmmac_priv *priv)
{
	unsigned char paddr[ETH_ALEN] = {0x01, 0x80, 0xC2, 0x00, 0x00, 0x01};
	struct phy_device *phydev = priv->dev->phydev;
	u32 rx_cnt = priv->plat->rx_queues_to_use;
	struct stmmac_test_priv *tpriv;
	unsigned int pkt_count;
	int i, ret = 0;

	if (!phydev || (!phydev->pause && !phydev->asym_pause))
		return -EOPNOTSUPP;

	tpriv = kzalloc(sizeof(*tpriv), GFP_KERNEL);
	if (!tpriv)
		return -ENOMEM;

	tpriv->ok = false;
	init_completion(&tpriv->comp);
	tpriv->pt.type = htons(ETH_P_PAUSE);
	tpriv->pt.func = stmmac_test_flowctrl_validate;
	tpriv->pt.dev = priv->dev;
	tpriv->pt.af_packet_priv = tpriv;
	dev_add_pack(&tpriv->pt);

	/* Compute minimum number of packets to make FIFO full */
	pkt_count = priv->plat->rx_fifo_size;
	if (!pkt_count)
		pkt_count = priv->dma_cap.rx_fifo_size;
	pkt_count /= 1400;
	pkt_count *= 2;

	for (i = 0; i < rx_cnt; i++)
		stmmac_stop_rx(priv, priv->ioaddr, i);

	ret = dev_set_promiscuity(priv->dev, 1);
	if (ret)
		goto cleanup;

	ret = dev_mc_add(priv->dev, paddr);
	if (ret)
		goto cleanup;

	for (i = 0; i < pkt_count; i++) {
		struct stmmac_packet_attrs attr = { };

		attr.dst = priv->dev->dev_addr;
		attr.dont_wait = true;
		attr.size = 1400;

		ret = __stmmac_test_loopback(priv, &attr);
		if (ret)
			goto cleanup;
		if (tpriv->ok)
			break;
	}

	/* Wait for some time in case RX Watchdog is enabled */
	msleep(200);

	for (i = 0; i < rx_cnt; i++) {
		struct stmmac_channel *ch = &priv->channel[i];
		u32 tail;

		tail = priv->rx_queue[i].dma_rx_phy +
			(DMA_RX_SIZE * sizeof(struct dma_desc));

		stmmac_set_rx_tail_ptr(priv, priv->ioaddr, tail, i);
		stmmac_start_rx(priv, priv->ioaddr, i);

		local_bh_disable();
		napi_reschedule(&ch->rx_napi);
		local_bh_enable();
	}

	wait_for_completion_timeout(&tpriv->comp, STMMAC_LB_TIMEOUT);
	ret = tpriv->ok ? 0 : -ETIMEDOUT;

cleanup:
	dev_mc_del(priv->dev, paddr);
	dev_set_promiscuity(priv->dev, -1);
	dev_remove_pack(&tpriv->pt);
	kfree(tpriv);
	return ret;
}

static int stmmac_test_rss(struct stmmac_priv *priv)
{
	struct stmmac_packet_attrs attr = { };

	if (!priv->dma_cap.rssen || !priv->rss.enable)
		return -EOPNOTSUPP;

	attr.dst = priv->dev->dev_addr;
	attr.exp_hash = true;
	attr.sport = 0x321;
	attr.dport = 0x123;

	return __stmmac_test_loopback(priv, &attr);
}

static int stmmac_test_vlan_validate(struct sk_buff *skb,
				     struct net_device *ndev,
				     struct packet_type *pt,
				     struct net_device *orig_ndev)
{
	struct stmmac_test_priv *tpriv = pt->af_packet_priv;
	struct stmmachdr *shdr;
	struct ethhdr *ehdr;
	struct udphdr *uhdr;
	struct iphdr *ihdr;
	u16 proto;

	proto = tpriv->double_vlan ? ETH_P_8021AD : ETH_P_8021Q;

	skb = skb_unshare(skb, GFP_ATOMIC);
	if (!skb)
		goto out;

	if (skb_linearize(skb))
		goto out;
	if (skb_headlen(skb) < (STMMAC_TEST_PKT_SIZE - ETH_HLEN))
		goto out;
	if (tpriv->vlan_id) {
		if (skb->vlan_proto != htons(proto))
			goto out;
		if (skb->vlan_tci != tpriv->vlan_id)
			goto out;
	}

	ehdr = (struct ethhdr *)skb_mac_header(skb);
	if (!ether_addr_equal(ehdr->h_dest, tpriv->packet->dst))
		goto out;

	ihdr = ip_hdr(skb);
	if (tpriv->double_vlan)
		ihdr = (struct iphdr *)(skb_network_header(skb) + 4);
	if (ihdr->protocol != IPPROTO_UDP)
		goto out;

	uhdr = (struct udphdr *)((u8 *)ihdr + 4 * ihdr->ihl);
	if (uhdr->dest != htons(tpriv->packet->dport))
		goto out;

	shdr = (struct stmmachdr *)((u8 *)uhdr + sizeof(*uhdr));
	if (shdr->magic != cpu_to_be64(STMMAC_TEST_PKT_MAGIC))
		goto out;

	tpriv->ok = true;
	complete(&tpriv->comp);

out:
	kfree_skb(skb);
	return 0;
}

static int __stmmac_test_vlanfilt(struct stmmac_priv *priv)
{
	struct stmmac_packet_attrs attr = { };
	struct stmmac_test_priv *tpriv;
	struct sk_buff *skb = NULL;
	int ret = 0, i;

	tpriv = kzalloc(sizeof(*tpriv), GFP_KERNEL);
	if (!tpriv)
		return -ENOMEM;

	tpriv->ok = false;
	init_completion(&tpriv->comp);

	tpriv->pt.type = htons(ETH_P_IP);
	tpriv->pt.func = stmmac_test_vlan_validate;
	tpriv->pt.dev = priv->dev;
	tpriv->pt.af_packet_priv = tpriv;
	tpriv->packet = &attr;

	/*
	 * As we use HASH filtering, false positives may appear. This is a
	 * specially chosen ID so that adjacent IDs (+4) have different
	 * HASH values.
	 */
	tpriv->vlan_id = 0x123;
	dev_add_pack(&tpriv->pt);

	ret = vlan_vid_add(priv->dev, htons(ETH_P_8021Q), tpriv->vlan_id);
	if (ret)
		goto cleanup;

	for (i = 0; i < 4; i++) {
		attr.vlan = 1;
		attr.vlan_id_out = tpriv->vlan_id + i;
		attr.dst = priv->dev->dev_addr;
		attr.sport = 9;
		attr.dport = 9;

		skb = stmmac_test_get_udp_skb(priv, &attr);
		if (!skb) {
			ret = -ENOMEM;
			goto vlan_del;
		}

		skb_set_queue_mapping(skb, 0);
		ret = dev_queue_xmit(skb);
		if (ret)
			goto vlan_del;

		wait_for_completion_timeout(&tpriv->comp, STMMAC_LB_TIMEOUT);
		ret = tpriv->ok ? 0 : -ETIMEDOUT;
		if (ret && !i) {
			goto vlan_del;
		} else if (!ret && i) {
			ret = -EINVAL;
			goto vlan_del;
		} else {
			ret = 0;
		}

		tpriv->ok = false;
	}

vlan_del:
	vlan_vid_del(priv->dev, htons(ETH_P_8021Q), tpriv->vlan_id);
cleanup:
	dev_remove_pack(&tpriv->pt);
	kfree(tpriv);
	return ret;
}

static int stmmac_test_vlanfilt(struct stmmac_priv *priv)
{
	if (!priv->dma_cap.vlhash)
		return -EOPNOTSUPP;

	return __stmmac_test_vlanfilt(priv);
}

static int stmmac_test_vlanfilt_perfect(struct stmmac_priv *priv)
{
	int ret, prev_cap = priv->dma_cap.vlhash;

	priv->dma_cap.vlhash = 0;
	ret = __stmmac_test_vlanfilt(priv);
	priv->dma_cap.vlhash = prev_cap;

	return ret;
}

static int __stmmac_test_dvlanfilt(struct stmmac_priv *priv)
{
	struct stmmac_packet_attrs attr = { };
	struct stmmac_test_priv *tpriv;
	struct sk_buff *skb = NULL;
	int ret = 0, i;

	tpriv = kzalloc(sizeof(*tpriv), GFP_KERNEL);
	if (!tpriv)
		return -ENOMEM;

	tpriv->ok = false;
	tpriv->double_vlan = true;
	init_completion(&tpriv->comp);

	tpriv->pt.type = htons(ETH_P_8021Q);
	tpriv->pt.func = stmmac_test_vlan_validate;
	tpriv->pt.dev = priv->dev;
	tpriv->pt.af_packet_priv = tpriv;
	tpriv->packet = &attr;

	/*
	 * As we use HASH filtering, false positives may appear. This is a
	 * specially chosen ID so that adjacent IDs (+4) have different
	 * HASH values.
	 */
	tpriv->vlan_id = 0x123;
	dev_add_pack(&tpriv->pt);

	ret = vlan_vid_add(priv->dev, htons(ETH_P_8021AD), tpriv->vlan_id);
	if (ret)
		goto cleanup;

	for (i = 0; i < 4; i++) {
		attr.vlan = 2;
		attr.vlan_id_out = tpriv->vlan_id + i;
		attr.dst = priv->dev->dev_addr;
		attr.sport = 9;
		attr.dport = 9;

		skb = stmmac_test_get_udp_skb(priv, &attr);
		if (!skb) {
			ret = -ENOMEM;
			goto vlan_del;
		}

		skb_set_queue_mapping(skb, 0);
		ret = dev_queue_xmit(skb);
		if (ret)
			goto vlan_del;

		wait_for_completion_timeout(&tpriv->comp, STMMAC_LB_TIMEOUT);
		ret = tpriv->ok ? 0 : -ETIMEDOUT;
		if (ret && !i) {
			goto vlan_del;
		} else if (!ret && i) {
			ret = -EINVAL;
			goto vlan_del;
		} else {
			ret = 0;
		}

		tpriv->ok = false;
	}

vlan_del:
	vlan_vid_del(priv->dev, htons(ETH_P_8021AD), tpriv->vlan_id);
cleanup:
	dev_remove_pack(&tpriv->pt);
	kfree(tpriv);
	return ret;
}

static int stmmac_test_dvlanfilt(struct stmmac_priv *priv)
{
	if (!priv->dma_cap.vlhash)
		return -EOPNOTSUPP;

	return __stmmac_test_dvlanfilt(priv);
}

static int stmmac_test_dvlanfilt_perfect(struct stmmac_priv *priv)
{
	int ret, prev_cap = priv->dma_cap.vlhash;

	priv->dma_cap.vlhash = 0;
	ret = __stmmac_test_dvlanfilt(priv);
	priv->dma_cap.vlhash = prev_cap;

	return ret;
}

#ifdef CONFIG_NET_CLS_ACT
static int stmmac_test_rxp(struct stmmac_priv *priv)
{
	unsigned char addr[ETH_ALEN] = {0xde, 0xad, 0xbe, 0xef, 0x00, 0x00};
	struct tc_cls_u32_offload cls_u32 = { };
	struct stmmac_packet_attrs attr = { };
	struct tc_action **actions, *act;
	struct tc_u32_sel *sel;
	struct tcf_exts *exts;
	int ret, i, nk = 1;

	if (!tc_can_offload(priv->dev))
		return -EOPNOTSUPP;
	if (!priv->dma_cap.frpsel)
		return -EOPNOTSUPP;

	sel = kzalloc(sizeof(*sel) + nk * sizeof(struct tc_u32_key), GFP_KERNEL);
	if (!sel)
		return -ENOMEM;

	exts = kzalloc(sizeof(*exts), GFP_KERNEL);
	if (!exts) {
		ret = -ENOMEM;
		goto cleanup_sel;
	}

	actions = kzalloc(nk * sizeof(*actions), GFP_KERNEL);
	if (!actions) {
		ret = -ENOMEM;
		goto cleanup_exts;
	}

	act = kzalloc(nk * sizeof(*act), GFP_KERNEL);
	if (!act) {
		ret = -ENOMEM;
		goto cleanup_actions;
	}

	cls_u32.command = TC_CLSU32_NEW_KNODE;
	cls_u32.common.chain_index = 0;
	cls_u32.common.protocol = htons(ETH_P_ALL);
	cls_u32.knode.exts = exts;
	cls_u32.knode.sel = sel;
	cls_u32.knode.handle = 0x123;

	exts->nr_actions = nk;
	exts->actions = actions;
	for (i = 0; i < nk; i++) {
		struct tcf_gact *gact = to_gact(&act[i]);

		actions[i] = &act[i];
		gact->tcf_action = TC_ACT_SHOT;
	}

	sel->nkeys = nk;
	sel->offshift = 0;
	sel->keys[0].off = 6;
	sel->keys[0].val = htonl(0xdeadbeef);
	sel->keys[0].mask = ~0x0;

	ret = stmmac_tc_setup_cls_u32(priv, priv, &cls_u32);
	if (ret)
		goto cleanup_act;

	attr.dst = priv->dev->dev_addr;
	attr.src = addr;

	ret = __stmmac_test_loopback(priv, &attr);
	ret = ret ? 0 : -EINVAL; /* Shall NOT receive packet */

	cls_u32.command = TC_CLSU32_DELETE_KNODE;
	stmmac_tc_setup_cls_u32(priv, priv, &cls_u32);

cleanup_act:
	kfree(act);
cleanup_actions:
	kfree(actions);
cleanup_exts:
	kfree(exts);
cleanup_sel:
	kfree(sel);
	return ret;
}
#else
static int stmmac_test_rxp(struct stmmac_priv *priv)
{
	return -EOPNOTSUPP;
}
#endif

static int stmmac_test_desc_sai(struct stmmac_priv *priv)
{
	unsigned char src[ETH_ALEN] = {0x00, 0x00, 0x00, 0x00, 0x00, 0x00};
	struct stmmac_packet_attrs attr = { };
	int ret;

	if (!priv->dma_cap.vlins)
		return -EOPNOTSUPP;

	attr.remove_sa = true;
	attr.sarc = true;
	attr.src = src;
	attr.dst = priv->dev->dev_addr;

	priv->sarc_type = 0x1;

	ret = __stmmac_test_loopback(priv, &attr);

	priv->sarc_type = 0x0;
	return ret;
}

static int stmmac_test_desc_sar(struct stmmac_priv *priv)
{
	unsigned char src[ETH_ALEN] = {0x00, 0x00, 0x00, 0x00, 0x00, 0x00};
	struct stmmac_packet_attrs attr = { };
	int ret;

	if (!priv->dma_cap.vlins)
		return -EOPNOTSUPP;

	attr.sarc = true;
	attr.src = src;
	attr.dst = priv->dev->dev_addr;

	priv->sarc_type = 0x2;

	ret = __stmmac_test_loopback(priv, &attr);

	priv->sarc_type = 0x0;
	return ret;
}

static int stmmac_test_reg_sai(struct stmmac_priv *priv)
{
	unsigned char src[ETH_ALEN] = {0x00, 0x00, 0x00, 0x00, 0x00, 0x00};
	struct stmmac_packet_attrs attr = { };
	int ret;

	if (!priv->dma_cap.vlins)
		return -EOPNOTSUPP;

	attr.remove_sa = true;
	attr.sarc = true;
	attr.src = src;
	attr.dst = priv->dev->dev_addr;

	if (stmmac_sarc_configure(priv, priv->ioaddr, 0x2))
		return -EOPNOTSUPP;

	ret = __stmmac_test_loopback(priv, &attr);

	stmmac_sarc_configure(priv, priv->ioaddr, 0x0);
	return ret;
}

static int stmmac_test_reg_sar(struct stmmac_priv *priv)
{
	unsigned char src[ETH_ALEN] = {0x00, 0x00, 0x00, 0x00, 0x00, 0x00};
	struct stmmac_packet_attrs attr = { };
	int ret;

	if (!priv->dma_cap.vlins)
		return -EOPNOTSUPP;

	attr.sarc = true;
	attr.src = src;
	attr.dst = priv->dev->dev_addr;

	if (stmmac_sarc_configure(priv, priv->ioaddr, 0x3))
		return -EOPNOTSUPP;

	ret = __stmmac_test_loopback(priv, &attr);

	stmmac_sarc_configure(priv, priv->ioaddr, 0x0);
	return ret;
}

static int stmmac_test_vlanoff_common(struct stmmac_priv *priv, bool svlan)
{
	struct stmmac_packet_attrs attr = { };
	struct stmmac_test_priv *tpriv;
	struct sk_buff *skb = NULL;
	int ret = 0;
	u16 proto;

	if (!priv->dma_cap.vlins)
		return -EOPNOTSUPP;

	tpriv = kzalloc(sizeof(*tpriv), GFP_KERNEL);
	if (!tpriv)
		return -ENOMEM;

	proto = svlan ? ETH_P_8021AD : ETH_P_8021Q;

	tpriv->ok = false;
	tpriv->double_vlan = svlan;
	init_completion(&tpriv->comp);

	tpriv->pt.type = svlan ? htons(ETH_P_8021Q) : htons(ETH_P_IP);
	tpriv->pt.func = stmmac_test_vlan_validate;
	tpriv->pt.dev = priv->dev;
	tpriv->pt.af_packet_priv = tpriv;
	tpriv->packet = &attr;
	tpriv->vlan_id = 0x123;
	dev_add_pack(&tpriv->pt);

	ret = vlan_vid_add(priv->dev, htons(proto), tpriv->vlan_id);
	if (ret)
		goto cleanup;

	attr.dst = priv->dev->dev_addr;

	skb = stmmac_test_get_udp_skb(priv, &attr);
	if (!skb) {
		ret = -ENOMEM;
		goto vlan_del;
	}

	__vlan_hwaccel_put_tag(skb, htons(proto), tpriv->vlan_id);
	skb->protocol = htons(proto);

	skb_set_queue_mapping(skb, 0);
	ret = dev_queue_xmit(skb);
	if (ret)
		goto vlan_del;

	wait_for_completion_timeout(&tpriv->comp, STMMAC_LB_TIMEOUT);
	ret = tpriv->ok ? 0 : -ETIMEDOUT;

vlan_del:
	vlan_vid_del(priv->dev, htons(proto), tpriv->vlan_id);
cleanup:
	dev_remove_pack(&tpriv->pt);
	kfree(tpriv);
	return ret;
}

static int stmmac_test_vlanoff(struct stmmac_priv *priv)
{
	return stmmac_test_vlanoff_common(priv, false);
}

static int stmmac_test_svlanoff(struct stmmac_priv *priv)
{
	if (!priv->dma_cap.dvlan)
		return -EOPNOTSUPP;
	return stmmac_test_vlanoff_common(priv, true);
}

#ifdef CONFIG_NET_CLS_ACT
static int __stmmac_test_l3filt(struct stmmac_priv *priv, u32 dst, u32 src,
				u32 dst_mask, u32 src_mask)
{
	struct flow_dissector_key_ipv4_addrs key, mask;
	unsigned long dummy_cookie = 0xdeadbeef;
	struct stmmac_packet_attrs attr = { };
	struct flow_dissector *dissector;
	struct flow_cls_offload *cls;
	struct flow_rule *rule;
	int ret;

	if (!tc_can_offload(priv->dev))
		return -EOPNOTSUPP;
	if (!priv->dma_cap.l3l4fnum)
		return -EOPNOTSUPP;
	if (priv->rss.enable)
		stmmac_rss_configure(priv, priv->hw, NULL,
				     priv->plat->rx_queues_to_use);

	dissector = kzalloc(sizeof(*dissector), GFP_KERNEL);
	if (!dissector) {
		ret = -ENOMEM;
		goto cleanup_rss;
	}

	dissector->used_keys |= (1 << FLOW_DISSECTOR_KEY_IPV4_ADDRS);
	dissector->offset[FLOW_DISSECTOR_KEY_IPV4_ADDRS] = 0;

	cls = kzalloc(sizeof(*cls), GFP_KERNEL);
	if (!cls) {
		ret = -ENOMEM;
		goto cleanup_dissector;
	}

	cls->common.chain_index = 0;
	cls->command = FLOW_CLS_REPLACE;
	cls->cookie = dummy_cookie;

	rule = kzalloc(struct_size(rule, action.entries, 1), GFP_KERNEL);
	if (!rule) {
		ret = -ENOMEM;
		goto cleanup_cls;
	}

	rule->match.dissector = dissector;
	rule->match.key = (void *)&key;
	rule->match.mask = (void *)&mask;

	key.src = htonl(src);
	key.dst = htonl(dst);
	mask.src = src_mask;
	mask.dst = dst_mask;

	cls->rule = rule;

	rule->action.entries[0].id = FLOW_ACTION_DROP;
	rule->action.num_entries = 1;

	attr.dst = priv->dev->dev_addr;
	attr.ip_dst = dst;
	attr.ip_src = src;

	/* Shall receive packet */
	ret = __stmmac_test_loopback(priv, &attr);
	if (ret)
		goto cleanup_rule;

	ret = stmmac_tc_setup_cls(priv, priv, cls);
	if (ret)
		goto cleanup_rule;

	/* Shall NOT receive packet */
	ret = __stmmac_test_loopback(priv, &attr);
	ret = ret ? 0 : -EINVAL;

	cls->command = FLOW_CLS_DESTROY;
	stmmac_tc_setup_cls(priv, priv, cls);
cleanup_rule:
	kfree(rule);
cleanup_cls:
	kfree(cls);
cleanup_dissector:
	kfree(dissector);
cleanup_rss:
	if (priv->rss.enable) {
		stmmac_rss_configure(priv, priv->hw, &priv->rss,
				     priv->plat->rx_queues_to_use);
	}

	return ret;
}
#else
static int __stmmac_test_l3filt(struct stmmac_priv *priv, u32 dst, u32 src,
				u32 dst_mask, u32 src_mask)
{
	return -EOPNOTSUPP;
}
#endif

static int stmmac_test_l3filt_da(struct stmmac_priv *priv)
{
	u32 addr = 0x10203040;

	return __stmmac_test_l3filt(priv, addr, 0, ~0, 0);
}

static int stmmac_test_l3filt_sa(struct stmmac_priv *priv)
{
	u32 addr = 0x10203040;

	return __stmmac_test_l3filt(priv, 0, addr, 0, ~0);
}

#ifdef CONFIG_NET_CLS_ACT
static int __stmmac_test_l4filt(struct stmmac_priv *priv, u32 dst, u32 src,
				u32 dst_mask, u32 src_mask, bool udp)
{
	struct {
		struct flow_dissector_key_basic bkey;
		struct flow_dissector_key_ports key;
	} __aligned(BITS_PER_LONG / 8) keys;
	struct {
		struct flow_dissector_key_basic bmask;
		struct flow_dissector_key_ports mask;
	} __aligned(BITS_PER_LONG / 8) masks;
	unsigned long dummy_cookie = 0xdeadbeef;
	struct stmmac_packet_attrs attr = { };
	struct flow_dissector *dissector;
	struct flow_cls_offload *cls;
	struct flow_rule *rule;
	int ret;

	if (!tc_can_offload(priv->dev))
		return -EOPNOTSUPP;
	if (!priv->dma_cap.l3l4fnum)
		return -EOPNOTSUPP;
	if (priv->rss.enable)
		stmmac_rss_configure(priv, priv->hw, NULL,
				     priv->plat->rx_queues_to_use);

	dissector = kzalloc(sizeof(*dissector), GFP_KERNEL);
	if (!dissector) {
		ret = -ENOMEM;
		goto cleanup_rss;
	}

	dissector->used_keys |= (1 << FLOW_DISSECTOR_KEY_BASIC);
	dissector->used_keys |= (1 << FLOW_DISSECTOR_KEY_PORTS);
	dissector->offset[FLOW_DISSECTOR_KEY_BASIC] = 0;
	dissector->offset[FLOW_DISSECTOR_KEY_PORTS] = offsetof(typeof(keys), key);

	cls = kzalloc(sizeof(*cls), GFP_KERNEL);
	if (!cls) {
		ret = -ENOMEM;
		goto cleanup_dissector;
	}

	cls->common.chain_index = 0;
	cls->command = FLOW_CLS_REPLACE;
	cls->cookie = dummy_cookie;

	rule = kzalloc(struct_size(rule, action.entries, 1), GFP_KERNEL);
	if (!rule) {
		ret = -ENOMEM;
		goto cleanup_cls;
	}

	rule->match.dissector = dissector;
	rule->match.key = (void *)&keys;
	rule->match.mask = (void *)&masks;

	keys.bkey.ip_proto = udp ? IPPROTO_UDP : IPPROTO_TCP;
	keys.key.src = htons(src);
	keys.key.dst = htons(dst);
	masks.mask.src = src_mask;
	masks.mask.dst = dst_mask;

	cls->rule = rule;

	rule->action.entries[0].id = FLOW_ACTION_DROP;
	rule->action.num_entries = 1;

	attr.dst = priv->dev->dev_addr;
	attr.tcp = !udp;
	attr.sport = src;
	attr.dport = dst;
	attr.ip_dst = 0;

	/* Shall receive packet */
	ret = __stmmac_test_loopback(priv, &attr);
	if (ret)
		goto cleanup_rule;

	ret = stmmac_tc_setup_cls(priv, priv, cls);
	if (ret)
		goto cleanup_rule;

	/* Shall NOT receive packet */
	ret = __stmmac_test_loopback(priv, &attr);
	ret = ret ? 0 : -EINVAL;

	cls->command = FLOW_CLS_DESTROY;
	stmmac_tc_setup_cls(priv, priv, cls);
cleanup_rule:
	kfree(rule);
cleanup_cls:
	kfree(cls);
cleanup_dissector:
	kfree(dissector);
cleanup_rss:
	if (priv->rss.enable) {
		stmmac_rss_configure(priv, priv->hw, &priv->rss,
				     priv->plat->rx_queues_to_use);
	}

	return ret;
}
#else
static int __stmmac_test_l4filt(struct stmmac_priv *priv, u32 dst, u32 src,
				u32 dst_mask, u32 src_mask, bool udp)
{
	return -EOPNOTSUPP;
}
#endif

static int stmmac_test_l4filt_da_tcp(struct stmmac_priv *priv)
{
	u16 dummy_port = 0x123;

	return __stmmac_test_l4filt(priv, dummy_port, 0, ~0, 0, false);
}

static int stmmac_test_l4filt_sa_tcp(struct stmmac_priv *priv)
{
	u16 dummy_port = 0x123;

	return __stmmac_test_l4filt(priv, 0, dummy_port, 0, ~0, false);
}

static int stmmac_test_l4filt_da_udp(struct stmmac_priv *priv)
{
	u16 dummy_port = 0x123;

	return __stmmac_test_l4filt(priv, dummy_port, 0, ~0, 0, true);
}

static int stmmac_test_l4filt_sa_udp(struct stmmac_priv *priv)
{
	u16 dummy_port = 0x123;

	return __stmmac_test_l4filt(priv, 0, dummy_port, 0, ~0, true);
}

static int stmmac_test_arp_validate(struct sk_buff *skb,
				    struct net_device *ndev,
				    struct packet_type *pt,
				    struct net_device *orig_ndev)
{
	struct stmmac_test_priv *tpriv = pt->af_packet_priv;
	struct ethhdr *ehdr;
	struct arphdr *ahdr;

	ehdr = (struct ethhdr *)skb_mac_header(skb);
	if (!ether_addr_equal(ehdr->h_dest, tpriv->packet->src))
		goto out;

	ahdr = arp_hdr(skb);
	if (ahdr->ar_op != htons(ARPOP_REPLY))
		goto out;

	tpriv->ok = true;
	complete(&tpriv->comp);
out:
	kfree_skb(skb);
	return 0;
}

static int stmmac_test_arpoffload(struct stmmac_priv *priv)
{
	unsigned char src[ETH_ALEN] = {0x01, 0x02, 0x03, 0x04, 0x05, 0x06};
	unsigned char dst[ETH_ALEN] = {0xff, 0xff, 0xff, 0xff, 0xff, 0xff};
	struct stmmac_packet_attrs attr = { };
	struct stmmac_test_priv *tpriv;
	struct sk_buff *skb = NULL;
	u32 ip_addr = 0xdeadcafe;
	u32 ip_src = 0xdeadbeef;
	int ret;

	if (!priv->dma_cap.arpoffsel)
		return -EOPNOTSUPP;

	tpriv = kzalloc(sizeof(*tpriv), GFP_KERNEL);
	if (!tpriv)
		return -ENOMEM;

	tpriv->ok = false;
	init_completion(&tpriv->comp);

	tpriv->pt.type = htons(ETH_P_ARP);
	tpriv->pt.func = stmmac_test_arp_validate;
	tpriv->pt.dev = priv->dev;
	tpriv->pt.af_packet_priv = tpriv;
	tpriv->packet = &attr;
	dev_add_pack(&tpriv->pt);

	attr.src = src;
	attr.ip_src = ip_src;
	attr.dst = dst;
	attr.ip_dst = ip_addr;

	skb = stmmac_test_get_arp_skb(priv, &attr);
	if (!skb) {
		ret = -ENOMEM;
		goto cleanup;
	}

	ret = stmmac_set_arp_offload(priv, priv->hw, true, ip_addr);
	if (ret)
		goto cleanup;

	ret = dev_set_promiscuity(priv->dev, 1);
	if (ret)
		goto cleanup;

	skb_set_queue_mapping(skb, 0);
	ret = dev_queue_xmit(skb);
	if (ret)
		goto cleanup_promisc;

	wait_for_completion_timeout(&tpriv->comp, STMMAC_LB_TIMEOUT);
	ret = tpriv->ok ? 0 : -ETIMEDOUT;

cleanup_promisc:
	dev_set_promiscuity(priv->dev, -1);
cleanup:
	stmmac_set_arp_offload(priv, priv->hw, false, 0x0);
	dev_remove_pack(&tpriv->pt);
	kfree(tpriv);
	return ret;
}

static int __stmmac_test_jumbo(struct stmmac_priv *priv, u16 queue)
{
	struct stmmac_packet_attrs attr = { };
	int size = priv->dma_buf_sz;

	attr.dst = priv->dev->dev_addr;
	attr.max_size = size - ETH_FCS_LEN;
	attr.queue_mapping = queue;

	return __stmmac_test_loopback(priv, &attr);
}

static int stmmac_test_jumbo(struct stmmac_priv *priv)
{
	return __stmmac_test_jumbo(priv, 0);
}

static int stmmac_test_mjumbo(struct stmmac_priv *priv)
{
	u32 chan, tx_cnt = priv->plat->tx_queues_to_use;
	int ret;

	if (tx_cnt <= 1)
		return -EOPNOTSUPP;

	for (chan = 0; chan < tx_cnt; chan++) {
		ret = __stmmac_test_jumbo(priv, chan);
		if (ret)
			return ret;
	}

	return 0;
}

static int stmmac_test_sph(struct stmmac_priv *priv)
{
	unsigned long cnt_end, cnt_start = priv->xstats.rx_split_hdr_pkt_n;
	struct stmmac_packet_attrs attr = { };
	int ret;

	if (!priv->sph)
		return -EOPNOTSUPP;

	/* Check for UDP first */
	attr.dst = priv->dev->dev_addr;
	attr.tcp = false;

	ret = __stmmac_test_loopback(priv, &attr);
	if (ret)
		return ret;

	cnt_end = priv->xstats.rx_split_hdr_pkt_n;
	if (cnt_end <= cnt_start)
		return -EINVAL;

	/* Check for TCP now */
	cnt_start = cnt_end;

	attr.dst = priv->dev->dev_addr;
	attr.tcp = true;

	ret = __stmmac_test_loopback(priv, &attr);
	if (ret)
		return ret;

	cnt_end = priv->xstats.rx_split_hdr_pkt_n;
	if (cnt_end <= cnt_start)
		return -EINVAL;

	return 0;
}

#define STMMAC_LOOPBACK_NONE	0
#define STMMAC_LOOPBACK_MAC	1
#define STMMAC_LOOPBACK_PHY	2

static const struct stmmac_test {
	char name[ETH_GSTRING_LEN];
	int lb;
	int (*fn)(struct stmmac_priv *priv);
} stmmac_selftests[] = {
	{
		.name = "MAC Loopback               ",
		.lb = STMMAC_LOOPBACK_MAC,
		.fn = stmmac_test_mac_loopback,
	}, {
		.name = "PHY Loopback               ",
		.lb = STMMAC_LOOPBACK_NONE, /* Test will handle it */
		.fn = stmmac_test_phy_loopback,
	}, {
		.name = "MMC Counters               ",
		.lb = STMMAC_LOOPBACK_PHY,
		.fn = stmmac_test_mmc,
	}, {
		.name = "EEE                        ",
		.lb = STMMAC_LOOPBACK_PHY,
		.fn = stmmac_test_eee,
	}, {
		.name = "Hash Filter MC             ",
		.lb = STMMAC_LOOPBACK_PHY,
		.fn = stmmac_test_hfilt,
	}, {
		.name = "Perfect Filter UC          ",
		.lb = STMMAC_LOOPBACK_PHY,
		.fn = stmmac_test_pfilt,
	}, {
		.name = "MC Filter                  ",
		.lb = STMMAC_LOOPBACK_PHY,
		.fn = stmmac_test_mcfilt,
	}, {
		.name = "UC Filter                  ",
		.lb = STMMAC_LOOPBACK_PHY,
		.fn = stmmac_test_ucfilt,
	}, {
		.name = "Flow Control               ",
		.lb = STMMAC_LOOPBACK_PHY,
		.fn = stmmac_test_flowctrl,
	}, {
		.name = "RSS                        ",
		.lb = STMMAC_LOOPBACK_PHY,
		.fn = stmmac_test_rss,
	}, {
		.name = "VLAN Filtering             ",
		.lb = STMMAC_LOOPBACK_PHY,
		.fn = stmmac_test_vlanfilt,
	}, {
		.name = "VLAN Filtering (perf)      ",
		.lb = STMMAC_LOOPBACK_PHY,
		.fn = stmmac_test_vlanfilt_perfect,
	}, {
		.name = "Double VLAN Filter         ",
		.lb = STMMAC_LOOPBACK_PHY,
		.fn = stmmac_test_dvlanfilt,
	}, {
		.name = "Double VLAN Filter (perf)  ",
		.lb = STMMAC_LOOPBACK_PHY,
		.fn = stmmac_test_dvlanfilt_perfect,
	}, {
		.name = "Flexible RX Parser         ",
		.lb = STMMAC_LOOPBACK_PHY,
		.fn = stmmac_test_rxp,
	}, {
		.name = "SA Insertion (desc)        ",
		.lb = STMMAC_LOOPBACK_PHY,
		.fn = stmmac_test_desc_sai,
	}, {
		.name = "SA Replacement (desc)      ",
		.lb = STMMAC_LOOPBACK_PHY,
		.fn = stmmac_test_desc_sar,
	}, {
		.name = "SA Insertion (reg)         ",
		.lb = STMMAC_LOOPBACK_PHY,
		.fn = stmmac_test_reg_sai,
	}, {
		.name = "SA Replacement (reg)       ",
		.lb = STMMAC_LOOPBACK_PHY,
		.fn = stmmac_test_reg_sar,
	}, {
		.name = "VLAN TX Insertion          ",
		.lb = STMMAC_LOOPBACK_PHY,
		.fn = stmmac_test_vlanoff,
	}, {
		.name = "SVLAN TX Insertion         ",
		.lb = STMMAC_LOOPBACK_PHY,
		.fn = stmmac_test_svlanoff,
	}, {
		.name = "L3 DA Filtering            ",
		.lb = STMMAC_LOOPBACK_PHY,
		.fn = stmmac_test_l3filt_da,
	}, {
		.name = "L3 SA Filtering            ",
		.lb = STMMAC_LOOPBACK_PHY,
		.fn = stmmac_test_l3filt_sa,
	}, {
		.name = "L4 DA TCP Filtering        ",
		.lb = STMMAC_LOOPBACK_PHY,
		.fn = stmmac_test_l4filt_da_tcp,
	}, {
		.name = "L4 SA TCP Filtering        ",
		.lb = STMMAC_LOOPBACK_PHY,
		.fn = stmmac_test_l4filt_sa_tcp,
	}, {
		.name = "L4 DA UDP Filtering        ",
		.lb = STMMAC_LOOPBACK_PHY,
		.fn = stmmac_test_l4filt_da_udp,
	}, {
		.name = "L4 SA UDP Filtering        ",
		.lb = STMMAC_LOOPBACK_PHY,
		.fn = stmmac_test_l4filt_sa_udp,
	}, {
		.name = "ARP Offload                ",
		.lb = STMMAC_LOOPBACK_PHY,
		.fn = stmmac_test_arpoffload,
	}, {
		.name = "Jumbo Frame                ",
		.lb = STMMAC_LOOPBACK_PHY,
		.fn = stmmac_test_jumbo,
	}, {
		.name = "Multichannel Jumbo         ",
		.lb = STMMAC_LOOPBACK_PHY,
		.fn = stmmac_test_mjumbo,
	}, {
		.name = "Split Header               ",
		.lb = STMMAC_LOOPBACK_PHY,
		.fn = stmmac_test_sph,
	},
};

void stmmac_selftest_run(struct net_device *dev,
			 struct ethtool_test *etest, u64 *buf)
{
	struct stmmac_priv *priv = netdev_priv(dev);
	int count = stmmac_selftest_get_count(priv);
	int carrier = netif_carrier_ok(dev);
	int i, ret;

	memset(buf, 0, sizeof(*buf) * count);
	stmmac_test_next_id = 0;

	if (etest->flags != ETH_TEST_FL_OFFLINE) {
		netdev_err(priv->dev, "Only offline tests are supported\n");
		etest->flags |= ETH_TEST_FL_FAILED;
		return;
	} else if (!carrier) {
		netdev_err(priv->dev, "You need valid Link to execute tests\n");
		etest->flags |= ETH_TEST_FL_FAILED;
		return;
	}

	/* We don't want extra traffic */
	netif_carrier_off(dev);

	/* Wait for queues drain */
	msleep(200);

	for (i = 0; i < count; i++) {
		ret = 0;

		switch (stmmac_selftests[i].lb) {
		case STMMAC_LOOPBACK_PHY:
			ret = -EOPNOTSUPP;
			if (dev->phydev)
				ret = phy_loopback(dev->phydev, true);
			if (!ret)
				break;
			/* Fallthrough */
		case STMMAC_LOOPBACK_MAC:
			ret = stmmac_set_mac_loopback(priv, priv->ioaddr, true);
			break;
		case STMMAC_LOOPBACK_NONE:
			break;
		default:
			ret = -EOPNOTSUPP;
			break;
		}

		/*
		 * First tests will always be MAC / PHY loobpack. If any of
		 * them is not supported we abort earlier.
		 */
		if (ret) {
			netdev_err(priv->dev, "Loopback is not supported\n");
			etest->flags |= ETH_TEST_FL_FAILED;
			break;
		}

		ret = stmmac_selftests[i].fn(priv);
		if (ret && (ret != -EOPNOTSUPP))
			etest->flags |= ETH_TEST_FL_FAILED;
		buf[i] = ret;

		switch (stmmac_selftests[i].lb) {
		case STMMAC_LOOPBACK_PHY:
			ret = -EOPNOTSUPP;
			if (dev->phydev)
				ret = phy_loopback(dev->phydev, false);
			if (!ret)
				break;
			/* Fallthrough */
		case STMMAC_LOOPBACK_MAC:
			stmmac_set_mac_loopback(priv, priv->ioaddr, false);
			break;
		default:
			break;
		}
	}

	/* Restart everything */
	if (carrier)
		netif_carrier_on(dev);
}

void stmmac_selftest_get_strings(struct stmmac_priv *priv, u8 *data)
{
	u8 *p = data;
	int i;

	for (i = 0; i < stmmac_selftest_get_count(priv); i++) {
		snprintf(p, ETH_GSTRING_LEN, "%2d. %s", i + 1,
			 stmmac_selftests[i].name);
		p += ETH_GSTRING_LEN;
	}
}

int stmmac_selftest_get_count(struct stmmac_priv *priv)
{
	return ARRAY_SIZE(stmmac_selftests);
}<|MERGE_RESOLUTION|>--- conflicted
+++ resolved
@@ -525,13 +525,8 @@
 
 static int stmmac_test_hfilt(struct stmmac_priv *priv)
 {
-<<<<<<< HEAD
-	unsigned char gd_addr[ETH_ALEN] = {0x01, 0xee, 0xdd, 0xcc, 0xbb, 0xaa};
-	unsigned char bd_addr[ETH_ALEN] = {0x01, 0x01, 0x02, 0x03, 0x04, 0x05};
-=======
 	unsigned char gd_addr[ETH_ALEN] = {0xf1, 0xee, 0xdd, 0xcc, 0xbb, 0xaa};
 	unsigned char bd_addr[ETH_ALEN] = {0xf1, 0xff, 0xff, 0xff, 0xff, 0xff};
->>>>>>> 348b80b2
 	struct stmmac_packet_attrs attr = { };
 	int ret, tries = 256;
 
@@ -542,8 +537,6 @@
 	if (netdev_mc_count(priv->dev) >= priv->hw->multicast_filter_bins)
 		return -EOPNOTSUPP;
 
-<<<<<<< HEAD
-=======
 	while (--tries) {
 		/* We only need to check the bd_addr for collisions */
 		bd_addr[ETH_ALEN - 1] = tries;
@@ -554,7 +547,6 @@
 	if (!tries)
 		return -EOPNOTSUPP;
 
->>>>>>> 348b80b2
 	ret = dev_mc_add(priv->dev, gd_addr);
 	if (ret)
 		return ret;
@@ -630,11 +622,7 @@
 
 	if (stmmac_filter_check(priv))
 		return -EOPNOTSUPP;
-<<<<<<< HEAD
-	if (!priv->hw->multicast_filter_bins)
-=======
 	if (netdev_uc_count(priv->dev) >= priv->hw->unicast_filter_entries)
->>>>>>> 348b80b2
 		return -EOPNOTSUPP;
 
 	while (--tries) {
@@ -678,11 +666,7 @@
 
 	if (stmmac_filter_check(priv))
 		return -EOPNOTSUPP;
-<<<<<<< HEAD
-	if (!priv->hw->multicast_filter_bins)
-=======
 	if (netdev_mc_count(priv->dev) >= priv->hw->multicast_filter_bins)
->>>>>>> 348b80b2
 		return -EOPNOTSUPP;
 
 	while (--tries) {
