--- conflicted
+++ resolved
@@ -1115,10 +1115,6 @@
 
 static struct v4l2_i2c_driver_data v4l2_i2c_data = {
 	.name = "tvp5150",
-<<<<<<< HEAD
-	.command = tvp5150_command,
-=======
->>>>>>> 93cfb3c9
 	.probe = tvp5150_probe,
 	.remove = tvp5150_remove,
 	.id_table = tvp5150_id,
