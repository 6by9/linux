// SPDX-License-Identifier: GPL-2.0
/*
 * V4L2 Capture CSI Subdev for Freescale i.MX7 SOC
 *
 * Copyright (c) 2019 Linaro Ltd
 *
 */

#include <linux/clk.h>
#include <linux/delay.h>
#include <linux/gcd.h>
#include <linux/interrupt.h>
#include <linux/mfd/syscon.h>
#include <linux/module.h>
#include <linux/of_graph.h>
#include <linux/pinctrl/consumer.h>
#include <linux/platform_device.h>
#include <linux/regmap.h>
#include <linux/types.h>

#include <media/v4l2-ctrls.h>
#include <media/v4l2-device.h>
#include <media/v4l2-event.h>
#include <media/v4l2-fwnode.h>
#include <media/v4l2-mc.h>
#include <media/v4l2-subdev.h>
#include <media/videobuf2-dma-contig.h>

#include <media/imx.h>
#include "imx-media.h"

#define IMX7_CSI_PAD_SINK	0
#define IMX7_CSI_PAD_SRC	1
#define IMX7_CSI_PADS_NUM	2

/* reset values */
#define CSICR1_RESET_VAL	0x40000800
#define CSICR2_RESET_VAL	0x0
#define CSICR3_RESET_VAL	0x0

/* csi control reg 1 */
#define BIT_SWAP16_EN		BIT(31)
#define BIT_EXT_VSYNC		BIT(30)
#define BIT_EOF_INT_EN		BIT(29)
#define BIT_PRP_IF_EN		BIT(28)
#define BIT_CCIR_MODE		BIT(27)
#define BIT_COF_INT_EN		BIT(26)
#define BIT_SF_OR_INTEN		BIT(25)
#define BIT_RF_OR_INTEN		BIT(24)
#define BIT_SFF_DMA_DONE_INTEN  BIT(22)
#define BIT_STATFF_INTEN	BIT(21)
#define BIT_FB2_DMA_DONE_INTEN  BIT(20)
#define BIT_FB1_DMA_DONE_INTEN  BIT(19)
#define BIT_RXFF_INTEN		BIT(18)
#define BIT_SOF_POL		BIT(17)
#define BIT_SOF_INTEN		BIT(16)
#define BIT_MCLKDIV		(0xF << 12)
#define BIT_HSYNC_POL		BIT(11)
#define BIT_CCIR_EN		BIT(10)
#define BIT_MCLKEN		BIT(9)
#define BIT_FCC			BIT(8)
#define BIT_PACK_DIR		BIT(7)
#define BIT_CLR_STATFIFO	BIT(6)
#define BIT_CLR_RXFIFO		BIT(5)
#define BIT_GCLK_MODE		BIT(4)
#define BIT_INV_DATA		BIT(3)
#define BIT_INV_PCLK		BIT(2)
#define BIT_REDGE		BIT(1)
#define BIT_PIXEL_BIT		BIT(0)

#define SHIFT_MCLKDIV		12

/* control reg 3 */
#define BIT_FRMCNT		(0xFFFF << 16)
#define BIT_FRMCNT_RST		BIT(15)
#define BIT_DMA_REFLASH_RFF	BIT(14)
#define BIT_DMA_REFLASH_SFF	BIT(13)
#define BIT_DMA_REQ_EN_RFF	BIT(12)
#define BIT_DMA_REQ_EN_SFF	BIT(11)
#define BIT_STATFF_LEVEL	(0x7 << 8)
#define BIT_HRESP_ERR_EN	BIT(7)
#define BIT_RXFF_LEVEL		(0x7 << 4)
#define BIT_TWO_8BIT_SENSOR	BIT(3)
#define BIT_ZERO_PACK_EN	BIT(2)
#define BIT_ECC_INT_EN		BIT(1)
#define BIT_ECC_AUTO_EN		BIT(0)

#define SHIFT_FRMCNT		16
#define SHIFT_RXFIFO_LEVEL	4

/* csi status reg */
#define BIT_ADDR_CH_ERR_INT	BIT(28)
#define BIT_FIELD0_INT		BIT(27)
#define BIT_FIELD1_INT		BIT(26)
#define BIT_SFF_OR_INT		BIT(25)
#define BIT_RFF_OR_INT		BIT(24)
#define BIT_DMA_TSF_DONE_SFF	BIT(22)
#define BIT_STATFF_INT		BIT(21)
#define BIT_DMA_TSF_DONE_FB2	BIT(20)
#define BIT_DMA_TSF_DONE_FB1	BIT(19)
#define BIT_RXFF_INT		BIT(18)
#define BIT_EOF_INT		BIT(17)
#define BIT_SOF_INT		BIT(16)
#define BIT_F2_INT		BIT(15)
#define BIT_F1_INT		BIT(14)
#define BIT_COF_INT		BIT(13)
#define BIT_HRESP_ERR_INT	BIT(7)
#define BIT_ECC_INT		BIT(1)
#define BIT_DRDY		BIT(0)

/* csi control reg 18 */
#define BIT_CSI_HW_ENABLE		BIT(31)
#define BIT_MIPI_DATA_FORMAT_RAW8	(0x2a << 25)
#define BIT_MIPI_DATA_FORMAT_RAW10	(0x2b << 25)
#define BIT_MIPI_DATA_FORMAT_RAW12	(0x2c << 25)
#define BIT_MIPI_DATA_FORMAT_RAW14	(0x2d << 25)
#define BIT_MIPI_DATA_FORMAT_YUV422_8B	(0x1e << 25)
#define BIT_MIPI_DATA_FORMAT_MASK	(0x3F << 25)
#define BIT_MIPI_DATA_FORMAT_OFFSET	25
#define BIT_DATA_FROM_MIPI		BIT(22)
#define BIT_MIPI_YU_SWAP		BIT(21)
#define BIT_MIPI_DOUBLE_CMPNT		BIT(20)
#define BIT_BASEADDR_CHG_ERR_EN		BIT(9)
#define BIT_BASEADDR_SWITCH_SEL		BIT(5)
#define BIT_BASEADDR_SWITCH_EN		BIT(4)
#define BIT_PARALLEL24_EN		BIT(3)
#define BIT_DEINTERLACE_EN		BIT(2)
#define BIT_TVDECODER_IN_EN		BIT(1)
#define BIT_NTSC_EN			BIT(0)

#define CSI_MCLK_VF		1
#define CSI_MCLK_ENC		2
#define CSI_MCLK_RAW		4
#define CSI_MCLK_I2C		8

#define CSI_CSICR1		0x0
#define CSI_CSICR2		0x4
#define CSI_CSICR3		0x8
#define CSI_STATFIFO		0xC
#define CSI_CSIRXFIFO		0x10
#define CSI_CSIRXCNT		0x14
#define CSI_CSISR		0x18

#define CSI_CSIDBG		0x1C
#define CSI_CSIDMASA_STATFIFO	0x20
#define CSI_CSIDMATS_STATFIFO	0x24
#define CSI_CSIDMASA_FB1	0x28
#define CSI_CSIDMASA_FB2	0x2C
#define CSI_CSIFBUF_PARA	0x30
#define CSI_CSIIMAG_PARA	0x34

#define CSI_CSICR18		0x48
#define CSI_CSICR19		0x4c

struct imx7_csi {
	struct device *dev;
	struct v4l2_subdev sd;
	struct imx_media_video_dev *vdev;
	struct imx_media_dev *imxmd;
	struct media_pad pad[IMX7_CSI_PADS_NUM];

	/* lock to protect members below */
	struct mutex lock;
	/* lock to protect irq handler when stop streaming */
	spinlock_t irqlock;

	struct v4l2_subdev *src_sd;

	struct media_entity *sink;

	struct v4l2_fwnode_endpoint upstream_ep;

	struct v4l2_mbus_framefmt format_mbus[IMX7_CSI_PADS_NUM];
	const struct imx_media_pixfmt *cc[IMX7_CSI_PADS_NUM];
	struct v4l2_fract frame_interval[IMX7_CSI_PADS_NUM];

	struct v4l2_ctrl_handler ctrl_hdlr;

	void __iomem *regbase;
	int irq;
	struct clk *mclk;

	/* active vb2 buffers to send to video dev sink */
	struct imx_media_buffer *active_vb2_buf[2];
	struct imx_media_dma_buf underrun_buf;

	int buf_num;
	u32 frame_sequence;

	bool last_eof;
	bool is_init;
	bool is_streaming;
	bool is_csi2;

	struct completion last_eof_completion;
};

static u32 imx7_csi_reg_read(struct imx7_csi *csi, unsigned int offset)
{
	return readl(csi->regbase + offset);
}

static void imx7_csi_reg_write(struct imx7_csi *csi, unsigned int value,
			       unsigned int offset)
{
	writel(value, csi->regbase + offset);
}

static void imx7_csi_hw_reset(struct imx7_csi *csi)
{
	imx7_csi_reg_write(csi,
			   imx7_csi_reg_read(csi, CSI_CSICR3) | BIT_FRMCNT_RST,
			   CSI_CSICR3);

	imx7_csi_reg_write(csi, CSICR1_RESET_VAL, CSI_CSICR1);
	imx7_csi_reg_write(csi, CSICR2_RESET_VAL, CSI_CSICR2);
	imx7_csi_reg_write(csi, CSICR3_RESET_VAL, CSI_CSICR3);
}

static u32 imx7_csi_irq_clear(struct imx7_csi *csi)
{
	u32 isr;

	isr = imx7_csi_reg_read(csi, CSI_CSISR);
	imx7_csi_reg_write(csi, isr, CSI_CSISR);

	return isr;
}

static void imx7_csi_init_interface(struct imx7_csi *csi)
{
	unsigned int val = 0;
	unsigned int imag_para;

	val = BIT_SOF_POL | BIT_REDGE | BIT_GCLK_MODE | BIT_HSYNC_POL |
		BIT_FCC | 1 << SHIFT_MCLKDIV | BIT_MCLKEN;
	imx7_csi_reg_write(csi, val, CSI_CSICR1);

	imag_para = (800 << 16) | 600;
	imx7_csi_reg_write(csi, imag_para, CSI_CSIIMAG_PARA);

	val = BIT_DMA_REFLASH_RFF;
	imx7_csi_reg_write(csi, val, CSI_CSICR3);
}

static void imx7_csi_hw_enable_irq(struct imx7_csi *csi)
{
	u32 cr1 = imx7_csi_reg_read(csi, CSI_CSICR1);

	cr1 |= BIT_SOF_INTEN;
	cr1 |= BIT_RFF_OR_INT;

	/* still capture needs DMA interrupt */
	cr1 |= BIT_FB1_DMA_DONE_INTEN;
	cr1 |= BIT_FB2_DMA_DONE_INTEN;

	cr1 |= BIT_EOF_INT_EN;

	imx7_csi_reg_write(csi, cr1, CSI_CSICR1);
}

static void imx7_csi_hw_disable_irq(struct imx7_csi *csi)
{
	u32 cr1 = imx7_csi_reg_read(csi, CSI_CSICR1);

	cr1 &= ~BIT_SOF_INTEN;
	cr1 &= ~BIT_RFF_OR_INT;
	cr1 &= ~BIT_FB1_DMA_DONE_INTEN;
	cr1 &= ~BIT_FB2_DMA_DONE_INTEN;
	cr1 &= ~BIT_EOF_INT_EN;

	imx7_csi_reg_write(csi, cr1, CSI_CSICR1);
}

static void imx7_csi_hw_enable(struct imx7_csi *csi)
{
	u32 cr = imx7_csi_reg_read(csi, CSI_CSICR18);

	cr |= BIT_CSI_HW_ENABLE;

	imx7_csi_reg_write(csi, cr, CSI_CSICR18);
}

static void imx7_csi_hw_disable(struct imx7_csi *csi)
{
	u32 cr = imx7_csi_reg_read(csi, CSI_CSICR18);

	cr &= ~BIT_CSI_HW_ENABLE;

	imx7_csi_reg_write(csi, cr, CSI_CSICR18);
}

static void imx7_csi_dma_reflash(struct imx7_csi *csi)
{
	u32 cr3 = imx7_csi_reg_read(csi, CSI_CSICR18);

	cr3 = imx7_csi_reg_read(csi, CSI_CSICR3);
	cr3 |= BIT_DMA_REFLASH_RFF;
	imx7_csi_reg_write(csi, cr3, CSI_CSICR3);
}

static void imx7_csi_rx_fifo_clear(struct imx7_csi *csi)
{
	u32 cr1;

	cr1 = imx7_csi_reg_read(csi, CSI_CSICR1);
	imx7_csi_reg_write(csi, cr1 & ~BIT_FCC, CSI_CSICR1);
	cr1 = imx7_csi_reg_read(csi, CSI_CSICR1);
	imx7_csi_reg_write(csi, cr1 | BIT_CLR_RXFIFO, CSI_CSICR1);

	cr1 = imx7_csi_reg_read(csi, CSI_CSICR1);
	imx7_csi_reg_write(csi, cr1 | BIT_FCC, CSI_CSICR1);
}

static void imx7_csi_buf_stride_set(struct imx7_csi *csi, u32 stride)
{
	imx7_csi_reg_write(csi, stride, CSI_CSIFBUF_PARA);
}

static void imx7_csi_deinterlace_enable(struct imx7_csi *csi, bool enable)
{
	u32 cr18 = imx7_csi_reg_read(csi, CSI_CSICR18);

	if (enable)
		cr18 |= BIT_DEINTERLACE_EN;
	else
		cr18 &= ~BIT_DEINTERLACE_EN;

	imx7_csi_reg_write(csi, cr18, CSI_CSICR18);
}

static void imx7_csi_dmareq_rff_enable(struct imx7_csi *csi)
{
	u32 cr3 = imx7_csi_reg_read(csi, CSI_CSICR3);
	u32 cr2 = imx7_csi_reg_read(csi, CSI_CSICR2);

	/* Burst Type of DMA Transfer from RxFIFO. INCR16 */
	cr2 |= 0xC0000000;

	cr3 |= BIT_DMA_REQ_EN_RFF;
	cr3 |= BIT_HRESP_ERR_EN;
	cr3 &= ~BIT_RXFF_LEVEL;
	cr3 |= 0x2 << 4;

	imx7_csi_reg_write(csi, cr3, CSI_CSICR3);
	imx7_csi_reg_write(csi, cr2, CSI_CSICR2);
}

static void imx7_csi_dmareq_rff_disable(struct imx7_csi *csi)
{
	u32 cr3 = imx7_csi_reg_read(csi, CSI_CSICR3);

	cr3 &= ~BIT_DMA_REQ_EN_RFF;
	cr3 &= ~BIT_HRESP_ERR_EN;
	imx7_csi_reg_write(csi, cr3, CSI_CSICR3);
}

static void imx7_csi_set_imagpara(struct imx7_csi *csi, int width, int height)
{
	int imag_para;
	int rx_count;

	rx_count = (width * height) >> 2;
	imx7_csi_reg_write(csi, rx_count, CSI_CSIRXCNT);

	imag_para = (width << 16) | height;
	imx7_csi_reg_write(csi, imag_para, CSI_CSIIMAG_PARA);

	/* reflash the embedded DMA controller */
	imx7_csi_dma_reflash(csi);
}

static void imx7_csi_sw_reset(struct imx7_csi *csi)
{
	imx7_csi_hw_disable(csi);

	imx7_csi_rx_fifo_clear(csi);

	imx7_csi_dma_reflash(csi);

	usleep_range(2000, 3000);

	imx7_csi_irq_clear(csi);

	imx7_csi_hw_enable(csi);
}

static void imx7_csi_error_recovery(struct imx7_csi *csi)
{
	imx7_csi_hw_disable(csi);

	imx7_csi_rx_fifo_clear(csi);

	imx7_csi_dma_reflash(csi);

	imx7_csi_hw_enable(csi);
}

static int imx7_csi_init(struct imx7_csi *csi)
{
	int ret;

	if (csi->is_init)
		return 0;

	ret = clk_prepare_enable(csi->mclk);
	if (ret < 0)
		return ret;
	imx7_csi_hw_reset(csi);
	imx7_csi_init_interface(csi);
	imx7_csi_dmareq_rff_enable(csi);

	csi->is_init = true;

	return 0;
}

static void imx7_csi_deinit(struct imx7_csi *csi)
{
	if (!csi->is_init)
		return;

	imx7_csi_hw_reset(csi);
	imx7_csi_init_interface(csi);
	imx7_csi_dmareq_rff_disable(csi);
	clk_disable_unprepare(csi->mclk);

	csi->is_init = false;
}

static int imx7_csi_get_upstream_endpoint(struct imx7_csi *csi,
					  struct v4l2_fwnode_endpoint *ep,
					  bool skip_mux)
{
	struct device_node *endpoint, *port;
	struct media_entity *src;
	struct v4l2_subdev *sd;
	struct media_pad *pad;

	if (!csi->src_sd)
		return -EPIPE;

	src = &csi->src_sd->entity;

	/*
	 * if the source is neither a mux or csi2 get the one directly upstream
	 * from this csi
	 */
	if (src->function != MEDIA_ENT_F_VID_IF_BRIDGE &&
	    src->function != MEDIA_ENT_F_VID_MUX)
		src = &csi->sd.entity;

skip_video_mux:
	/* get source pad of entity directly upstream from src */
	pad = imx_media_pipeline_pad(src, 0, 0, true);
	if (!pad)
		return -ENODEV;

	sd = media_entity_to_v4l2_subdev(pad->entity);

	/* To get bus type we may need to skip video mux */
	if (skip_mux && src->function == MEDIA_ENT_F_VID_MUX) {
		src = &sd->entity;
		goto skip_video_mux;
	}

	/*
	 * NOTE: this assumes an OF-graph port id is the same as a
	 * media pad index.
	 */
	port = of_graph_get_port_by_id(sd->dev->of_node, pad->index);
	if (!port)
		return -ENODEV;

	endpoint = of_get_next_child(port, NULL);
	of_node_put(port);
	if (!endpoint)
		return -ENODEV;

	v4l2_fwnode_endpoint_parse(of_fwnode_handle(endpoint), ep);
	of_node_put(endpoint);

	return 0;
}

static int imx7_csi_link_setup(struct media_entity *entity,
			       const struct media_pad *local,
			       const struct media_pad *remote, u32 flags)
{
	struct v4l2_subdev *sd = media_entity_to_v4l2_subdev(entity);
	struct imx7_csi *csi = v4l2_get_subdevdata(sd);
	struct v4l2_subdev *remote_sd;
	int ret = 0;

	dev_dbg(csi->dev, "link setup %s -> %s\n", remote->entity->name,
		local->entity->name);

	mutex_lock(&csi->lock);

	if (local->flags & MEDIA_PAD_FL_SINK) {
		if (!is_media_entity_v4l2_subdev(remote->entity)) {
			ret = -EINVAL;
			goto unlock;
		}

		remote_sd = media_entity_to_v4l2_subdev(remote->entity);

		if (flags & MEDIA_LNK_FL_ENABLED) {
			if (csi->src_sd) {
				ret = -EBUSY;
				goto unlock;
			}
			csi->src_sd = remote_sd;
		} else {
			csi->src_sd = NULL;
		}

		goto init;
	}

	/* source pad */
	if (flags & MEDIA_LNK_FL_ENABLED) {
		if (csi->sink) {
			ret = -EBUSY;
			goto unlock;
		}
		csi->sink = remote->entity;
	} else {
		v4l2_ctrl_handler_free(&csi->ctrl_hdlr);
		v4l2_ctrl_handler_init(&csi->ctrl_hdlr, 0);
		csi->sink = NULL;
	}

init:
	if (csi->sink || csi->src_sd)
		ret = imx7_csi_init(csi);
	else
		imx7_csi_deinit(csi);

unlock:
	mutex_unlock(&csi->lock);

	return ret;
}

static int imx7_csi_pad_link_validate(struct v4l2_subdev *sd,
				      struct media_link *link,
				      struct v4l2_subdev_format *source_fmt,
				      struct v4l2_subdev_format *sink_fmt)
{
	struct imx7_csi *csi = v4l2_get_subdevdata(sd);
	struct v4l2_fwnode_endpoint upstream_ep = {};
	int ret;

	ret = v4l2_subdev_link_validate_default(sd, link, source_fmt, sink_fmt);
	if (ret)
		return ret;

	ret = imx7_csi_get_upstream_endpoint(csi, &upstream_ep, true);
	if (ret) {
		v4l2_err(&csi->sd, "failed to find upstream endpoint\n");
		return ret;
	}

	mutex_lock(&csi->lock);

	csi->upstream_ep = upstream_ep;
	csi->is_csi2 = (upstream_ep.bus_type == V4L2_MBUS_CSI2_DPHY);

	mutex_unlock(&csi->lock);

	return 0;
}

static void imx7_csi_update_buf(struct imx7_csi *csi, dma_addr_t phys,
				int buf_num)
{
	if (buf_num == 1)
		imx7_csi_reg_write(csi, phys, CSI_CSIDMASA_FB2);
	else
		imx7_csi_reg_write(csi, phys, CSI_CSIDMASA_FB1);
}

static void imx7_csi_setup_vb2_buf(struct imx7_csi *csi)
{
	struct imx_media_video_dev *vdev = csi->vdev;
	struct imx_media_buffer *buf;
	struct vb2_buffer *vb2_buf;
	dma_addr_t phys[2];
	int i;

	for (i = 0; i < 2; i++) {
		buf = imx_media_capture_device_next_buf(vdev);
		if (buf) {
			csi->active_vb2_buf[i] = buf;
			vb2_buf = &buf->vbuf.vb2_buf;
			phys[i] = vb2_dma_contig_plane_dma_addr(vb2_buf, 0);
		} else {
			csi->active_vb2_buf[i] = NULL;
			phys[i] = csi->underrun_buf.phys;
		}

		imx7_csi_update_buf(csi, phys[i], i);
	}
}

static void imx7_csi_dma_unsetup_vb2_buf(struct imx7_csi *csi,
					 enum vb2_buffer_state return_status)
{
	struct imx_media_buffer *buf;
	int i;

	/* return any remaining active frames with return_status */
	for (i = 0; i < 2; i++) {
		buf = csi->active_vb2_buf[i];
		if (buf) {
			struct vb2_buffer *vb = &buf->vbuf.vb2_buf;

			vb->timestamp = ktime_get_ns();
			vb2_buffer_done(vb, return_status);
		}
	}
}

static void imx7_csi_vb2_buf_done(struct imx7_csi *csi)
{
	struct imx_media_video_dev *vdev = csi->vdev;
	struct imx_media_buffer *done, *next;
	struct vb2_buffer *vb;
	dma_addr_t phys;

	done = csi->active_vb2_buf[csi->buf_num];
	if (done) {
		done->vbuf.field = vdev->fmt.fmt.pix.field;
		done->vbuf.sequence = csi->frame_sequence;
		vb = &done->vbuf.vb2_buf;
		vb->timestamp = ktime_get_ns();
		vb2_buffer_done(vb, VB2_BUF_STATE_DONE);
	}
	csi->frame_sequence++;

	/* get next queued buffer */
	next = imx_media_capture_device_next_buf(vdev);
	if (next) {
		phys = vb2_dma_contig_plane_dma_addr(&next->vbuf.vb2_buf, 0);
		csi->active_vb2_buf[csi->buf_num] = next;
	} else {
		phys = csi->underrun_buf.phys;
		csi->active_vb2_buf[csi->buf_num] = NULL;
	}

	imx7_csi_update_buf(csi, phys, csi->buf_num);
}

static irqreturn_t imx7_csi_irq_handler(int irq, void *data)
{
	struct imx7_csi *csi =  data;
	u32 status;

	spin_lock(&csi->irqlock);

	status = imx7_csi_irq_clear(csi);

	if (status & BIT_RFF_OR_INT) {
		dev_warn(csi->dev, "Rx fifo overflow\n");
		imx7_csi_error_recovery(csi);
	}

	if (status & BIT_HRESP_ERR_INT) {
		dev_warn(csi->dev, "Hresponse error detected\n");
		imx7_csi_error_recovery(csi);
	}

	if (status & BIT_ADDR_CH_ERR_INT) {
		imx7_csi_hw_disable(csi);

		imx7_csi_dma_reflash(csi);

		imx7_csi_hw_enable(csi);
	}

	if ((status & BIT_DMA_TSF_DONE_FB1) &&
	    (status & BIT_DMA_TSF_DONE_FB2)) {
		/*
		 * For both FB1 and FB2 interrupter bits set case,
		 * CSI DMA is work in one of FB1 and FB2 buffer,
		 * but software can not know the state.
		 * Skip it to avoid base address updated
		 * when csi work in field0 and field1 will write to
		 * new base address.
		 */
	} else if (status & BIT_DMA_TSF_DONE_FB1) {
		csi->buf_num = 0;
	} else if (status & BIT_DMA_TSF_DONE_FB2) {
		csi->buf_num = 1;
	}

	if ((status & BIT_DMA_TSF_DONE_FB1) ||
	    (status & BIT_DMA_TSF_DONE_FB2)) {
		imx7_csi_vb2_buf_done(csi);

		if (csi->last_eof) {
			complete(&csi->last_eof_completion);
			csi->last_eof = false;
		}
	}

	spin_unlock(&csi->irqlock);

	return IRQ_HANDLED;
}

static int imx7_csi_dma_start(struct imx7_csi *csi)
{
	struct imx_media_video_dev *vdev = csi->vdev;
	struct v4l2_pix_format *out_pix = &vdev->fmt.fmt.pix;
	int ret;

	ret = imx_media_alloc_dma_buf(csi->dev, &csi->underrun_buf,
				      out_pix->sizeimage);
	if (ret < 0) {
		v4l2_warn(&csi->sd, "consider increasing the CMA area\n");
		return ret;
	}

	csi->frame_sequence = 0;
	csi->last_eof = false;
	init_completion(&csi->last_eof_completion);

	imx7_csi_setup_vb2_buf(csi);

	return 0;
}

static void imx7_csi_dma_stop(struct imx7_csi *csi)
{
	unsigned long timeout_jiffies;
	unsigned long flags;
	int ret;

	/* mark next EOF interrupt as the last before stream off */
	spin_lock_irqsave(&csi->irqlock, flags);
	csi->last_eof = true;
	spin_unlock_irqrestore(&csi->irqlock, flags);

	/*
	 * and then wait for interrupt handler to mark completion.
	 */
	timeout_jiffies = msecs_to_jiffies(IMX_MEDIA_EOF_TIMEOUT);
	ret = wait_for_completion_timeout(&csi->last_eof_completion,
					  timeout_jiffies);
	if (ret == 0)
		v4l2_warn(&csi->sd, "wait last EOF timeout\n");

	imx7_csi_hw_disable_irq(csi);

	imx7_csi_dma_unsetup_vb2_buf(csi, VB2_BUF_STATE_ERROR);

	imx_media_free_dma_buf(csi->dev, &csi->underrun_buf);
}

static int imx7_csi_configure(struct imx7_csi *csi)
{
	struct imx_media_video_dev *vdev = csi->vdev;
	struct v4l2_pix_format *out_pix = &vdev->fmt.fmt.pix;
	__u32 in_code = csi->format_mbus[IMX7_CSI_PAD_SINK].code;
	u32 cr1, cr18;

	if (out_pix->field == V4L2_FIELD_INTERLACED) {
		imx7_csi_deinterlace_enable(csi, true);
		imx7_csi_buf_stride_set(csi, out_pix->width);
	} else {
		imx7_csi_deinterlace_enable(csi, false);
		imx7_csi_buf_stride_set(csi, 0);
	}

	imx7_csi_set_imagpara(csi, out_pix->width, out_pix->height);

	if (!csi->is_csi2)
		return 0;

	cr1 = imx7_csi_reg_read(csi, CSI_CSICR1);
	cr1 &= ~BIT_GCLK_MODE;

	cr18 = imx7_csi_reg_read(csi, CSI_CSICR18);
	cr18 &= BIT_MIPI_DATA_FORMAT_MASK;
	cr18 |= BIT_DATA_FROM_MIPI;

	switch (out_pix->pixelformat) {
	case V4L2_PIX_FMT_UYVY:
	case V4L2_PIX_FMT_YUYV:
		cr18 |= BIT_MIPI_DATA_FORMAT_YUV422_8B;
		break;
	case V4L2_PIX_FMT_SBGGR8:
		cr18 |= BIT_MIPI_DATA_FORMAT_RAW8;
		break;
	case V4L2_PIX_FMT_SBGGR16:
		if (in_code == MEDIA_BUS_FMT_SBGGR10_1X10)
			cr18 |= BIT_MIPI_DATA_FORMAT_RAW10;
		else if (in_code == MEDIA_BUS_FMT_SBGGR12_1X12)
			cr18 |= BIT_MIPI_DATA_FORMAT_RAW12;
		else if (in_code == MEDIA_BUS_FMT_SBGGR14_1X14)
			cr18 |= BIT_MIPI_DATA_FORMAT_RAW14;
		cr1 |= BIT_PIXEL_BIT;
		break;
	default:
		return -EINVAL;
	}

	imx7_csi_reg_write(csi, cr1, CSI_CSICR1);
	imx7_csi_reg_write(csi, cr18, CSI_CSICR18);

	return 0;
}

static void imx7_csi_enable(struct imx7_csi *csi)
{
	imx7_csi_sw_reset(csi);

	if (csi->is_csi2) {
		imx7_csi_dmareq_rff_enable(csi);
		imx7_csi_hw_enable_irq(csi);
		imx7_csi_hw_enable(csi);
	}
}

static void imx7_csi_disable(struct imx7_csi *csi)
{
	imx7_csi_dmareq_rff_disable(csi);

	imx7_csi_hw_disable_irq(csi);

	imx7_csi_buf_stride_set(csi, 0);

	imx7_csi_hw_disable(csi);
}

static int imx7_csi_streaming_start(struct imx7_csi *csi)
{
	int ret;

	ret = imx7_csi_dma_start(csi);
	if (ret < 0)
		return ret;

	ret = imx7_csi_configure(csi);
	if (ret < 0)
		goto dma_stop;

	imx7_csi_enable(csi);

	return 0;

dma_stop:
	imx7_csi_dma_stop(csi);

	return ret;
}

static int imx7_csi_streaming_stop(struct imx7_csi *csi)
{
	imx7_csi_dma_stop(csi);

	imx7_csi_disable(csi);

	return 0;
}

static int imx7_csi_s_stream(struct v4l2_subdev *sd, int enable)
{
	struct imx7_csi *csi = v4l2_get_subdevdata(sd);
	int ret = 0;

	mutex_lock(&csi->lock);

	if (!csi->src_sd || !csi->sink) {
		ret = -EPIPE;
		goto out_unlock;
	}

	if (csi->is_streaming == !!enable)
		goto out_unlock;

	if (enable) {
		ret = v4l2_subdev_call(csi->src_sd, video, s_stream, 1);
		if (ret < 0)
			goto out_unlock;

		ret = imx7_csi_streaming_start(csi);
		if (ret < 0) {
			v4l2_subdev_call(csi->src_sd, video, s_stream, 0);
			goto out_unlock;
		}
	} else {
		imx7_csi_streaming_stop(csi);

		v4l2_subdev_call(csi->src_sd, video, s_stream, 0);
	}

	csi->is_streaming = !!enable;

out_unlock:
	mutex_unlock(&csi->lock);

	return ret;
}

static struct v4l2_mbus_framefmt *
imx7_csi_get_format(struct imx7_csi *csi,
		    struct v4l2_subdev_pad_config *cfg,
		    unsigned int pad,
		    enum v4l2_subdev_format_whence which)
{
	if (which == V4L2_SUBDEV_FORMAT_TRY)
		return v4l2_subdev_get_try_format(&csi->sd, cfg, pad);

	return &csi->format_mbus[pad];
}

static int imx7_csi_enum_mbus_code(struct v4l2_subdev *sd,
				   struct v4l2_subdev_pad_config *cfg,
				   struct v4l2_subdev_mbus_code_enum *code)
{
	struct imx7_csi *csi = v4l2_get_subdevdata(sd);
	struct v4l2_mbus_framefmt *in_fmt;
	int ret = 0;

	mutex_lock(&csi->lock);

	in_fmt = imx7_csi_get_format(csi, cfg, IMX7_CSI_PAD_SINK, code->which);

	switch (code->pad) {
	case IMX7_CSI_PAD_SINK:
		ret = imx_media_enum_mbus_format(&code->code, code->index,
						 CS_SEL_ANY, true);
		break;
	case IMX7_CSI_PAD_SRC:
		if (code->index != 0) {
			ret = -EINVAL;
			goto out_unlock;
		}

		code->code = in_fmt->code;
		break;
	default:
		ret = -EINVAL;
	}

out_unlock:
	mutex_unlock(&csi->lock);

	return ret;
}

static int imx7_csi_get_fmt(struct v4l2_subdev *sd,
			    struct v4l2_subdev_pad_config *cfg,
			    struct v4l2_subdev_format *sdformat)
{
	struct imx7_csi *csi = v4l2_get_subdevdata(sd);
	struct v4l2_mbus_framefmt *fmt;
	int ret = 0;

	mutex_lock(&csi->lock);

	fmt = imx7_csi_get_format(csi, cfg, sdformat->pad, sdformat->which);
	if (!fmt) {
		ret = -EINVAL;
		goto out_unlock;
	}

	sdformat->format = *fmt;

out_unlock:
	mutex_unlock(&csi->lock);

	return ret;
}

static int imx7_csi_try_fmt(struct imx7_csi *csi,
			    struct v4l2_subdev_pad_config *cfg,
			    struct v4l2_subdev_format *sdformat,
			    const struct imx_media_pixfmt **cc)
{
	const struct imx_media_pixfmt *in_cc;
	struct v4l2_mbus_framefmt *in_fmt;
	u32 code;

	in_fmt = imx7_csi_get_format(csi, cfg, IMX7_CSI_PAD_SINK,
				     sdformat->which);
	if (!in_fmt)
		return -EINVAL;

	switch (sdformat->pad) {
	case IMX7_CSI_PAD_SRC:
		in_cc = imx_media_find_mbus_format(in_fmt->code, CS_SEL_ANY,
						   true);

		sdformat->format.width = in_fmt->width;
		sdformat->format.height = in_fmt->height;
		sdformat->format.code = in_fmt->code;
		*cc = in_cc;

		sdformat->format.colorspace = in_fmt->colorspace;
		sdformat->format.xfer_func = in_fmt->xfer_func;
		sdformat->format.quantization = in_fmt->quantization;
		sdformat->format.ycbcr_enc = in_fmt->ycbcr_enc;
		break;
	case IMX7_CSI_PAD_SINK:
		*cc = imx_media_find_mbus_format(sdformat->format.code,
						 CS_SEL_ANY, true);
		if (!*cc) {
			imx_media_enum_mbus_format(&code, 0, CS_SEL_ANY, false);
			*cc = imx_media_find_mbus_format(code, CS_SEL_ANY,
							 false);
			sdformat->format.code = (*cc)->codes[0];
		}

		imx_media_fill_default_mbus_fields(&sdformat->format, in_fmt,
						   false);
		break;
	default:
		return -EINVAL;
	}
	return 0;
}

static int imx7_csi_set_fmt(struct v4l2_subdev *sd,
			    struct v4l2_subdev_pad_config *cfg,
			    struct v4l2_subdev_format *sdformat)
{
	struct imx7_csi *csi = v4l2_get_subdevdata(sd);
	const struct imx_media_pixfmt *outcc;
	struct v4l2_mbus_framefmt *outfmt;
	const struct imx_media_pixfmt *cc;
	struct v4l2_mbus_framefmt *fmt;
	struct v4l2_subdev_format format;
	int ret = 0;

	if (sdformat->pad >= IMX7_CSI_PADS_NUM)
		return -EINVAL;

	mutex_lock(&csi->lock);

	if (csi->is_streaming) {
		ret = -EBUSY;
		goto out_unlock;
	}

	ret = imx7_csi_try_fmt(csi, cfg, sdformat, &cc);
	if (ret < 0)
		goto out_unlock;

	fmt = imx7_csi_get_format(csi, cfg, sdformat->pad, sdformat->which);
	if (!fmt) {
		ret = -EINVAL;
		goto out_unlock;
	}

	*fmt = sdformat->format;

	if (sdformat->pad == IMX7_CSI_PAD_SINK) {
		/* propagate format to source pads */
		format.pad = IMX7_CSI_PAD_SRC;
		format.which = sdformat->which;
		format.format = sdformat->format;
		if (imx7_csi_try_fmt(csi, cfg, &format, &outcc)) {
			ret = -EINVAL;
			goto out_unlock;
		}
		outfmt = imx7_csi_get_format(csi, cfg, IMX7_CSI_PAD_SRC,
					     sdformat->which);
		*outfmt = format.format;

		if (sdformat->which == V4L2_SUBDEV_FORMAT_ACTIVE)
			csi->cc[IMX7_CSI_PAD_SRC] = outcc;
	}

	if (sdformat->which == V4L2_SUBDEV_FORMAT_ACTIVE)
		csi->cc[sdformat->pad] = cc;

out_unlock:
	mutex_unlock(&csi->lock);

	return ret;
}

static int imx7_csi_registered(struct v4l2_subdev *sd)
{
	struct imx7_csi *csi = v4l2_get_subdevdata(sd);
	int ret;
	int i;

	for (i = 0; i < IMX7_CSI_PADS_NUM; i++) {
		csi->pad[i].flags = (i == IMX7_CSI_PAD_SINK) ?
			MEDIA_PAD_FL_SINK : MEDIA_PAD_FL_SOURCE;

		/* set a default mbus format  */
		ret = imx_media_init_mbus_fmt(&csi->format_mbus[i],
					      800, 600, 0, V4L2_FIELD_NONE,
					      &csi->cc[i]);
		if (ret < 0)
			return ret;

		/* init default frame interval */
		csi->frame_interval[i].numerator = 1;
		csi->frame_interval[i].denominator = 30;
	}

	ret = media_entity_pads_init(&sd->entity, IMX7_CSI_PADS_NUM, csi->pad);
	if (ret < 0)
		return ret;

<<<<<<< HEAD
	ret = imx_media_capture_device_register(csi->imxmd, csi->vdev);
	if (ret < 0)
		return ret;

	ret = imx_media_add_video_device(csi->imxmd, csi->vdev);
	if (ret < 0) {
		imx_media_capture_device_unregister(csi->vdev);
		return ret;
	}

	return 0;
=======
	return imx_media_capture_device_register(csi->vdev);
>>>>>>> 4ff96fb5
}

static void imx7_csi_unregistered(struct v4l2_subdev *sd)
{
	struct imx7_csi *csi = v4l2_get_subdevdata(sd);

	imx_media_capture_device_unregister(csi->vdev);
}

static int imx7_csi_init_cfg(struct v4l2_subdev *sd,
			     struct v4l2_subdev_pad_config *cfg)
{
	struct imx7_csi *csi = v4l2_get_subdevdata(sd);
	struct v4l2_mbus_framefmt *mf;
	int ret;
	int i;

	for (i = 0; i < IMX7_CSI_PADS_NUM; i++) {
		mf = v4l2_subdev_get_try_format(sd, cfg, i);

		ret = imx_media_init_mbus_fmt(mf, 800, 600, 0, V4L2_FIELD_NONE,
					      &csi->cc[i]);
		if (ret < 0)
			return ret;
	}

	return 0;
}

static const struct media_entity_operations imx7_csi_entity_ops = {
	.link_setup	= imx7_csi_link_setup,
	.link_validate	= v4l2_subdev_link_validate,
};

static const struct v4l2_subdev_video_ops imx7_csi_video_ops = {
	.s_stream		= imx7_csi_s_stream,
};

static const struct v4l2_subdev_pad_ops imx7_csi_pad_ops = {
	.init_cfg =		imx7_csi_init_cfg,
	.enum_mbus_code =	imx7_csi_enum_mbus_code,
	.get_fmt =		imx7_csi_get_fmt,
	.set_fmt =		imx7_csi_set_fmt,
	.link_validate =	imx7_csi_pad_link_validate,
};

static const struct v4l2_subdev_ops imx7_csi_subdev_ops = {
	.video =	&imx7_csi_video_ops,
	.pad =		&imx7_csi_pad_ops,
};

static const struct v4l2_subdev_internal_ops imx7_csi_internal_ops = {
	.registered	= imx7_csi_registered,
	.unregistered	= imx7_csi_unregistered,
};

static int imx7_csi_parse_endpoint(struct device *dev,
				   struct v4l2_fwnode_endpoint *vep,
				   struct v4l2_async_subdev *asd)
{
	return fwnode_device_is_available(asd->match.fwnode) ? 0 : -EINVAL;
}

static int imx7_csi_probe(struct platform_device *pdev)
{
	struct device *dev = &pdev->dev;
	struct device_node *node = dev->of_node;
	struct imx_media_dev *imxmd;
	struct imx7_csi *csi;
	int ret;

	csi = devm_kzalloc(&pdev->dev, sizeof(*csi), GFP_KERNEL);
	if (!csi)
		return -ENOMEM;

	csi->dev = dev;

	csi->mclk = devm_clk_get(&pdev->dev, "mclk");
	if (IS_ERR(csi->mclk)) {
		ret = PTR_ERR(csi->mclk);
		dev_err(dev, "Failed to get mclk: %d", ret);
		return ret;
	}

	csi->irq = platform_get_irq(pdev, 0);
	if (csi->irq < 0) {
		dev_err(dev, "Missing platform resources data\n");
		return csi->irq;
	}

	csi->regbase = devm_platform_ioremap_resource(pdev, 0);
	if (IS_ERR(csi->regbase))
		return PTR_ERR(csi->regbase);

	spin_lock_init(&csi->irqlock);
	mutex_init(&csi->lock);

	/* install interrupt handler */
	ret = devm_request_irq(dev, csi->irq, imx7_csi_irq_handler, 0, "csi",
			       (void *)csi);
	if (ret < 0) {
		dev_err(dev, "Request CSI IRQ failed.\n");
		goto destroy_mutex;
	}

	/* add media device */
	imxmd = imx_media_dev_init(dev, NULL);
	if (IS_ERR(imxmd)) {
		ret = PTR_ERR(imxmd);
		goto destroy_mutex;
	}
	platform_set_drvdata(pdev, &csi->sd);

	ret = imx_media_of_add_csi(imxmd, node);
	if (ret < 0 && ret != -ENODEV && ret != -EEXIST)
		goto cleanup;

	ret = imx_media_dev_notifier_register(imxmd, NULL);
	if (ret < 0)
		goto cleanup;

	csi->imxmd = imxmd;
	v4l2_subdev_init(&csi->sd, &imx7_csi_subdev_ops);
	v4l2_set_subdevdata(&csi->sd, csi);
	csi->sd.internal_ops = &imx7_csi_internal_ops;
	csi->sd.entity.ops = &imx7_csi_entity_ops;
	csi->sd.entity.function = MEDIA_ENT_F_VID_IF_BRIDGE;
	csi->sd.dev = &pdev->dev;
	csi->sd.owner = THIS_MODULE;
	csi->sd.flags = V4L2_SUBDEV_FL_HAS_DEVNODE;
	csi->sd.grp_id = IMX_MEDIA_GRP_ID_CSI;
	snprintf(csi->sd.name, sizeof(csi->sd.name), "csi");

	csi->vdev = imx_media_capture_device_init(csi->sd.dev, &csi->sd,
						  IMX7_CSI_PAD_SRC);
	if (IS_ERR(csi->vdev))
		return PTR_ERR(csi->vdev);

	v4l2_ctrl_handler_init(&csi->ctrl_hdlr, 0);
	csi->sd.ctrl_handler = &csi->ctrl_hdlr;

	ret = v4l2_async_register_fwnode_subdev(&csi->sd,
						sizeof(struct v4l2_async_subdev),
						NULL, 0,
						imx7_csi_parse_endpoint);
	if (ret)
		goto free;

	return 0;

free:
	imx_media_capture_device_unregister(csi->vdev);
	imx_media_capture_device_remove(csi->vdev);
	v4l2_ctrl_handler_free(&csi->ctrl_hdlr);

cleanup:
	v4l2_async_notifier_cleanup(&imxmd->notifier);
	v4l2_device_unregister(&imxmd->v4l2_dev);
	media_device_unregister(&imxmd->md);
	media_device_cleanup(&imxmd->md);

destroy_mutex:
	mutex_destroy(&csi->lock);

	return ret;
}

static int imx7_csi_remove(struct platform_device *pdev)
{
	struct v4l2_subdev *sd = platform_get_drvdata(pdev);
	struct imx7_csi *csi = v4l2_get_subdevdata(sd);
	struct imx_media_dev *imxmd = csi->imxmd;

	v4l2_async_notifier_unregister(&imxmd->notifier);
	v4l2_async_notifier_cleanup(&imxmd->notifier);

	media_device_unregister(&imxmd->md);
	v4l2_device_unregister(&imxmd->v4l2_dev);
	media_device_cleanup(&imxmd->md);

	imx_media_capture_device_unregister(csi->vdev);
	imx_media_capture_device_remove(csi->vdev);

	v4l2_async_unregister_subdev(sd);
	v4l2_ctrl_handler_free(&csi->ctrl_hdlr);

	mutex_destroy(&csi->lock);

	return 0;
}

static const struct of_device_id imx7_csi_of_match[] = {
	{ .compatible = "fsl,imx7-csi" },
	{ },
};
MODULE_DEVICE_TABLE(of, imx7_csi_of_match);

static struct platform_driver imx7_csi_driver = {
	.probe = imx7_csi_probe,
	.remove = imx7_csi_remove,
	.driver = {
		.of_match_table = imx7_csi_of_match,
		.name = "imx7-csi",
	},
};
module_platform_driver(imx7_csi_driver);

MODULE_DESCRIPTION("i.MX7 CSI subdev driver");
MODULE_AUTHOR("Rui Miguel Silva <rui.silva@linaro.org>");
MODULE_LICENSE("GPL v2");
MODULE_ALIAS("platform:imx7-csi");<|MERGE_RESOLUTION|>--- conflicted
+++ resolved
@@ -1110,21 +1110,7 @@
 	if (ret < 0)
 		return ret;
 
-<<<<<<< HEAD
-	ret = imx_media_capture_device_register(csi->imxmd, csi->vdev);
-	if (ret < 0)
-		return ret;
-
-	ret = imx_media_add_video_device(csi->imxmd, csi->vdev);
-	if (ret < 0) {
-		imx_media_capture_device_unregister(csi->vdev);
-		return ret;
-	}
-
-	return 0;
-=======
 	return imx_media_capture_device_register(csi->vdev);
->>>>>>> 4ff96fb5
 }
 
 static void imx7_csi_unregistered(struct v4l2_subdev *sd)
