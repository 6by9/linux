--- conflicted
+++ resolved
@@ -21,57 +21,11 @@
 	struct panfrost_device *pfdev = dev_get_drvdata(dev);
 	int err;
 
-<<<<<<< HEAD
-	opp = devfreq_recommended_opp(dev, freq, flags);
-	if (IS_ERR(opp))
-		return PTR_ERR(opp);
-
-	target_rate = dev_pm_opp_get_freq(opp);
-	target_volt = dev_pm_opp_get_voltage(opp);
-	dev_pm_opp_put(opp);
-
-	if (old_clk_rate == target_rate)
-		return 0;
-
-	/*
-	 * If frequency scaling from low to high, adjust voltage first.
-	 * If frequency scaling from high to low, adjust frequency first.
-	 */
-	if (old_clk_rate < target_rate) {
-		err = regulator_set_voltage(pfdev->regulator, target_volt,
-					    target_volt);
-		if (err) {
-			dev_err(dev, "Cannot set voltage %lu uV\n",
-				target_volt);
-			return err;
-		}
-	}
-
-	err = clk_set_rate(pfdev->clock, target_rate);
-	if (err) {
-		dev_err(dev, "Cannot set frequency %lu (%d)\n", target_rate,
-			err);
-		regulator_set_voltage(pfdev->regulator, pfdev->devfreq.cur_volt,
-				      pfdev->devfreq.cur_volt);
-=======
 	err = dev_pm_opp_set_rate(dev, *freq);
 	if (err)
->>>>>>> 348b80b2
 		return err;
 
-<<<<<<< HEAD
-	if (old_clk_rate > target_rate) {
-		err = regulator_set_voltage(pfdev->regulator, target_volt,
-					    target_volt);
-		if (err)
-			dev_err(dev, "Cannot set voltage %lu uV\n", target_volt);
-	}
-
-	pfdev->devfreq.cur_freq = target_rate;
-	pfdev->devfreq.cur_volt = target_volt;
-=======
 	*freq = clk_get_rate(pfdev->clock);
->>>>>>> 348b80b2
 
 	return 0;
 }
