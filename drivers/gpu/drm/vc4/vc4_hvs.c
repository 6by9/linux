--- conflicted
+++ resolved
@@ -315,36 +315,9 @@
 	vc4_hvs_lut_load(hvs, vc4_crtc);
 }
 
-<<<<<<< HEAD
 static void vc5_hvs_write_gamma_entry(struct vc4_hvs *hvs,
 				      u32 offset,
 				      struct vc5_gamma_entry *gamma)
-=======
-u8 vc4_hvs_get_fifo_frame_count(struct drm_device *dev, unsigned int fifo)
-{
-	struct vc4_dev *vc4 = to_vc4_dev(dev);
-	u8 field = 0;
-
-	switch (fifo) {
-	case 0:
-		field = VC4_GET_FIELD(HVS_READ(SCALER_DISPSTAT1),
-				      SCALER_DISPSTAT1_FRCNT0);
-		break;
-	case 1:
-		field = VC4_GET_FIELD(HVS_READ(SCALER_DISPSTAT1),
-				      SCALER_DISPSTAT1_FRCNT1);
-		break;
-	case 2:
-		field = VC4_GET_FIELD(HVS_READ(SCALER_DISPSTAT2),
-				      SCALER_DISPSTAT2_FRCNT2);
-		break;
-	}
-
-	return field;
-}
-
-int vc4_hvs_get_fifo_from_output(struct drm_device *dev, unsigned int output)
->>>>>>> e1dd58c9
 {
 	HVS_WRITE(offset, gamma->x_c_terms);
 	HVS_WRITE(offset + 4, gamma->grad_term);
@@ -414,6 +387,28 @@
 	}
 
 	vc5_hvs_lut_load(hvs, vc4_crtc);
+}
+
+u8 vc4_hvs_get_fifo_frame_count(struct vc4_hvs *hvs, unsigned int fifo)
+{
+	u8 field = 0;
+
+	switch (fifo) {
+	case 0:
+		field = VC4_GET_FIELD(HVS_READ(SCALER_DISPSTAT1),
+				      SCALER_DISPSTAT1_FRCNT0);
+		break;
+	case 1:
+		field = VC4_GET_FIELD(HVS_READ(SCALER_DISPSTAT1),
+				      SCALER_DISPSTAT1_FRCNT1);
+		break;
+	case 2:
+		field = VC4_GET_FIELD(HVS_READ(SCALER_DISPSTAT2),
+				      SCALER_DISPSTAT2_FRCNT2);
+		break;
+	}
+
+	return field;
 }
 
 int vc4_hvs_get_fifo_from_output(struct vc4_hvs *hvs, unsigned int output)
