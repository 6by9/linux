--- conflicted
+++ resolved
@@ -1,5 +1 @@
-<<<<<<< HEAD
-libbpf-y := libbpf.o bpf.o nlattr.o btf.o libbpf_errno.o str_error.o
-=======
-libbpf-y := libbpf.o bpf.o nlattr.o btf.o libbpf_errno.o str_error.o netlink.o
->>>>>>> 0fd79184
+libbpf-y := libbpf.o bpf.o nlattr.o btf.o libbpf_errno.o str_error.o netlink.o