--- conflicted
+++ resolved
@@ -292,8 +292,6 @@
 
 Two uint64_t for the time of first sample and the time of last sample.
 
-<<<<<<< HEAD
-=======
 	HEADER_SAMPLE_TOPOLOGY = 22,
 
 Physical memory map and its node assignments.
@@ -357,7 +355,6 @@
 	char	data[];
 };
 
->>>>>>> 4ff96fb5
         HEADER_COMPRESSED = 27,
 
 struct {
