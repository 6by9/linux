// SPDX-License-Identifier: GPL-2.0-only
/*
 * Copyright (c) 2012 The Chromium OS Authors. All rights reserved.
 *
 * Test code for seccomp bpf.
 */

#define _GNU_SOURCE
#include <sys/types.h>

/*
 * glibc 2.26 and later have SIGSYS in siginfo_t. Before that,
 * we need to use the kernel's siginfo.h file and trick glibc
 * into accepting it.
 */
#if !__GLIBC_PREREQ(2, 26)
# include <asm/siginfo.h>
# define __have_siginfo_t 1
# define __have_sigval_t 1
# define __have_sigevent_t 1
#endif

#include <errno.h>
#include <linux/filter.h>
#include <sys/prctl.h>
#include <sys/ptrace.h>
#include <sys/user.h>
#include <linux/prctl.h>
#include <linux/ptrace.h>
#include <linux/seccomp.h>
#include <pthread.h>
#include <semaphore.h>
#include <signal.h>
#include <stddef.h>
#include <stdbool.h>
#include <string.h>
#include <time.h>
#include <limits.h>
#include <linux/elf.h>
#include <sys/uio.h>
#include <sys/utsname.h>
#include <sys/fcntl.h>
#include <sys/mman.h>
#include <sys/times.h>
#include <sys/socket.h>
#include <sys/ioctl.h>
#include <linux/kcmp.h>
#include <sys/resource.h>

#include <unistd.h>
#include <sys/syscall.h>
#include <poll.h>

#include "../kselftest_harness.h"
#include "../clone3/clone3_selftests.h"

#ifndef PR_SET_PTRACER
# define PR_SET_PTRACER 0x59616d61
#endif

#ifndef PR_SET_NO_NEW_PRIVS
#define PR_SET_NO_NEW_PRIVS 38
#define PR_GET_NO_NEW_PRIVS 39
#endif

#ifndef PR_SECCOMP_EXT
#define PR_SECCOMP_EXT 43
#endif

#ifndef SECCOMP_EXT_ACT
#define SECCOMP_EXT_ACT 1
#endif

#ifndef SECCOMP_EXT_ACT_TSYNC
#define SECCOMP_EXT_ACT_TSYNC 1
#endif

#ifndef SECCOMP_MODE_STRICT
#define SECCOMP_MODE_STRICT 1
#endif

#ifndef SECCOMP_MODE_FILTER
#define SECCOMP_MODE_FILTER 2
#endif

#ifndef SECCOMP_RET_ALLOW
struct seccomp_data {
	int nr;
	__u32 arch;
	__u64 instruction_pointer;
	__u64 args[6];
};
#endif

#ifndef SECCOMP_RET_KILL_PROCESS
#define SECCOMP_RET_KILL_PROCESS 0x80000000U /* kill the process */
#define SECCOMP_RET_KILL_THREAD	 0x00000000U /* kill the thread */
#endif
#ifndef SECCOMP_RET_KILL
#define SECCOMP_RET_KILL	 SECCOMP_RET_KILL_THREAD
#define SECCOMP_RET_TRAP	 0x00030000U /* disallow and force a SIGSYS */
#define SECCOMP_RET_ERRNO	 0x00050000U /* returns an errno */
#define SECCOMP_RET_TRACE	 0x7ff00000U /* pass to a tracer or disallow */
#define SECCOMP_RET_ALLOW	 0x7fff0000U /* allow */
#endif
#ifndef SECCOMP_RET_LOG
#define SECCOMP_RET_LOG		 0x7ffc0000U /* allow after logging */
#endif

#ifndef __NR_seccomp
# if defined(__i386__)
#  define __NR_seccomp 354
# elif defined(__x86_64__)
#  define __NR_seccomp 317
# elif defined(__arm__)
#  define __NR_seccomp 383
# elif defined(__aarch64__)
#  define __NR_seccomp 277
# elif defined(__riscv)
#  define __NR_seccomp 277
# elif defined(__csky__)
#  define __NR_seccomp 277
# elif defined(__hppa__)
#  define __NR_seccomp 338
# elif defined(__powerpc__)
#  define __NR_seccomp 358
# elif defined(__s390__)
#  define __NR_seccomp 348
# else
#  warning "seccomp syscall number unknown for this architecture"
#  define __NR_seccomp 0xffff
# endif
#endif

#ifndef SECCOMP_SET_MODE_STRICT
#define SECCOMP_SET_MODE_STRICT 0
#endif

#ifndef SECCOMP_SET_MODE_FILTER
#define SECCOMP_SET_MODE_FILTER 1
#endif

#ifndef SECCOMP_GET_ACTION_AVAIL
#define SECCOMP_GET_ACTION_AVAIL 2
#endif

#ifndef SECCOMP_GET_NOTIF_SIZES
#define SECCOMP_GET_NOTIF_SIZES 3
#endif

#ifndef SECCOMP_FILTER_FLAG_TSYNC
#define SECCOMP_FILTER_FLAG_TSYNC (1UL << 0)
#endif

#ifndef SECCOMP_FILTER_FLAG_LOG
#define SECCOMP_FILTER_FLAG_LOG (1UL << 1)
#endif

#ifndef SECCOMP_FILTER_FLAG_SPEC_ALLOW
#define SECCOMP_FILTER_FLAG_SPEC_ALLOW (1UL << 2)
#endif

#ifndef PTRACE_SECCOMP_GET_METADATA
#define PTRACE_SECCOMP_GET_METADATA	0x420d

struct seccomp_metadata {
	__u64 filter_off;       /* Input: which filter */
	__u64 flags;             /* Output: filter's flags */
};
#endif

#ifndef SECCOMP_FILTER_FLAG_NEW_LISTENER
#define SECCOMP_FILTER_FLAG_NEW_LISTENER	(1UL << 3)
#endif

#ifndef SECCOMP_RET_USER_NOTIF
#define SECCOMP_RET_USER_NOTIF 0x7fc00000U

#define SECCOMP_IOC_MAGIC		'!'
#define SECCOMP_IO(nr)			_IO(SECCOMP_IOC_MAGIC, nr)
#define SECCOMP_IOR(nr, type)		_IOR(SECCOMP_IOC_MAGIC, nr, type)
#define SECCOMP_IOW(nr, type)		_IOW(SECCOMP_IOC_MAGIC, nr, type)
#define SECCOMP_IOWR(nr, type)		_IOWR(SECCOMP_IOC_MAGIC, nr, type)

/* Flags for seccomp notification fd ioctl. */
#define SECCOMP_IOCTL_NOTIF_RECV	SECCOMP_IOWR(0, struct seccomp_notif)
#define SECCOMP_IOCTL_NOTIF_SEND	SECCOMP_IOWR(1,	\
						struct seccomp_notif_resp)
#define SECCOMP_IOCTL_NOTIF_ID_VALID	SECCOMP_IOW(2, __u64)

struct seccomp_notif {
	__u64 id;
	__u32 pid;
	__u32 flags;
	struct seccomp_data data;
};

struct seccomp_notif_resp {
	__u64 id;
	__s64 val;
	__s32 error;
	__u32 flags;
};

struct seccomp_notif_sizes {
	__u16 seccomp_notif;
	__u16 seccomp_notif_resp;
	__u16 seccomp_data;
};
#endif

#ifndef SECCOMP_IOCTL_NOTIF_ADDFD
/* On success, the return value is the remote process's added fd number */
#define SECCOMP_IOCTL_NOTIF_ADDFD	SECCOMP_IOW(3,	\
						struct seccomp_notif_addfd)

/* valid flags for seccomp_notif_addfd */
#define SECCOMP_ADDFD_FLAG_SETFD	(1UL << 0) /* Specify remote fd */

struct seccomp_notif_addfd {
	__u64 id;
	__u32 flags;
	__u32 srcfd;
	__u32 newfd;
	__u32 newfd_flags;
};
#endif

struct seccomp_notif_addfd_small {
	__u64 id;
	char weird[4];
};
#define SECCOMP_IOCTL_NOTIF_ADDFD_SMALL	\
	SECCOMP_IOW(3, struct seccomp_notif_addfd_small)

struct seccomp_notif_addfd_big {
	union {
		struct seccomp_notif_addfd addfd;
		char buf[sizeof(struct seccomp_notif_addfd) + 8];
	};
};
#define SECCOMP_IOCTL_NOTIF_ADDFD_BIG	\
	SECCOMP_IOWR(3, struct seccomp_notif_addfd_big)

#ifndef PTRACE_EVENTMSG_SYSCALL_ENTRY
#define PTRACE_EVENTMSG_SYSCALL_ENTRY	1
#define PTRACE_EVENTMSG_SYSCALL_EXIT	2
#endif

#ifndef SECCOMP_USER_NOTIF_FLAG_CONTINUE
#define SECCOMP_USER_NOTIF_FLAG_CONTINUE 0x00000001
#endif

#ifndef SECCOMP_FILTER_FLAG_TSYNC_ESRCH
#define SECCOMP_FILTER_FLAG_TSYNC_ESRCH (1UL << 4)
#endif

#ifndef seccomp
int seccomp(unsigned int op, unsigned int flags, void *args)
{
	errno = 0;
	return syscall(__NR_seccomp, op, flags, args);
}
#endif

#if __BYTE_ORDER == __LITTLE_ENDIAN
#define syscall_arg(_n) (offsetof(struct seccomp_data, args[_n]))
#elif __BYTE_ORDER == __BIG_ENDIAN
#define syscall_arg(_n) (offsetof(struct seccomp_data, args[_n]) + sizeof(__u32))
#else
#error "wut? Unknown __BYTE_ORDER?!"
#endif

#define SIBLING_EXIT_UNKILLED	0xbadbeef
#define SIBLING_EXIT_FAILURE	0xbadface
#define SIBLING_EXIT_NEWPRIVS	0xbadfeed

static int __filecmp(pid_t pid1, pid_t pid2, int fd1, int fd2)
{
#ifdef __NR_kcmp
	errno = 0;
	return syscall(__NR_kcmp, pid1, pid2, KCMP_FILE, fd1, fd2);
#else
	errno = ENOSYS;
	return -1;
#endif
}

/* Have TH_LOG report actual location filecmp() is used. */
#define filecmp(pid1, pid2, fd1, fd2)	({		\
	int _ret;					\
							\
	_ret = __filecmp(pid1, pid2, fd1, fd2);		\
	if (_ret != 0) {				\
		if (_ret < 0 && errno == ENOSYS) {	\
			TH_LOG("kcmp() syscall missing (test is less accurate)");\
			_ret = 0;			\
		}					\
	}						\
	_ret; })

TEST(kcmp)
{
	int ret;

	ret = __filecmp(getpid(), getpid(), 1, 1);
	EXPECT_EQ(ret, 0);
	if (ret != 0 && errno == ENOSYS)
		XFAIL(return, "Kernel does not support kcmp() (missing CONFIG_CHECKPOINT_RESTORE?)");
}

TEST(mode_strict_support)
{
	long ret;

	ret = prctl(PR_SET_SECCOMP, SECCOMP_MODE_STRICT, NULL, NULL, NULL);
	ASSERT_EQ(0, ret) {
		TH_LOG("Kernel does not support CONFIG_SECCOMP");
	}
	syscall(__NR_exit, 0);
}

TEST_SIGNAL(mode_strict_cannot_call_prctl, SIGKILL)
{
	long ret;

	ret = prctl(PR_SET_SECCOMP, SECCOMP_MODE_STRICT, NULL, NULL, NULL);
	ASSERT_EQ(0, ret) {
		TH_LOG("Kernel does not support CONFIG_SECCOMP");
	}
	syscall(__NR_prctl, PR_SET_SECCOMP, SECCOMP_MODE_FILTER,
		NULL, NULL, NULL);
	EXPECT_FALSE(true) {
		TH_LOG("Unreachable!");
	}
}

/* Note! This doesn't test no new privs behavior */
TEST(no_new_privs_support)
{
	long ret;

	ret = prctl(PR_SET_NO_NEW_PRIVS, 1, 0, 0, 0);
	EXPECT_EQ(0, ret) {
		TH_LOG("Kernel does not support PR_SET_NO_NEW_PRIVS!");
	}
}

/* Tests kernel support by checking for a copy_from_user() fault on NULL. */
TEST(mode_filter_support)
{
	long ret;

	ret = prctl(PR_SET_NO_NEW_PRIVS, 1, NULL, 0, 0);
	ASSERT_EQ(0, ret) {
		TH_LOG("Kernel does not support PR_SET_NO_NEW_PRIVS!");
	}
	ret = prctl(PR_SET_SECCOMP, SECCOMP_MODE_FILTER, NULL, NULL, NULL);
	EXPECT_EQ(-1, ret);
	EXPECT_EQ(EFAULT, errno) {
		TH_LOG("Kernel does not support CONFIG_SECCOMP_FILTER!");
	}
}

TEST(mode_filter_without_nnp)
{
	struct sock_filter filter[] = {
		BPF_STMT(BPF_RET|BPF_K, SECCOMP_RET_ALLOW),
	};
	struct sock_fprog prog = {
		.len = (unsigned short)ARRAY_SIZE(filter),
		.filter = filter,
	};
	long ret;

	ret = prctl(PR_GET_NO_NEW_PRIVS, 0, NULL, 0, 0);
	ASSERT_LE(0, ret) {
		TH_LOG("Expected 0 or unsupported for NO_NEW_PRIVS");
	}
	errno = 0;
	ret = prctl(PR_SET_SECCOMP, SECCOMP_MODE_FILTER, &prog, 0, 0);
	/* Succeeds with CAP_SYS_ADMIN, fails without */
	/* TODO(wad) check caps not euid */
	if (geteuid()) {
		EXPECT_EQ(-1, ret);
		EXPECT_EQ(EACCES, errno);
	} else {
		EXPECT_EQ(0, ret);
	}
}

#define MAX_INSNS_PER_PATH 32768

TEST(filter_size_limits)
{
	int i;
	int count = BPF_MAXINSNS + 1;
	struct sock_filter allow[] = {
		BPF_STMT(BPF_RET|BPF_K, SECCOMP_RET_ALLOW),
	};
	struct sock_filter *filter;
	struct sock_fprog prog = { };
	long ret;

	filter = calloc(count, sizeof(*filter));
	ASSERT_NE(NULL, filter);

	for (i = 0; i < count; i++)
		filter[i] = allow[0];

	ret = prctl(PR_SET_NO_NEW_PRIVS, 1, 0, 0, 0);
	ASSERT_EQ(0, ret);

	prog.filter = filter;
	prog.len = count;

	/* Too many filter instructions in a single filter. */
	ret = prctl(PR_SET_SECCOMP, SECCOMP_MODE_FILTER, &prog, 0, 0);
	ASSERT_NE(0, ret) {
		TH_LOG("Installing %d insn filter was allowed", prog.len);
	}

	/* One less is okay, though. */
	prog.len -= 1;
	ret = prctl(PR_SET_SECCOMP, SECCOMP_MODE_FILTER, &prog, 0, 0);
	ASSERT_EQ(0, ret) {
		TH_LOG("Installing %d insn filter wasn't allowed", prog.len);
	}
}

TEST(filter_chain_limits)
{
	int i;
	int count = BPF_MAXINSNS;
	struct sock_filter allow[] = {
		BPF_STMT(BPF_RET|BPF_K, SECCOMP_RET_ALLOW),
	};
	struct sock_filter *filter;
	struct sock_fprog prog = { };
	long ret;

	filter = calloc(count, sizeof(*filter));
	ASSERT_NE(NULL, filter);

	for (i = 0; i < count; i++)
		filter[i] = allow[0];

	ret = prctl(PR_SET_NO_NEW_PRIVS, 1, 0, 0, 0);
	ASSERT_EQ(0, ret);

	prog.filter = filter;
	prog.len = 1;

	ret = prctl(PR_SET_SECCOMP, SECCOMP_MODE_FILTER, &prog, 0, 0);
	ASSERT_EQ(0, ret);

	prog.len = count;

	/* Too many total filter instructions. */
	for (i = 0; i < MAX_INSNS_PER_PATH; i++) {
		ret = prctl(PR_SET_SECCOMP, SECCOMP_MODE_FILTER, &prog, 0, 0);
		if (ret != 0)
			break;
	}
	ASSERT_NE(0, ret) {
		TH_LOG("Allowed %d %d-insn filters (total with penalties:%d)",
		       i, count, i * (count + 4));
	}
}

TEST(mode_filter_cannot_move_to_strict)
{
	struct sock_filter filter[] = {
		BPF_STMT(BPF_RET|BPF_K, SECCOMP_RET_ALLOW),
	};
	struct sock_fprog prog = {
		.len = (unsigned short)ARRAY_SIZE(filter),
		.filter = filter,
	};
	long ret;

	ret = prctl(PR_SET_NO_NEW_PRIVS, 1, 0, 0, 0);
	ASSERT_EQ(0, ret);

	ret = prctl(PR_SET_SECCOMP, SECCOMP_MODE_FILTER, &prog, 0, 0);
	ASSERT_EQ(0, ret);

	ret = prctl(PR_SET_SECCOMP, SECCOMP_MODE_STRICT, NULL, 0, 0);
	EXPECT_EQ(-1, ret);
	EXPECT_EQ(EINVAL, errno);
}


TEST(mode_filter_get_seccomp)
{
	struct sock_filter filter[] = {
		BPF_STMT(BPF_RET|BPF_K, SECCOMP_RET_ALLOW),
	};
	struct sock_fprog prog = {
		.len = (unsigned short)ARRAY_SIZE(filter),
		.filter = filter,
	};
	long ret;

	ret = prctl(PR_SET_NO_NEW_PRIVS, 1, 0, 0, 0);
	ASSERT_EQ(0, ret);

	ret = prctl(PR_GET_SECCOMP, 0, 0, 0, 0);
	EXPECT_EQ(0, ret);

	ret = prctl(PR_SET_SECCOMP, SECCOMP_MODE_FILTER, &prog, 0, 0);
	ASSERT_EQ(0, ret);

	ret = prctl(PR_GET_SECCOMP, 0, 0, 0, 0);
	EXPECT_EQ(2, ret);
}


TEST(ALLOW_all)
{
	struct sock_filter filter[] = {
		BPF_STMT(BPF_RET|BPF_K, SECCOMP_RET_ALLOW),
	};
	struct sock_fprog prog = {
		.len = (unsigned short)ARRAY_SIZE(filter),
		.filter = filter,
	};
	long ret;

	ret = prctl(PR_SET_NO_NEW_PRIVS, 1, 0, 0, 0);
	ASSERT_EQ(0, ret);

	ret = prctl(PR_SET_SECCOMP, SECCOMP_MODE_FILTER, &prog);
	ASSERT_EQ(0, ret);
}

TEST(empty_prog)
{
	struct sock_filter filter[] = {
	};
	struct sock_fprog prog = {
		.len = (unsigned short)ARRAY_SIZE(filter),
		.filter = filter,
	};
	long ret;

	ret = prctl(PR_SET_NO_NEW_PRIVS, 1, 0, 0, 0);
	ASSERT_EQ(0, ret);

	ret = prctl(PR_SET_SECCOMP, SECCOMP_MODE_FILTER, &prog);
	EXPECT_EQ(-1, ret);
	EXPECT_EQ(EINVAL, errno);
}

TEST(log_all)
{
	struct sock_filter filter[] = {
		BPF_STMT(BPF_RET|BPF_K, SECCOMP_RET_LOG),
	};
	struct sock_fprog prog = {
		.len = (unsigned short)ARRAY_SIZE(filter),
		.filter = filter,
	};
	long ret;
	pid_t parent = getppid();

	ret = prctl(PR_SET_NO_NEW_PRIVS, 1, 0, 0, 0);
	ASSERT_EQ(0, ret);

	ret = prctl(PR_SET_SECCOMP, SECCOMP_MODE_FILTER, &prog);
	ASSERT_EQ(0, ret);

	/* getppid() should succeed and be logged (no check for logging) */
	EXPECT_EQ(parent, syscall(__NR_getppid));
}

TEST_SIGNAL(unknown_ret_is_kill_inside, SIGSYS)
{
	struct sock_filter filter[] = {
		BPF_STMT(BPF_RET|BPF_K, 0x10000000U),
	};
	struct sock_fprog prog = {
		.len = (unsigned short)ARRAY_SIZE(filter),
		.filter = filter,
	};
	long ret;

	ret = prctl(PR_SET_NO_NEW_PRIVS, 1, 0, 0, 0);
	ASSERT_EQ(0, ret);

	ret = prctl(PR_SET_SECCOMP, SECCOMP_MODE_FILTER, &prog);
	ASSERT_EQ(0, ret);
	EXPECT_EQ(0, syscall(__NR_getpid)) {
		TH_LOG("getpid() shouldn't ever return");
	}
}

/* return code >= 0x80000000 is unused. */
TEST_SIGNAL(unknown_ret_is_kill_above_allow, SIGSYS)
{
	struct sock_filter filter[] = {
		BPF_STMT(BPF_RET|BPF_K, 0x90000000U),
	};
	struct sock_fprog prog = {
		.len = (unsigned short)ARRAY_SIZE(filter),
		.filter = filter,
	};
	long ret;

	ret = prctl(PR_SET_NO_NEW_PRIVS, 1, 0, 0, 0);
	ASSERT_EQ(0, ret);

	ret = prctl(PR_SET_SECCOMP, SECCOMP_MODE_FILTER, &prog);
	ASSERT_EQ(0, ret);
	EXPECT_EQ(0, syscall(__NR_getpid)) {
		TH_LOG("getpid() shouldn't ever return");
	}
}

TEST_SIGNAL(KILL_all, SIGSYS)
{
	struct sock_filter filter[] = {
		BPF_STMT(BPF_RET|BPF_K, SECCOMP_RET_KILL),
	};
	struct sock_fprog prog = {
		.len = (unsigned short)ARRAY_SIZE(filter),
		.filter = filter,
	};
	long ret;

	ret = prctl(PR_SET_NO_NEW_PRIVS, 1, 0, 0, 0);
	ASSERT_EQ(0, ret);

	ret = prctl(PR_SET_SECCOMP, SECCOMP_MODE_FILTER, &prog);
	ASSERT_EQ(0, ret);
}

TEST_SIGNAL(KILL_one, SIGSYS)
{
	struct sock_filter filter[] = {
		BPF_STMT(BPF_LD|BPF_W|BPF_ABS,
			offsetof(struct seccomp_data, nr)),
		BPF_JUMP(BPF_JMP|BPF_JEQ|BPF_K, __NR_getpid, 0, 1),
		BPF_STMT(BPF_RET|BPF_K, SECCOMP_RET_KILL),
		BPF_STMT(BPF_RET|BPF_K, SECCOMP_RET_ALLOW),
	};
	struct sock_fprog prog = {
		.len = (unsigned short)ARRAY_SIZE(filter),
		.filter = filter,
	};
	long ret;
	pid_t parent = getppid();

	ret = prctl(PR_SET_NO_NEW_PRIVS, 1, 0, 0, 0);
	ASSERT_EQ(0, ret);

	ret = prctl(PR_SET_SECCOMP, SECCOMP_MODE_FILTER, &prog);
	ASSERT_EQ(0, ret);

	EXPECT_EQ(parent, syscall(__NR_getppid));
	/* getpid() should never return. */
	EXPECT_EQ(0, syscall(__NR_getpid));
}

TEST_SIGNAL(KILL_one_arg_one, SIGSYS)
{
	void *fatal_address;
	struct sock_filter filter[] = {
		BPF_STMT(BPF_LD|BPF_W|BPF_ABS,
			offsetof(struct seccomp_data, nr)),
		BPF_JUMP(BPF_JMP|BPF_JEQ|BPF_K, __NR_times, 1, 0),
		BPF_STMT(BPF_RET|BPF_K, SECCOMP_RET_ALLOW),
		/* Only both with lower 32-bit for now. */
		BPF_STMT(BPF_LD|BPF_W|BPF_ABS, syscall_arg(0)),
		BPF_JUMP(BPF_JMP|BPF_JEQ|BPF_K,
			(unsigned long)&fatal_address, 0, 1),
		BPF_STMT(BPF_RET|BPF_K, SECCOMP_RET_KILL),
		BPF_STMT(BPF_RET|BPF_K, SECCOMP_RET_ALLOW),
	};
	struct sock_fprog prog = {
		.len = (unsigned short)ARRAY_SIZE(filter),
		.filter = filter,
	};
	long ret;
	pid_t parent = getppid();
	struct tms timebuf;
	clock_t clock = times(&timebuf);

	ret = prctl(PR_SET_NO_NEW_PRIVS, 1, 0, 0, 0);
	ASSERT_EQ(0, ret);

	ret = prctl(PR_SET_SECCOMP, SECCOMP_MODE_FILTER, &prog);
	ASSERT_EQ(0, ret);

	EXPECT_EQ(parent, syscall(__NR_getppid));
	EXPECT_LE(clock, syscall(__NR_times, &timebuf));
	/* times() should never return. */
	EXPECT_EQ(0, syscall(__NR_times, &fatal_address));
}

TEST_SIGNAL(KILL_one_arg_six, SIGSYS)
{
#ifndef __NR_mmap2
	int sysno = __NR_mmap;
#else
	int sysno = __NR_mmap2;
#endif
	struct sock_filter filter[] = {
		BPF_STMT(BPF_LD|BPF_W|BPF_ABS,
			offsetof(struct seccomp_data, nr)),
		BPF_JUMP(BPF_JMP|BPF_JEQ|BPF_K, sysno, 1, 0),
		BPF_STMT(BPF_RET|BPF_K, SECCOMP_RET_ALLOW),
		/* Only both with lower 32-bit for now. */
		BPF_STMT(BPF_LD|BPF_W|BPF_ABS, syscall_arg(5)),
		BPF_JUMP(BPF_JMP|BPF_JEQ|BPF_K, 0x0C0FFEE, 0, 1),
		BPF_STMT(BPF_RET|BPF_K, SECCOMP_RET_KILL),
		BPF_STMT(BPF_RET|BPF_K, SECCOMP_RET_ALLOW),
	};
	struct sock_fprog prog = {
		.len = (unsigned short)ARRAY_SIZE(filter),
		.filter = filter,
	};
	long ret;
	pid_t parent = getppid();
	int fd;
	void *map1, *map2;
	int page_size = sysconf(_SC_PAGESIZE);

	ASSERT_LT(0, page_size);

	ret = prctl(PR_SET_NO_NEW_PRIVS, 1, 0, 0, 0);
	ASSERT_EQ(0, ret);

	ret = prctl(PR_SET_SECCOMP, SECCOMP_MODE_FILTER, &prog);
	ASSERT_EQ(0, ret);

	fd = open("/dev/zero", O_RDONLY);
	ASSERT_NE(-1, fd);

	EXPECT_EQ(parent, syscall(__NR_getppid));
	map1 = (void *)syscall(sysno,
		NULL, page_size, PROT_READ, MAP_PRIVATE, fd, page_size);
	EXPECT_NE(MAP_FAILED, map1);
	/* mmap2() should never return. */
	map2 = (void *)syscall(sysno,
		 NULL, page_size, PROT_READ, MAP_PRIVATE, fd, 0x0C0FFEE);
	EXPECT_EQ(MAP_FAILED, map2);

	/* The test failed, so clean up the resources. */
	munmap(map1, page_size);
	munmap(map2, page_size);
	close(fd);
}

/* This is a thread task to die via seccomp filter violation. */
void *kill_thread(void *data)
{
	bool die = (bool)data;

	if (die) {
		prctl(PR_GET_SECCOMP, 0, 0, 0, 0);
		return (void *)SIBLING_EXIT_FAILURE;
	}

	return (void *)SIBLING_EXIT_UNKILLED;
}

/* Prepare a thread that will kill itself or both of us. */
void kill_thread_or_group(struct __test_metadata *_metadata, bool kill_process)
{
	pthread_t thread;
	void *status;
	/* Kill only when calling __NR_prctl. */
	struct sock_filter filter_thread[] = {
		BPF_STMT(BPF_LD|BPF_W|BPF_ABS,
			offsetof(struct seccomp_data, nr)),
		BPF_JUMP(BPF_JMP|BPF_JEQ|BPF_K, __NR_prctl, 0, 1),
		BPF_STMT(BPF_RET|BPF_K, SECCOMP_RET_KILL_THREAD),
		BPF_STMT(BPF_RET|BPF_K, SECCOMP_RET_ALLOW),
	};
	struct sock_fprog prog_thread = {
		.len = (unsigned short)ARRAY_SIZE(filter_thread),
		.filter = filter_thread,
	};
	struct sock_filter filter_process[] = {
		BPF_STMT(BPF_LD|BPF_W|BPF_ABS,
			offsetof(struct seccomp_data, nr)),
		BPF_JUMP(BPF_JMP|BPF_JEQ|BPF_K, __NR_prctl, 0, 1),
		BPF_STMT(BPF_RET|BPF_K, SECCOMP_RET_KILL_PROCESS),
		BPF_STMT(BPF_RET|BPF_K, SECCOMP_RET_ALLOW),
	};
	struct sock_fprog prog_process = {
		.len = (unsigned short)ARRAY_SIZE(filter_process),
		.filter = filter_process,
	};

	ASSERT_EQ(0, prctl(PR_SET_NO_NEW_PRIVS, 1, 0, 0, 0)) {
		TH_LOG("Kernel does not support PR_SET_NO_NEW_PRIVS!");
	}

	ASSERT_EQ(0, seccomp(SECCOMP_SET_MODE_FILTER, 0,
			     kill_process ? &prog_process : &prog_thread));

	/*
	 * Add the KILL_THREAD rule again to make sure that the KILL_PROCESS
	 * flag cannot be downgraded by a new filter.
	 */
	ASSERT_EQ(0, seccomp(SECCOMP_SET_MODE_FILTER, 0, &prog_thread));

	/* Start a thread that will exit immediately. */
	ASSERT_EQ(0, pthread_create(&thread, NULL, kill_thread, (void *)false));
	ASSERT_EQ(0, pthread_join(thread, &status));
	ASSERT_EQ(SIBLING_EXIT_UNKILLED, (unsigned long)status);

	/* Start a thread that will die immediately. */
	ASSERT_EQ(0, pthread_create(&thread, NULL, kill_thread, (void *)true));
	ASSERT_EQ(0, pthread_join(thread, &status));
	ASSERT_NE(SIBLING_EXIT_FAILURE, (unsigned long)status);

	/*
	 * If we get here, only the spawned thread died. Let the parent know
	 * the whole process didn't die (i.e. this thread, the spawner,
	 * stayed running).
	 */
	exit(42);
}

TEST(KILL_thread)
{
	int status;
	pid_t child_pid;

	child_pid = fork();
	ASSERT_LE(0, child_pid);
	if (child_pid == 0) {
		kill_thread_or_group(_metadata, false);
		_exit(38);
	}

	ASSERT_EQ(child_pid, waitpid(child_pid, &status, 0));

	/* If only the thread was killed, we'll see exit 42. */
	ASSERT_TRUE(WIFEXITED(status));
	ASSERT_EQ(42, WEXITSTATUS(status));
}

TEST(KILL_process)
{
	int status;
	pid_t child_pid;

	child_pid = fork();
	ASSERT_LE(0, child_pid);
	if (child_pid == 0) {
		kill_thread_or_group(_metadata, true);
		_exit(38);
	}

	ASSERT_EQ(child_pid, waitpid(child_pid, &status, 0));

	/* If the entire process was killed, we'll see SIGSYS. */
	ASSERT_TRUE(WIFSIGNALED(status));
	ASSERT_EQ(SIGSYS, WTERMSIG(status));
}

/* TODO(wad) add 64-bit versus 32-bit arg tests. */
TEST(arg_out_of_range)
{
	struct sock_filter filter[] = {
		BPF_STMT(BPF_LD|BPF_W|BPF_ABS, syscall_arg(6)),
		BPF_STMT(BPF_RET|BPF_K, SECCOMP_RET_ALLOW),
	};
	struct sock_fprog prog = {
		.len = (unsigned short)ARRAY_SIZE(filter),
		.filter = filter,
	};
	long ret;

	ret = prctl(PR_SET_NO_NEW_PRIVS, 1, 0, 0, 0);
	ASSERT_EQ(0, ret);

	ret = prctl(PR_SET_SECCOMP, SECCOMP_MODE_FILTER, &prog);
	EXPECT_EQ(-1, ret);
	EXPECT_EQ(EINVAL, errno);
}

#define ERRNO_FILTER(name, errno)					\
	struct sock_filter _read_filter_##name[] = {			\
		BPF_STMT(BPF_LD|BPF_W|BPF_ABS,				\
			offsetof(struct seccomp_data, nr)),		\
		BPF_JUMP(BPF_JMP|BPF_JEQ|BPF_K, __NR_read, 0, 1),	\
		BPF_STMT(BPF_RET|BPF_K, SECCOMP_RET_ERRNO | errno),	\
		BPF_STMT(BPF_RET|BPF_K, SECCOMP_RET_ALLOW),		\
	};								\
	struct sock_fprog prog_##name = {				\
		.len = (unsigned short)ARRAY_SIZE(_read_filter_##name),	\
		.filter = _read_filter_##name,				\
	}

/* Make sure basic errno values are correctly passed through a filter. */
TEST(ERRNO_valid)
{
	ERRNO_FILTER(valid, E2BIG);
	long ret;
	pid_t parent = getppid();

	ret = prctl(PR_SET_NO_NEW_PRIVS, 1, 0, 0, 0);
	ASSERT_EQ(0, ret);

	ret = prctl(PR_SET_SECCOMP, SECCOMP_MODE_FILTER, &prog_valid);
	ASSERT_EQ(0, ret);

	EXPECT_EQ(parent, syscall(__NR_getppid));
	EXPECT_EQ(-1, read(0, NULL, 0));
	EXPECT_EQ(E2BIG, errno);
}

/* Make sure an errno of zero is correctly handled by the arch code. */
TEST(ERRNO_zero)
{
	ERRNO_FILTER(zero, 0);
	long ret;
	pid_t parent = getppid();

	ret = prctl(PR_SET_NO_NEW_PRIVS, 1, 0, 0, 0);
	ASSERT_EQ(0, ret);

	ret = prctl(PR_SET_SECCOMP, SECCOMP_MODE_FILTER, &prog_zero);
	ASSERT_EQ(0, ret);

	EXPECT_EQ(parent, syscall(__NR_getppid));
	/* "errno" of 0 is ok. */
	EXPECT_EQ(0, read(0, NULL, 0));
}

/*
 * The SECCOMP_RET_DATA mask is 16 bits wide, but errno is smaller.
 * This tests that the errno value gets capped correctly, fixed by
 * 580c57f10768 ("seccomp: cap SECCOMP_RET_ERRNO data to MAX_ERRNO").
 */
TEST(ERRNO_capped)
{
	ERRNO_FILTER(capped, 4096);
	long ret;
	pid_t parent = getppid();

	ret = prctl(PR_SET_NO_NEW_PRIVS, 1, 0, 0, 0);
	ASSERT_EQ(0, ret);

	ret = prctl(PR_SET_SECCOMP, SECCOMP_MODE_FILTER, &prog_capped);
	ASSERT_EQ(0, ret);

	EXPECT_EQ(parent, syscall(__NR_getppid));
	EXPECT_EQ(-1, read(0, NULL, 0));
	EXPECT_EQ(4095, errno);
}

/*
 * Filters are processed in reverse order: last applied is executed first.
 * Since only the SECCOMP_RET_ACTION mask is tested for return values, the
 * SECCOMP_RET_DATA mask results will follow the most recently applied
 * matching filter return (and not the lowest or highest value).
 */
TEST(ERRNO_order)
{
	ERRNO_FILTER(first,  11);
	ERRNO_FILTER(second, 13);
	ERRNO_FILTER(third,  12);
	long ret;
	pid_t parent = getppid();

	ret = prctl(PR_SET_NO_NEW_PRIVS, 1, 0, 0, 0);
	ASSERT_EQ(0, ret);

	ret = prctl(PR_SET_SECCOMP, SECCOMP_MODE_FILTER, &prog_first);
	ASSERT_EQ(0, ret);

	ret = prctl(PR_SET_SECCOMP, SECCOMP_MODE_FILTER, &prog_second);
	ASSERT_EQ(0, ret);

	ret = prctl(PR_SET_SECCOMP, SECCOMP_MODE_FILTER, &prog_third);
	ASSERT_EQ(0, ret);

	EXPECT_EQ(parent, syscall(__NR_getppid));
	EXPECT_EQ(-1, read(0, NULL, 0));
	EXPECT_EQ(12, errno);
}

FIXTURE(TRAP) {
	struct sock_fprog prog;
};

FIXTURE_SETUP(TRAP)
{
	struct sock_filter filter[] = {
		BPF_STMT(BPF_LD|BPF_W|BPF_ABS,
			offsetof(struct seccomp_data, nr)),
		BPF_JUMP(BPF_JMP|BPF_JEQ|BPF_K, __NR_getpid, 0, 1),
		BPF_STMT(BPF_RET|BPF_K, SECCOMP_RET_TRAP),
		BPF_STMT(BPF_RET|BPF_K, SECCOMP_RET_ALLOW),
	};

	memset(&self->prog, 0, sizeof(self->prog));
	self->prog.filter = malloc(sizeof(filter));
	ASSERT_NE(NULL, self->prog.filter);
	memcpy(self->prog.filter, filter, sizeof(filter));
	self->prog.len = (unsigned short)ARRAY_SIZE(filter);
}

FIXTURE_TEARDOWN(TRAP)
{
	if (self->prog.filter)
		free(self->prog.filter);
}

TEST_F_SIGNAL(TRAP, dfl, SIGSYS)
{
	long ret;

	ret = prctl(PR_SET_NO_NEW_PRIVS, 1, 0, 0, 0);
	ASSERT_EQ(0, ret);

	ret = prctl(PR_SET_SECCOMP, SECCOMP_MODE_FILTER, &self->prog);
	ASSERT_EQ(0, ret);
	syscall(__NR_getpid);
}

/* Ensure that SIGSYS overrides SIG_IGN */
TEST_F_SIGNAL(TRAP, ign, SIGSYS)
{
	long ret;

	ret = prctl(PR_SET_NO_NEW_PRIVS, 1, 0, 0, 0);
	ASSERT_EQ(0, ret);

	signal(SIGSYS, SIG_IGN);

	ret = prctl(PR_SET_SECCOMP, SECCOMP_MODE_FILTER, &self->prog);
	ASSERT_EQ(0, ret);
	syscall(__NR_getpid);
}

static siginfo_t TRAP_info;
static volatile int TRAP_nr;
static void TRAP_action(int nr, siginfo_t *info, void *void_context)
{
	memcpy(&TRAP_info, info, sizeof(TRAP_info));
	TRAP_nr = nr;
}

TEST_F(TRAP, handler)
{
	int ret, test;
	struct sigaction act;
	sigset_t mask;

	memset(&act, 0, sizeof(act));
	sigemptyset(&mask);
	sigaddset(&mask, SIGSYS);

	act.sa_sigaction = &TRAP_action;
	act.sa_flags = SA_SIGINFO;
	ret = sigaction(SIGSYS, &act, NULL);
	ASSERT_EQ(0, ret) {
		TH_LOG("sigaction failed");
	}
	ret = sigprocmask(SIG_UNBLOCK, &mask, NULL);
	ASSERT_EQ(0, ret) {
		TH_LOG("sigprocmask failed");
	}

	ret = prctl(PR_SET_NO_NEW_PRIVS, 1, 0, 0, 0);
	ASSERT_EQ(0, ret);
	ret = prctl(PR_SET_SECCOMP, SECCOMP_MODE_FILTER, &self->prog);
	ASSERT_EQ(0, ret);
	TRAP_nr = 0;
	memset(&TRAP_info, 0, sizeof(TRAP_info));
	/* Expect the registers to be rolled back. (nr = error) may vary
	 * based on arch. */
	ret = syscall(__NR_getpid);
	/* Silence gcc warning about volatile. */
	test = TRAP_nr;
	EXPECT_EQ(SIGSYS, test);
	struct local_sigsys {
		void *_call_addr;	/* calling user insn */
		int _syscall;		/* triggering system call number */
		unsigned int _arch;	/* AUDIT_ARCH_* of syscall */
	} *sigsys = (struct local_sigsys *)
#ifdef si_syscall
		&(TRAP_info.si_call_addr);
#else
		&TRAP_info.si_pid;
#endif
	EXPECT_EQ(__NR_getpid, sigsys->_syscall);
	/* Make sure arch is non-zero. */
	EXPECT_NE(0, sigsys->_arch);
	EXPECT_NE(0, (unsigned long)sigsys->_call_addr);
}

FIXTURE(precedence) {
	struct sock_fprog allow;
	struct sock_fprog log;
	struct sock_fprog trace;
	struct sock_fprog error;
	struct sock_fprog trap;
	struct sock_fprog kill;
};

FIXTURE_SETUP(precedence)
{
	struct sock_filter allow_insns[] = {
		BPF_STMT(BPF_RET|BPF_K, SECCOMP_RET_ALLOW),
	};
	struct sock_filter log_insns[] = {
		BPF_STMT(BPF_LD|BPF_W|BPF_ABS,
			offsetof(struct seccomp_data, nr)),
		BPF_JUMP(BPF_JMP|BPF_JEQ|BPF_K, __NR_getpid, 1, 0),
		BPF_STMT(BPF_RET|BPF_K, SECCOMP_RET_ALLOW),
		BPF_STMT(BPF_RET|BPF_K, SECCOMP_RET_LOG),
	};
	struct sock_filter trace_insns[] = {
		BPF_STMT(BPF_LD|BPF_W|BPF_ABS,
			offsetof(struct seccomp_data, nr)),
		BPF_JUMP(BPF_JMP|BPF_JEQ|BPF_K, __NR_getpid, 1, 0),
		BPF_STMT(BPF_RET|BPF_K, SECCOMP_RET_ALLOW),
		BPF_STMT(BPF_RET|BPF_K, SECCOMP_RET_TRACE),
	};
	struct sock_filter error_insns[] = {
		BPF_STMT(BPF_LD|BPF_W|BPF_ABS,
			offsetof(struct seccomp_data, nr)),
		BPF_JUMP(BPF_JMP|BPF_JEQ|BPF_K, __NR_getpid, 1, 0),
		BPF_STMT(BPF_RET|BPF_K, SECCOMP_RET_ALLOW),
		BPF_STMT(BPF_RET|BPF_K, SECCOMP_RET_ERRNO),
	};
	struct sock_filter trap_insns[] = {
		BPF_STMT(BPF_LD|BPF_W|BPF_ABS,
			offsetof(struct seccomp_data, nr)),
		BPF_JUMP(BPF_JMP|BPF_JEQ|BPF_K, __NR_getpid, 1, 0),
		BPF_STMT(BPF_RET|BPF_K, SECCOMP_RET_ALLOW),
		BPF_STMT(BPF_RET|BPF_K, SECCOMP_RET_TRAP),
	};
	struct sock_filter kill_insns[] = {
		BPF_STMT(BPF_LD|BPF_W|BPF_ABS,
			offsetof(struct seccomp_data, nr)),
		BPF_JUMP(BPF_JMP|BPF_JEQ|BPF_K, __NR_getpid, 1, 0),
		BPF_STMT(BPF_RET|BPF_K, SECCOMP_RET_ALLOW),
		BPF_STMT(BPF_RET|BPF_K, SECCOMP_RET_KILL),
	};

	memset(self, 0, sizeof(*self));
#define FILTER_ALLOC(_x) \
	self->_x.filter = malloc(sizeof(_x##_insns)); \
	ASSERT_NE(NULL, self->_x.filter); \
	memcpy(self->_x.filter, &_x##_insns, sizeof(_x##_insns)); \
	self->_x.len = (unsigned short)ARRAY_SIZE(_x##_insns)
	FILTER_ALLOC(allow);
	FILTER_ALLOC(log);
	FILTER_ALLOC(trace);
	FILTER_ALLOC(error);
	FILTER_ALLOC(trap);
	FILTER_ALLOC(kill);
}

FIXTURE_TEARDOWN(precedence)
{
#define FILTER_FREE(_x) if (self->_x.filter) free(self->_x.filter)
	FILTER_FREE(allow);
	FILTER_FREE(log);
	FILTER_FREE(trace);
	FILTER_FREE(error);
	FILTER_FREE(trap);
	FILTER_FREE(kill);
}

TEST_F(precedence, allow_ok)
{
	pid_t parent, res = 0;
	long ret;

	parent = getppid();
	ret = prctl(PR_SET_NO_NEW_PRIVS, 1, 0, 0, 0);
	ASSERT_EQ(0, ret);

	ret = prctl(PR_SET_SECCOMP, SECCOMP_MODE_FILTER, &self->allow);
	ASSERT_EQ(0, ret);
	ret = prctl(PR_SET_SECCOMP, SECCOMP_MODE_FILTER, &self->log);
	ASSERT_EQ(0, ret);
	ret = prctl(PR_SET_SECCOMP, SECCOMP_MODE_FILTER, &self->trace);
	ASSERT_EQ(0, ret);
	ret = prctl(PR_SET_SECCOMP, SECCOMP_MODE_FILTER, &self->error);
	ASSERT_EQ(0, ret);
	ret = prctl(PR_SET_SECCOMP, SECCOMP_MODE_FILTER, &self->trap);
	ASSERT_EQ(0, ret);
	ret = prctl(PR_SET_SECCOMP, SECCOMP_MODE_FILTER, &self->kill);
	ASSERT_EQ(0, ret);
	/* Should work just fine. */
	res = syscall(__NR_getppid);
	EXPECT_EQ(parent, res);
}

TEST_F_SIGNAL(precedence, kill_is_highest, SIGSYS)
{
	pid_t parent, res = 0;
	long ret;

	parent = getppid();
	ret = prctl(PR_SET_NO_NEW_PRIVS, 1, 0, 0, 0);
	ASSERT_EQ(0, ret);

	ret = prctl(PR_SET_SECCOMP, SECCOMP_MODE_FILTER, &self->allow);
	ASSERT_EQ(0, ret);
	ret = prctl(PR_SET_SECCOMP, SECCOMP_MODE_FILTER, &self->log);
	ASSERT_EQ(0, ret);
	ret = prctl(PR_SET_SECCOMP, SECCOMP_MODE_FILTER, &self->trace);
	ASSERT_EQ(0, ret);
	ret = prctl(PR_SET_SECCOMP, SECCOMP_MODE_FILTER, &self->error);
	ASSERT_EQ(0, ret);
	ret = prctl(PR_SET_SECCOMP, SECCOMP_MODE_FILTER, &self->trap);
	ASSERT_EQ(0, ret);
	ret = prctl(PR_SET_SECCOMP, SECCOMP_MODE_FILTER, &self->kill);
	ASSERT_EQ(0, ret);
	/* Should work just fine. */
	res = syscall(__NR_getppid);
	EXPECT_EQ(parent, res);
	/* getpid() should never return. */
	res = syscall(__NR_getpid);
	EXPECT_EQ(0, res);
}

TEST_F_SIGNAL(precedence, kill_is_highest_in_any_order, SIGSYS)
{
	pid_t parent;
	long ret;

	parent = getppid();
	ret = prctl(PR_SET_NO_NEW_PRIVS, 1, 0, 0, 0);
	ASSERT_EQ(0, ret);

	ret = prctl(PR_SET_SECCOMP, SECCOMP_MODE_FILTER, &self->allow);
	ASSERT_EQ(0, ret);
	ret = prctl(PR_SET_SECCOMP, SECCOMP_MODE_FILTER, &self->kill);
	ASSERT_EQ(0, ret);
	ret = prctl(PR_SET_SECCOMP, SECCOMP_MODE_FILTER, &self->error);
	ASSERT_EQ(0, ret);
	ret = prctl(PR_SET_SECCOMP, SECCOMP_MODE_FILTER, &self->log);
	ASSERT_EQ(0, ret);
	ret = prctl(PR_SET_SECCOMP, SECCOMP_MODE_FILTER, &self->trace);
	ASSERT_EQ(0, ret);
	ret = prctl(PR_SET_SECCOMP, SECCOMP_MODE_FILTER, &self->trap);
	ASSERT_EQ(0, ret);
	/* Should work just fine. */
	EXPECT_EQ(parent, syscall(__NR_getppid));
	/* getpid() should never return. */
	EXPECT_EQ(0, syscall(__NR_getpid));
}

TEST_F_SIGNAL(precedence, trap_is_second, SIGSYS)
{
	pid_t parent;
	long ret;

	parent = getppid();
	ret = prctl(PR_SET_NO_NEW_PRIVS, 1, 0, 0, 0);
	ASSERT_EQ(0, ret);

	ret = prctl(PR_SET_SECCOMP, SECCOMP_MODE_FILTER, &self->allow);
	ASSERT_EQ(0, ret);
	ret = prctl(PR_SET_SECCOMP, SECCOMP_MODE_FILTER, &self->log);
	ASSERT_EQ(0, ret);
	ret = prctl(PR_SET_SECCOMP, SECCOMP_MODE_FILTER, &self->trace);
	ASSERT_EQ(0, ret);
	ret = prctl(PR_SET_SECCOMP, SECCOMP_MODE_FILTER, &self->error);
	ASSERT_EQ(0, ret);
	ret = prctl(PR_SET_SECCOMP, SECCOMP_MODE_FILTER, &self->trap);
	ASSERT_EQ(0, ret);
	/* Should work just fine. */
	EXPECT_EQ(parent, syscall(__NR_getppid));
	/* getpid() should never return. */
	EXPECT_EQ(0, syscall(__NR_getpid));
}

TEST_F_SIGNAL(precedence, trap_is_second_in_any_order, SIGSYS)
{
	pid_t parent;
	long ret;

	parent = getppid();
	ret = prctl(PR_SET_NO_NEW_PRIVS, 1, 0, 0, 0);
	ASSERT_EQ(0, ret);

	ret = prctl(PR_SET_SECCOMP, SECCOMP_MODE_FILTER, &self->allow);
	ASSERT_EQ(0, ret);
	ret = prctl(PR_SET_SECCOMP, SECCOMP_MODE_FILTER, &self->trap);
	ASSERT_EQ(0, ret);
	ret = prctl(PR_SET_SECCOMP, SECCOMP_MODE_FILTER, &self->log);
	ASSERT_EQ(0, ret);
	ret = prctl(PR_SET_SECCOMP, SECCOMP_MODE_FILTER, &self->trace);
	ASSERT_EQ(0, ret);
	ret = prctl(PR_SET_SECCOMP, SECCOMP_MODE_FILTER, &self->error);
	ASSERT_EQ(0, ret);
	/* Should work just fine. */
	EXPECT_EQ(parent, syscall(__NR_getppid));
	/* getpid() should never return. */
	EXPECT_EQ(0, syscall(__NR_getpid));
}

TEST_F(precedence, errno_is_third)
{
	pid_t parent;
	long ret;

	parent = getppid();
	ret = prctl(PR_SET_NO_NEW_PRIVS, 1, 0, 0, 0);
	ASSERT_EQ(0, ret);

	ret = prctl(PR_SET_SECCOMP, SECCOMP_MODE_FILTER, &self->allow);
	ASSERT_EQ(0, ret);
	ret = prctl(PR_SET_SECCOMP, SECCOMP_MODE_FILTER, &self->log);
	ASSERT_EQ(0, ret);
	ret = prctl(PR_SET_SECCOMP, SECCOMP_MODE_FILTER, &self->trace);
	ASSERT_EQ(0, ret);
	ret = prctl(PR_SET_SECCOMP, SECCOMP_MODE_FILTER, &self->error);
	ASSERT_EQ(0, ret);
	/* Should work just fine. */
	EXPECT_EQ(parent, syscall(__NR_getppid));
	EXPECT_EQ(0, syscall(__NR_getpid));
}

TEST_F(precedence, errno_is_third_in_any_order)
{
	pid_t parent;
	long ret;

	parent = getppid();
	ret = prctl(PR_SET_NO_NEW_PRIVS, 1, 0, 0, 0);
	ASSERT_EQ(0, ret);

	ret = prctl(PR_SET_SECCOMP, SECCOMP_MODE_FILTER, &self->log);
	ASSERT_EQ(0, ret);
	ret = prctl(PR_SET_SECCOMP, SECCOMP_MODE_FILTER, &self->error);
	ASSERT_EQ(0, ret);
	ret = prctl(PR_SET_SECCOMP, SECCOMP_MODE_FILTER, &self->trace);
	ASSERT_EQ(0, ret);
	ret = prctl(PR_SET_SECCOMP, SECCOMP_MODE_FILTER, &self->allow);
	ASSERT_EQ(0, ret);
	/* Should work just fine. */
	EXPECT_EQ(parent, syscall(__NR_getppid));
	EXPECT_EQ(0, syscall(__NR_getpid));
}

TEST_F(precedence, trace_is_fourth)
{
	pid_t parent;
	long ret;

	parent = getppid();
	ret = prctl(PR_SET_NO_NEW_PRIVS, 1, 0, 0, 0);
	ASSERT_EQ(0, ret);

	ret = prctl(PR_SET_SECCOMP, SECCOMP_MODE_FILTER, &self->allow);
	ASSERT_EQ(0, ret);
	ret = prctl(PR_SET_SECCOMP, SECCOMP_MODE_FILTER, &self->log);
	ASSERT_EQ(0, ret);
	ret = prctl(PR_SET_SECCOMP, SECCOMP_MODE_FILTER, &self->trace);
	ASSERT_EQ(0, ret);
	/* Should work just fine. */
	EXPECT_EQ(parent, syscall(__NR_getppid));
	/* No ptracer */
	EXPECT_EQ(-1, syscall(__NR_getpid));
}

TEST_F(precedence, trace_is_fourth_in_any_order)
{
	pid_t parent;
	long ret;

	parent = getppid();
	ret = prctl(PR_SET_NO_NEW_PRIVS, 1, 0, 0, 0);
	ASSERT_EQ(0, ret);

	ret = prctl(PR_SET_SECCOMP, SECCOMP_MODE_FILTER, &self->trace);
	ASSERT_EQ(0, ret);
	ret = prctl(PR_SET_SECCOMP, SECCOMP_MODE_FILTER, &self->allow);
	ASSERT_EQ(0, ret);
	ret = prctl(PR_SET_SECCOMP, SECCOMP_MODE_FILTER, &self->log);
	ASSERT_EQ(0, ret);
	/* Should work just fine. */
	EXPECT_EQ(parent, syscall(__NR_getppid));
	/* No ptracer */
	EXPECT_EQ(-1, syscall(__NR_getpid));
}

TEST_F(precedence, log_is_fifth)
{
	pid_t mypid, parent;
	long ret;

	mypid = getpid();
	parent = getppid();
	ret = prctl(PR_SET_NO_NEW_PRIVS, 1, 0, 0, 0);
	ASSERT_EQ(0, ret);

	ret = prctl(PR_SET_SECCOMP, SECCOMP_MODE_FILTER, &self->allow);
	ASSERT_EQ(0, ret);
	ret = prctl(PR_SET_SECCOMP, SECCOMP_MODE_FILTER, &self->log);
	ASSERT_EQ(0, ret);
	/* Should work just fine. */
	EXPECT_EQ(parent, syscall(__NR_getppid));
	/* Should also work just fine */
	EXPECT_EQ(mypid, syscall(__NR_getpid));
}

TEST_F(precedence, log_is_fifth_in_any_order)
{
	pid_t mypid, parent;
	long ret;

	mypid = getpid();
	parent = getppid();
	ret = prctl(PR_SET_NO_NEW_PRIVS, 1, 0, 0, 0);
	ASSERT_EQ(0, ret);

	ret = prctl(PR_SET_SECCOMP, SECCOMP_MODE_FILTER, &self->log);
	ASSERT_EQ(0, ret);
	ret = prctl(PR_SET_SECCOMP, SECCOMP_MODE_FILTER, &self->allow);
	ASSERT_EQ(0, ret);
	/* Should work just fine. */
	EXPECT_EQ(parent, syscall(__NR_getppid));
	/* Should also work just fine */
	EXPECT_EQ(mypid, syscall(__NR_getpid));
}

#ifndef PTRACE_O_TRACESECCOMP
#define PTRACE_O_TRACESECCOMP	0x00000080
#endif

/* Catch the Ubuntu 12.04 value error. */
#if PTRACE_EVENT_SECCOMP != 7
#undef PTRACE_EVENT_SECCOMP
#endif

#ifndef PTRACE_EVENT_SECCOMP
#define PTRACE_EVENT_SECCOMP 7
#endif

#define IS_SECCOMP_EVENT(status) ((status >> 16) == PTRACE_EVENT_SECCOMP)
bool tracer_running;
void tracer_stop(int sig)
{
	tracer_running = false;
}

typedef void tracer_func_t(struct __test_metadata *_metadata,
			   pid_t tracee, int status, void *args);

void start_tracer(struct __test_metadata *_metadata, int fd, pid_t tracee,
	    tracer_func_t tracer_func, void *args, bool ptrace_syscall)
{
	int ret = -1;
	struct sigaction action = {
		.sa_handler = tracer_stop,
	};

	/* Allow external shutdown. */
	tracer_running = true;
	ASSERT_EQ(0, sigaction(SIGUSR1, &action, NULL));

	errno = 0;
	while (ret == -1 && errno != EINVAL)
		ret = ptrace(PTRACE_ATTACH, tracee, NULL, 0);
	ASSERT_EQ(0, ret) {
		kill(tracee, SIGKILL);
	}
	/* Wait for attach stop */
	wait(NULL);

	ret = ptrace(PTRACE_SETOPTIONS, tracee, NULL, ptrace_syscall ?
						      PTRACE_O_TRACESYSGOOD :
						      PTRACE_O_TRACESECCOMP);
	ASSERT_EQ(0, ret) {
		TH_LOG("Failed to set PTRACE_O_TRACESECCOMP");
		kill(tracee, SIGKILL);
	}
	ret = ptrace(ptrace_syscall ? PTRACE_SYSCALL : PTRACE_CONT,
		     tracee, NULL, 0);
	ASSERT_EQ(0, ret);

	/* Unblock the tracee */
	ASSERT_EQ(1, write(fd, "A", 1));
	ASSERT_EQ(0, close(fd));

	/* Run until we're shut down. Must assert to stop execution. */
	while (tracer_running) {
		int status;

		if (wait(&status) != tracee)
			continue;
		if (WIFSIGNALED(status) || WIFEXITED(status))
			/* Child is dead. Time to go. */
			return;

		/* Check if this is a seccomp event. */
		ASSERT_EQ(!ptrace_syscall, IS_SECCOMP_EVENT(status));

		tracer_func(_metadata, tracee, status, args);

		ret = ptrace(ptrace_syscall ? PTRACE_SYSCALL : PTRACE_CONT,
			     tracee, NULL, 0);
		ASSERT_EQ(0, ret);
	}
	/* Directly report the status of our test harness results. */
	syscall(__NR_exit, _metadata->passed ? EXIT_SUCCESS : EXIT_FAILURE);
}

/* Common tracer setup/teardown functions. */
void cont_handler(int num)
{ }
pid_t setup_trace_fixture(struct __test_metadata *_metadata,
			  tracer_func_t func, void *args, bool ptrace_syscall)
{
	char sync;
	int pipefd[2];
	pid_t tracer_pid;
	pid_t tracee = getpid();

	/* Setup a pipe for clean synchronization. */
	ASSERT_EQ(0, pipe(pipefd));

	/* Fork a child which we'll promote to tracer */
	tracer_pid = fork();
	ASSERT_LE(0, tracer_pid);
	signal(SIGALRM, cont_handler);
	if (tracer_pid == 0) {
		close(pipefd[0]);
		start_tracer(_metadata, pipefd[1], tracee, func, args,
			     ptrace_syscall);
		syscall(__NR_exit, 0);
	}
	close(pipefd[1]);
	prctl(PR_SET_PTRACER, tracer_pid, 0, 0, 0);
	read(pipefd[0], &sync, 1);
	close(pipefd[0]);

	return tracer_pid;
}

void teardown_trace_fixture(struct __test_metadata *_metadata,
			    pid_t tracer)
{
	if (tracer) {
		int status;
		/*
		 * Extract the exit code from the other process and
		 * adopt it for ourselves in case its asserts failed.
		 */
		ASSERT_EQ(0, kill(tracer, SIGUSR1));
		ASSERT_EQ(tracer, waitpid(tracer, &status, 0));
		if (WEXITSTATUS(status))
			_metadata->passed = 0;
	}
}

/* "poke" tracer arguments and function. */
struct tracer_args_poke_t {
	unsigned long poke_addr;
};

void tracer_poke(struct __test_metadata *_metadata, pid_t tracee, int status,
		 void *args)
{
	int ret;
	unsigned long msg;
	struct tracer_args_poke_t *info = (struct tracer_args_poke_t *)args;

	ret = ptrace(PTRACE_GETEVENTMSG, tracee, NULL, &msg);
	EXPECT_EQ(0, ret);
	/* If this fails, don't try to recover. */
	ASSERT_EQ(0x1001, msg) {
		kill(tracee, SIGKILL);
	}
	/*
	 * Poke in the message.
	 * Registers are not touched to try to keep this relatively arch
	 * agnostic.
	 */
	ret = ptrace(PTRACE_POKEDATA, tracee, info->poke_addr, 0x1001);
	EXPECT_EQ(0, ret);
}

FIXTURE(TRACE_poke) {
	struct sock_fprog prog;
	pid_t tracer;
	long poked;
	struct tracer_args_poke_t tracer_args;
};

FIXTURE_SETUP(TRACE_poke)
{
	struct sock_filter filter[] = {
		BPF_STMT(BPF_LD|BPF_W|BPF_ABS,
			offsetof(struct seccomp_data, nr)),
		BPF_JUMP(BPF_JMP|BPF_JEQ|BPF_K, __NR_read, 0, 1),
		BPF_STMT(BPF_RET|BPF_K, SECCOMP_RET_TRACE | 0x1001),
		BPF_STMT(BPF_RET|BPF_K, SECCOMP_RET_ALLOW),
	};

	self->poked = 0;
	memset(&self->prog, 0, sizeof(self->prog));
	self->prog.filter = malloc(sizeof(filter));
	ASSERT_NE(NULL, self->prog.filter);
	memcpy(self->prog.filter, filter, sizeof(filter));
	self->prog.len = (unsigned short)ARRAY_SIZE(filter);

	/* Set up tracer args. */
	self->tracer_args.poke_addr = (unsigned long)&self->poked;

	/* Launch tracer. */
	self->tracer = setup_trace_fixture(_metadata, tracer_poke,
					   &self->tracer_args, false);
}

FIXTURE_TEARDOWN(TRACE_poke)
{
	teardown_trace_fixture(_metadata, self->tracer);
	if (self->prog.filter)
		free(self->prog.filter);
}

TEST_F(TRACE_poke, read_has_side_effects)
{
	ssize_t ret;

	ret = prctl(PR_SET_NO_NEW_PRIVS, 1, 0, 0, 0);
	ASSERT_EQ(0, ret);

	ret = prctl(PR_SET_SECCOMP, SECCOMP_MODE_FILTER, &self->prog, 0, 0);
	ASSERT_EQ(0, ret);

	EXPECT_EQ(0, self->poked);
	ret = read(-1, NULL, 0);
	EXPECT_EQ(-1, ret);
	EXPECT_EQ(0x1001, self->poked);
}

TEST_F(TRACE_poke, getpid_runs_normally)
{
	long ret;

	ret = prctl(PR_SET_NO_NEW_PRIVS, 1, 0, 0, 0);
	ASSERT_EQ(0, ret);

	ret = prctl(PR_SET_SECCOMP, SECCOMP_MODE_FILTER, &self->prog, 0, 0);
	ASSERT_EQ(0, ret);

	EXPECT_EQ(0, self->poked);
	EXPECT_NE(0, syscall(__NR_getpid));
	EXPECT_EQ(0, self->poked);
}

#if defined(__x86_64__)
# define ARCH_REGS	struct user_regs_struct
# define SYSCALL_NUM	orig_rax
# define SYSCALL_RET	rax
#elif defined(__i386__)
# define ARCH_REGS	struct user_regs_struct
# define SYSCALL_NUM	orig_eax
# define SYSCALL_RET	eax
#elif defined(__arm__)
# define ARCH_REGS	struct pt_regs
# define SYSCALL_NUM	ARM_r7
# define SYSCALL_RET	ARM_r0
#elif defined(__aarch64__)
# define ARCH_REGS	struct user_pt_regs
# define SYSCALL_NUM	regs[8]
# define SYSCALL_RET	regs[0]
#elif defined(__riscv) && __riscv_xlen == 64
# define ARCH_REGS	struct user_regs_struct
# define SYSCALL_NUM	a7
# define SYSCALL_RET	a0
#elif defined(__csky__)
# define ARCH_REGS	struct pt_regs
#if defined(__CSKYABIV2__)
# define SYSCALL_NUM	regs[3]
#else
# define SYSCALL_NUM	regs[9]
#endif
# define SYSCALL_RET	a0
#elif defined(__hppa__)
# define ARCH_REGS	struct user_regs_struct
# define SYSCALL_NUM	gr[20]
# define SYSCALL_RET	gr[28]
#elif defined(__powerpc__)
# define ARCH_REGS	struct pt_regs
# define SYSCALL_NUM	gpr[0]
# define SYSCALL_RET	gpr[3]
#elif defined(__s390__)
# define ARCH_REGS     s390_regs
# define SYSCALL_NUM   gprs[2]
# define SYSCALL_RET   gprs[2]
# define SYSCALL_NUM_RET_SHARE_REG
#elif defined(__mips__)
# define ARCH_REGS	struct pt_regs
# define SYSCALL_NUM	regs[2]
# define SYSCALL_SYSCALL_NUM regs[4]
# define SYSCALL_RET	regs[2]
# define SYSCALL_NUM_RET_SHARE_REG
#else
# error "Do not know how to find your architecture's registers and syscalls"
#endif

/* When the syscall return can't be changed, stub out the tests for it. */
#ifdef SYSCALL_NUM_RET_SHARE_REG
# define EXPECT_SYSCALL_RETURN(val, action)	EXPECT_EQ(-1, action)
#else
# define EXPECT_SYSCALL_RETURN(val, action)		\
	do {						\
		errno = 0;				\
		if (val < 0) {				\
			EXPECT_EQ(-1, action);		\
			EXPECT_EQ(-(val), errno);	\
		} else {				\
			EXPECT_EQ(val, action);		\
		}					\
	} while (0)
#endif

/* Use PTRACE_GETREGS and PTRACE_SETREGS when available. This is useful for
 * architectures without HAVE_ARCH_TRACEHOOK (e.g. User-mode Linux).
 */
#if defined(__x86_64__) || defined(__i386__) || defined(__mips__)
#define HAVE_GETREGS
#endif

/* Architecture-specific syscall fetching routine. */
int get_syscall(struct __test_metadata *_metadata, pid_t tracee)
{
	ARCH_REGS regs;
#ifdef HAVE_GETREGS
	EXPECT_EQ(0, ptrace(PTRACE_GETREGS, tracee, 0, &regs)) {
		TH_LOG("PTRACE_GETREGS failed");
		return -1;
	}
#else
	struct iovec iov;

	iov.iov_base = &regs;
	iov.iov_len = sizeof(regs);
	EXPECT_EQ(0, ptrace(PTRACE_GETREGSET, tracee, NT_PRSTATUS, &iov)) {
		TH_LOG("PTRACE_GETREGSET failed");
		return -1;
	}
#endif

#if defined(__mips__)
	if (regs.SYSCALL_NUM == __NR_O32_Linux)
		return regs.SYSCALL_SYSCALL_NUM;
#endif
	return regs.SYSCALL_NUM;
}

/* Architecture-specific syscall changing routine. */
void change_syscall(struct __test_metadata *_metadata,
		    pid_t tracee, int syscall, int result)
{
	int ret;
	ARCH_REGS regs;
#ifdef HAVE_GETREGS
	ret = ptrace(PTRACE_GETREGS, tracee, 0, &regs);
#else
	struct iovec iov;
	iov.iov_base = &regs;
	iov.iov_len = sizeof(regs);
	ret = ptrace(PTRACE_GETREGSET, tracee, NT_PRSTATUS, &iov);
#endif
	EXPECT_EQ(0, ret) {}

#if defined(__x86_64__) || defined(__i386__) || defined(__powerpc__) || \
	defined(__s390__) || defined(__hppa__) || defined(__riscv) || \
	defined(__csky__)
	{
		regs.SYSCALL_NUM = syscall;
	}
#elif defined(__mips__)
	{
		if (regs.SYSCALL_NUM == __NR_O32_Linux)
			regs.SYSCALL_SYSCALL_NUM = syscall;
		else
			regs.SYSCALL_NUM = syscall;
	}

#elif defined(__arm__)
# ifndef PTRACE_SET_SYSCALL
#  define PTRACE_SET_SYSCALL   23
# endif
	{
		ret = ptrace(PTRACE_SET_SYSCALL, tracee, NULL, syscall);
		EXPECT_EQ(0, ret);
	}

#elif defined(__aarch64__)
# ifndef NT_ARM_SYSTEM_CALL
#  define NT_ARM_SYSTEM_CALL 0x404
# endif
	{
		iov.iov_base = &syscall;
		iov.iov_len = sizeof(syscall);
		ret = ptrace(PTRACE_SETREGSET, tracee, NT_ARM_SYSTEM_CALL,
			     &iov);
		EXPECT_EQ(0, ret);
	}

#else
	ASSERT_EQ(1, 0) {
		TH_LOG("How is the syscall changed on this architecture?");
	}
#endif

	/* If syscall is skipped, change return value. */
	if (syscall == -1)
#ifdef SYSCALL_NUM_RET_SHARE_REG
		TH_LOG("Can't modify syscall return on this architecture");
#else
		regs.SYSCALL_RET = result;
#endif

#ifdef HAVE_GETREGS
	ret = ptrace(PTRACE_SETREGS, tracee, 0, &regs);
#else
	iov.iov_base = &regs;
	iov.iov_len = sizeof(regs);
	ret = ptrace(PTRACE_SETREGSET, tracee, NT_PRSTATUS, &iov);
#endif
	EXPECT_EQ(0, ret);
}

void tracer_seccomp(struct __test_metadata *_metadata, pid_t tracee,
		    int status, void *args)
{
	int ret;
	unsigned long msg;

	/* Make sure we got the right message. */
	ret = ptrace(PTRACE_GETEVENTMSG, tracee, NULL, &msg);
	EXPECT_EQ(0, ret);

	/* Validate and take action on expected syscalls. */
	switch (msg) {
	case 0x1002:
		/* change getpid to getppid. */
		EXPECT_EQ(__NR_getpid, get_syscall(_metadata, tracee));
		change_syscall(_metadata, tracee, __NR_getppid, 0);
		break;
	case 0x1003:
		/* skip gettid with valid return code. */
		EXPECT_EQ(__NR_gettid, get_syscall(_metadata, tracee));
		change_syscall(_metadata, tracee, -1, 45000);
		break;
	case 0x1004:
		/* skip openat with error. */
		EXPECT_EQ(__NR_openat, get_syscall(_metadata, tracee));
		change_syscall(_metadata, tracee, -1, -ESRCH);
		break;
	case 0x1005:
		/* do nothing (allow getppid) */
		EXPECT_EQ(__NR_getppid, get_syscall(_metadata, tracee));
		break;
	default:
		EXPECT_EQ(0, msg) {
			TH_LOG("Unknown PTRACE_GETEVENTMSG: 0x%lx", msg);
			kill(tracee, SIGKILL);
		}
	}

}

void tracer_ptrace(struct __test_metadata *_metadata, pid_t tracee,
		   int status, void *args)
{
	int ret, nr;
	unsigned long msg;
	static bool entry;

	/*
	 * The traditional way to tell PTRACE_SYSCALL entry/exit
	 * is by counting.
	 */
	entry = !entry;

	/* Make sure we got an appropriate message. */
	ret = ptrace(PTRACE_GETEVENTMSG, tracee, NULL, &msg);
	EXPECT_EQ(0, ret);
	EXPECT_EQ(entry ? PTRACE_EVENTMSG_SYSCALL_ENTRY
			: PTRACE_EVENTMSG_SYSCALL_EXIT, msg);

	if (!entry)
		return;

	nr = get_syscall(_metadata, tracee);

	if (nr == __NR_getpid)
		change_syscall(_metadata, tracee, __NR_getppid, 0);
	if (nr == __NR_gettid)
		change_syscall(_metadata, tracee, -1, 45000);
	if (nr == __NR_openat)
		change_syscall(_metadata, tracee, -1, -ESRCH);
}

FIXTURE(TRACE_syscall) {
	struct sock_fprog prog;
	pid_t tracer, mytid, mypid, parent;
};

FIXTURE_VARIANT(TRACE_syscall) {
	/*
	 * All of the SECCOMP_RET_TRACE behaviors can be tested with either
	 * SECCOMP_RET_TRACE+PTRACE_CONT or plain ptrace()+PTRACE_SYSCALL.
	 * This indicates if we should use SECCOMP_RET_TRACE (false), or
	 * ptrace (true).
	 */
	bool use_ptrace;
};

FIXTURE_VARIANT_ADD(TRACE_syscall, ptrace) {
	.use_ptrace = true,
};

FIXTURE_VARIANT_ADD(TRACE_syscall, seccomp) {
	.use_ptrace = false,
};

FIXTURE_SETUP(TRACE_syscall)
{
	struct sock_filter filter[] = {
		BPF_STMT(BPF_LD|BPF_W|BPF_ABS,
			offsetof(struct seccomp_data, nr)),
		BPF_JUMP(BPF_JMP|BPF_JEQ|BPF_K, __NR_getpid, 0, 1),
		BPF_STMT(BPF_RET|BPF_K, SECCOMP_RET_TRACE | 0x1002),
		BPF_JUMP(BPF_JMP|BPF_JEQ|BPF_K, __NR_gettid, 0, 1),
		BPF_STMT(BPF_RET|BPF_K, SECCOMP_RET_TRACE | 0x1003),
		BPF_JUMP(BPF_JMP|BPF_JEQ|BPF_K, __NR_openat, 0, 1),
		BPF_STMT(BPF_RET|BPF_K, SECCOMP_RET_TRACE | 0x1004),
		BPF_JUMP(BPF_JMP|BPF_JEQ|BPF_K, __NR_getppid, 0, 1),
		BPF_STMT(BPF_RET|BPF_K, SECCOMP_RET_TRACE | 0x1005),
		BPF_STMT(BPF_RET|BPF_K, SECCOMP_RET_ALLOW),
	};
	struct sock_fprog prog = {
		.len = (unsigned short)ARRAY_SIZE(filter),
		.filter = filter,
	};
	long ret;

	/* Prepare some testable syscall results. */
	self->mytid = syscall(__NR_gettid);
	ASSERT_GT(self->mytid, 0);
	ASSERT_NE(self->mytid, 1) {
		TH_LOG("Running this test as init is not supported. :)");
	}

	self->mypid = getpid();
	ASSERT_GT(self->mypid, 0);
	ASSERT_EQ(self->mytid, self->mypid);

	self->parent = getppid();
	ASSERT_GT(self->parent, 0);
	ASSERT_NE(self->parent, self->mypid);

	/* Launch tracer. */
	self->tracer = setup_trace_fixture(_metadata,
					   variant->use_ptrace ? tracer_ptrace
							       : tracer_seccomp,
					   NULL, variant->use_ptrace);

	ret = prctl(PR_SET_NO_NEW_PRIVS, 1, 0, 0, 0);
	ASSERT_EQ(0, ret);

	if (variant->use_ptrace)
		return;

	ret = prctl(PR_SET_SECCOMP, SECCOMP_MODE_FILTER, &prog, 0, 0);
	ASSERT_EQ(0, ret);
}

FIXTURE_TEARDOWN(TRACE_syscall)
{
	teardown_trace_fixture(_metadata, self->tracer);
}

TEST(negative_ENOSYS)
{
	/*
	 * There should be no difference between an "internal" skip
	 * and userspace asking for syscall "-1".
	 */
	errno = 0;
	EXPECT_EQ(-1, syscall(-1));
	EXPECT_EQ(errno, ENOSYS);
	/* And no difference for "still not valid but not -1". */
	errno = 0;
	EXPECT_EQ(-1, syscall(-101));
	EXPECT_EQ(errno, ENOSYS);
}

TEST_F(TRACE_syscall, negative_ENOSYS)
{
	negative_ENOSYS(_metadata);
}

TEST_F(TRACE_syscall, syscall_allowed)
{
	/* getppid works as expected (no changes). */
	EXPECT_EQ(self->parent, syscall(__NR_getppid));
	EXPECT_NE(self->mypid, syscall(__NR_getppid));
}

TEST_F(TRACE_syscall, syscall_redirected)
{
	/* getpid has been redirected to getppid as expected. */
	EXPECT_EQ(self->parent, syscall(__NR_getpid));
	EXPECT_NE(self->mypid, syscall(__NR_getpid));
}

TEST_F(TRACE_syscall, syscall_errno)
{
	/* Tracer should skip the open syscall, resulting in ESRCH. */
	EXPECT_SYSCALL_RETURN(-ESRCH, syscall(__NR_openat));
}

TEST_F(TRACE_syscall, syscall_faked)
{
	/* Tracer skips the gettid syscall and store altered return value. */
	EXPECT_SYSCALL_RETURN(45000, syscall(__NR_gettid));
}

TEST_F(TRACE_syscall, skip_after)
{
	struct sock_filter filter[] = {
		BPF_STMT(BPF_LD|BPF_W|BPF_ABS,
			offsetof(struct seccomp_data, nr)),
		BPF_JUMP(BPF_JMP|BPF_JEQ|BPF_K, __NR_getppid, 0, 1),
		BPF_STMT(BPF_RET|BPF_K, SECCOMP_RET_ERRNO | EPERM),
		BPF_STMT(BPF_RET|BPF_K, SECCOMP_RET_ALLOW),
	};
	struct sock_fprog prog = {
		.len = (unsigned short)ARRAY_SIZE(filter),
		.filter = filter,
	};
	long ret;

	/* Install additional "errno on getppid" filter. */
	ret = prctl(PR_SET_SECCOMP, SECCOMP_MODE_FILTER, &prog, 0, 0);
	ASSERT_EQ(0, ret);

	/* Tracer will redirect getpid to getppid, and we should see EPERM. */
	errno = 0;
	EXPECT_EQ(-1, syscall(__NR_getpid));
	EXPECT_EQ(EPERM, errno);
}

TEST_F_SIGNAL(TRACE_syscall, kill_after, SIGSYS)
{
	struct sock_filter filter[] = {
		BPF_STMT(BPF_LD|BPF_W|BPF_ABS,
			offsetof(struct seccomp_data, nr)),
		BPF_JUMP(BPF_JMP|BPF_JEQ|BPF_K, __NR_getppid, 0, 1),
		BPF_STMT(BPF_RET|BPF_K, SECCOMP_RET_KILL),
		BPF_STMT(BPF_RET|BPF_K, SECCOMP_RET_ALLOW),
	};
	struct sock_fprog prog = {
		.len = (unsigned short)ARRAY_SIZE(filter),
		.filter = filter,
	};
	long ret;

	/* Install additional "death on getppid" filter. */
	ret = prctl(PR_SET_SECCOMP, SECCOMP_MODE_FILTER, &prog, 0, 0);
	ASSERT_EQ(0, ret);

	/* Tracer will redirect getpid to getppid, and we should die. */
	EXPECT_NE(self->mypid, syscall(__NR_getpid));
}

TEST(seccomp_syscall)
{
	struct sock_filter filter[] = {
		BPF_STMT(BPF_RET|BPF_K, SECCOMP_RET_ALLOW),
	};
	struct sock_fprog prog = {
		.len = (unsigned short)ARRAY_SIZE(filter),
		.filter = filter,
	};
	long ret;

	ret = prctl(PR_SET_NO_NEW_PRIVS, 1, 0, 0, 0);
	ASSERT_EQ(0, ret) {
		TH_LOG("Kernel does not support PR_SET_NO_NEW_PRIVS!");
	}

	/* Reject insane operation. */
	ret = seccomp(-1, 0, &prog);
	ASSERT_NE(ENOSYS, errno) {
		TH_LOG("Kernel does not support seccomp syscall!");
	}
	EXPECT_EQ(EINVAL, errno) {
		TH_LOG("Did not reject crazy op value!");
	}

	/* Reject strict with flags or pointer. */
	ret = seccomp(SECCOMP_SET_MODE_STRICT, -1, NULL);
	EXPECT_EQ(EINVAL, errno) {
		TH_LOG("Did not reject mode strict with flags!");
	}
	ret = seccomp(SECCOMP_SET_MODE_STRICT, 0, &prog);
	EXPECT_EQ(EINVAL, errno) {
		TH_LOG("Did not reject mode strict with uargs!");
	}

	/* Reject insane args for filter. */
	ret = seccomp(SECCOMP_SET_MODE_FILTER, -1, &prog);
	EXPECT_EQ(EINVAL, errno) {
		TH_LOG("Did not reject crazy filter flags!");
	}
	ret = seccomp(SECCOMP_SET_MODE_FILTER, 0, NULL);
	EXPECT_EQ(EFAULT, errno) {
		TH_LOG("Did not reject NULL filter!");
	}

	ret = seccomp(SECCOMP_SET_MODE_FILTER, 0, &prog);
	EXPECT_EQ(0, errno) {
		TH_LOG("Kernel does not support SECCOMP_SET_MODE_FILTER: %s",
			strerror(errno));
	}
}

TEST(seccomp_syscall_mode_lock)
{
	struct sock_filter filter[] = {
		BPF_STMT(BPF_RET|BPF_K, SECCOMP_RET_ALLOW),
	};
	struct sock_fprog prog = {
		.len = (unsigned short)ARRAY_SIZE(filter),
		.filter = filter,
	};
	long ret;

	ret = prctl(PR_SET_NO_NEW_PRIVS, 1, NULL, 0, 0);
	ASSERT_EQ(0, ret) {
		TH_LOG("Kernel does not support PR_SET_NO_NEW_PRIVS!");
	}

	ret = seccomp(SECCOMP_SET_MODE_FILTER, 0, &prog);
	ASSERT_NE(ENOSYS, errno) {
		TH_LOG("Kernel does not support seccomp syscall!");
	}
	EXPECT_EQ(0, ret) {
		TH_LOG("Could not install filter!");
	}

	/* Make sure neither entry point will switch to strict. */
	ret = prctl(PR_SET_SECCOMP, SECCOMP_MODE_STRICT, 0, 0, 0);
	EXPECT_EQ(EINVAL, errno) {
		TH_LOG("Switched to mode strict!");
	}

	ret = seccomp(SECCOMP_SET_MODE_STRICT, 0, NULL);
	EXPECT_EQ(EINVAL, errno) {
		TH_LOG("Switched to mode strict!");
	}
}

/*
 * Test detection of known and unknown filter flags. Userspace needs to be able
 * to check if a filter flag is supported by the current kernel and a good way
 * of doing that is by attempting to enter filter mode, with the flag bit in
 * question set, and a NULL pointer for the _args_ parameter. EFAULT indicates
 * that the flag is valid and EINVAL indicates that the flag is invalid.
 */
TEST(detect_seccomp_filter_flags)
{
	unsigned int flags[] = { SECCOMP_FILTER_FLAG_TSYNC,
				 SECCOMP_FILTER_FLAG_LOG,
				 SECCOMP_FILTER_FLAG_SPEC_ALLOW,
				 SECCOMP_FILTER_FLAG_NEW_LISTENER,
				 SECCOMP_FILTER_FLAG_TSYNC_ESRCH };
	unsigned int exclusive[] = {
				SECCOMP_FILTER_FLAG_TSYNC,
				SECCOMP_FILTER_FLAG_NEW_LISTENER };
	unsigned int flag, all_flags, exclusive_mask;
	int i;
	long ret;

	/* Test detection of individual known-good filter flags */
	for (i = 0, all_flags = 0; i < ARRAY_SIZE(flags); i++) {
		int bits = 0;

		flag = flags[i];
		/* Make sure the flag is a single bit! */
		while (flag) {
			if (flag & 0x1)
				bits ++;
			flag >>= 1;
		}
		ASSERT_EQ(1, bits);
		flag = flags[i];

		ret = seccomp(SECCOMP_SET_MODE_FILTER, flag, NULL);
		ASSERT_NE(ENOSYS, errno) {
			TH_LOG("Kernel does not support seccomp syscall!");
		}
		EXPECT_EQ(-1, ret);
		EXPECT_EQ(EFAULT, errno) {
			TH_LOG("Failed to detect that a known-good filter flag (0x%X) is supported!",
			       flag);
		}

		all_flags |= flag;
	}

	/*
	 * Test detection of all known-good filter flags combined. But
	 * for the exclusive flags we need to mask them out and try them
	 * individually for the "all flags" testing.
	 */
	exclusive_mask = 0;
	for (i = 0; i < ARRAY_SIZE(exclusive); i++)
		exclusive_mask |= exclusive[i];
	for (i = 0; i < ARRAY_SIZE(exclusive); i++) {
		flag = all_flags & ~exclusive_mask;
		flag |= exclusive[i];

		ret = seccomp(SECCOMP_SET_MODE_FILTER, flag, NULL);
		EXPECT_EQ(-1, ret);
		EXPECT_EQ(EFAULT, errno) {
			TH_LOG("Failed to detect that all known-good filter flags (0x%X) are supported!",
			       flag);
		}
	}

	/* Test detection of an unknown filter flags, without exclusives. */
	flag = -1;
	flag &= ~exclusive_mask;
	ret = seccomp(SECCOMP_SET_MODE_FILTER, flag, NULL);
	EXPECT_EQ(-1, ret);
	EXPECT_EQ(EINVAL, errno) {
		TH_LOG("Failed to detect that an unknown filter flag (0x%X) is unsupported!",
		       flag);
	}

	/*
	 * Test detection of an unknown filter flag that may simply need to be
	 * added to this test
	 */
	flag = flags[ARRAY_SIZE(flags) - 1] << 1;
	ret = seccomp(SECCOMP_SET_MODE_FILTER, flag, NULL);
	EXPECT_EQ(-1, ret);
	EXPECT_EQ(EINVAL, errno) {
		TH_LOG("Failed to detect that an unknown filter flag (0x%X) is unsupported! Does a new flag need to be added to this test?",
		       flag);
	}
}

TEST(TSYNC_first)
{
	struct sock_filter filter[] = {
		BPF_STMT(BPF_RET|BPF_K, SECCOMP_RET_ALLOW),
	};
	struct sock_fprog prog = {
		.len = (unsigned short)ARRAY_SIZE(filter),
		.filter = filter,
	};
	long ret;

	ret = prctl(PR_SET_NO_NEW_PRIVS, 1, NULL, 0, 0);
	ASSERT_EQ(0, ret) {
		TH_LOG("Kernel does not support PR_SET_NO_NEW_PRIVS!");
	}

	ret = seccomp(SECCOMP_SET_MODE_FILTER, SECCOMP_FILTER_FLAG_TSYNC,
		      &prog);
	ASSERT_NE(ENOSYS, errno) {
		TH_LOG("Kernel does not support seccomp syscall!");
	}
	EXPECT_EQ(0, ret) {
		TH_LOG("Could not install initial filter with TSYNC!");
	}
}

#define TSYNC_SIBLINGS 2
struct tsync_sibling {
	pthread_t tid;
	pid_t system_tid;
	sem_t *started;
	pthread_cond_t *cond;
	pthread_mutex_t *mutex;
	int diverge;
	int num_waits;
	struct sock_fprog *prog;
	struct __test_metadata *metadata;
};

/*
 * To avoid joining joined threads (which is not allowed by Bionic),
 * make sure we both successfully join and clear the tid to skip a
 * later join attempt during fixture teardown. Any remaining threads
 * will be directly killed during teardown.
 */
#define PTHREAD_JOIN(tid, status)					\
	do {								\
		int _rc = pthread_join(tid, status);			\
		if (_rc) {						\
			TH_LOG("pthread_join of tid %u failed: %d\n",	\
				(unsigned int)tid, _rc);		\
		} else {						\
			tid = 0;					\
		}							\
	} while (0)

FIXTURE(TSYNC) {
	struct sock_fprog root_prog, apply_prog;
	struct tsync_sibling sibling[TSYNC_SIBLINGS];
	sem_t started;
	pthread_cond_t cond;
	pthread_mutex_t mutex;
	int sibling_count;
};

FIXTURE_SETUP(TSYNC)
{
	struct sock_filter root_filter[] = {
		BPF_STMT(BPF_RET|BPF_K, SECCOMP_RET_ALLOW),
	};
	struct sock_filter apply_filter[] = {
		BPF_STMT(BPF_LD|BPF_W|BPF_ABS,
			offsetof(struct seccomp_data, nr)),
		BPF_JUMP(BPF_JMP|BPF_JEQ|BPF_K, __NR_read, 0, 1),
		BPF_STMT(BPF_RET|BPF_K, SECCOMP_RET_KILL),
		BPF_STMT(BPF_RET|BPF_K, SECCOMP_RET_ALLOW),
	};

	memset(&self->root_prog, 0, sizeof(self->root_prog));
	memset(&self->apply_prog, 0, sizeof(self->apply_prog));
	memset(&self->sibling, 0, sizeof(self->sibling));
	self->root_prog.filter = malloc(sizeof(root_filter));
	ASSERT_NE(NULL, self->root_prog.filter);
	memcpy(self->root_prog.filter, &root_filter, sizeof(root_filter));
	self->root_prog.len = (unsigned short)ARRAY_SIZE(root_filter);

	self->apply_prog.filter = malloc(sizeof(apply_filter));
	ASSERT_NE(NULL, self->apply_prog.filter);
	memcpy(self->apply_prog.filter, &apply_filter, sizeof(apply_filter));
	self->apply_prog.len = (unsigned short)ARRAY_SIZE(apply_filter);

	self->sibling_count = 0;
	pthread_mutex_init(&self->mutex, NULL);
	pthread_cond_init(&self->cond, NULL);
	sem_init(&self->started, 0, 0);
	self->sibling[0].tid = 0;
	self->sibling[0].cond = &self->cond;
	self->sibling[0].started = &self->started;
	self->sibling[0].mutex = &self->mutex;
	self->sibling[0].diverge = 0;
	self->sibling[0].num_waits = 1;
	self->sibling[0].prog = &self->root_prog;
	self->sibling[0].metadata = _metadata;
	self->sibling[1].tid = 0;
	self->sibling[1].cond = &self->cond;
	self->sibling[1].started = &self->started;
	self->sibling[1].mutex = &self->mutex;
	self->sibling[1].diverge = 0;
	self->sibling[1].prog = &self->root_prog;
	self->sibling[1].num_waits = 1;
	self->sibling[1].metadata = _metadata;
}

FIXTURE_TEARDOWN(TSYNC)
{
	int sib = 0;

	if (self->root_prog.filter)
		free(self->root_prog.filter);
	if (self->apply_prog.filter)
		free(self->apply_prog.filter);

	for ( ; sib < self->sibling_count; ++sib) {
		struct tsync_sibling *s = &self->sibling[sib];

		if (!s->tid)
			continue;
		/*
		 * If a thread is still running, it may be stuck, so hit
		 * it over the head really hard.
		 */
		pthread_kill(s->tid, 9);
	}
	pthread_mutex_destroy(&self->mutex);
	pthread_cond_destroy(&self->cond);
	sem_destroy(&self->started);
}

void *tsync_sibling(void *data)
{
	long ret = 0;
	struct tsync_sibling *me = data;

	me->system_tid = syscall(__NR_gettid);

	pthread_mutex_lock(me->mutex);
	if (me->diverge) {
		/* Just re-apply the root prog to fork the tree */
		ret = prctl(PR_SET_SECCOMP, SECCOMP_MODE_FILTER,
				me->prog, 0, 0);
	}
	sem_post(me->started);
	/* Return outside of started so parent notices failures. */
	if (ret) {
		pthread_mutex_unlock(me->mutex);
		return (void *)SIBLING_EXIT_FAILURE;
	}
	do {
		pthread_cond_wait(me->cond, me->mutex);
		me->num_waits = me->num_waits - 1;
	} while (me->num_waits);
	pthread_mutex_unlock(me->mutex);

	ret = prctl(PR_GET_NO_NEW_PRIVS, 0, 0, 0, 0);
	if (!ret)
		return (void *)SIBLING_EXIT_NEWPRIVS;
	read(0, NULL, 0);
	return (void *)SIBLING_EXIT_UNKILLED;
}

void tsync_start_sibling(struct tsync_sibling *sibling)
{
	pthread_create(&sibling->tid, NULL, tsync_sibling, (void *)sibling);
}

TEST_F(TSYNC, siblings_fail_prctl)
{
	long ret;
	void *status;
	struct sock_filter filter[] = {
		BPF_STMT(BPF_LD|BPF_W|BPF_ABS,
			offsetof(struct seccomp_data, nr)),
		BPF_JUMP(BPF_JMP|BPF_JEQ|BPF_K, __NR_prctl, 0, 1),
		BPF_STMT(BPF_RET|BPF_K, SECCOMP_RET_ERRNO | EINVAL),
		BPF_STMT(BPF_RET|BPF_K, SECCOMP_RET_ALLOW),
	};
	struct sock_fprog prog = {
		.len = (unsigned short)ARRAY_SIZE(filter),
		.filter = filter,
	};

	ASSERT_EQ(0, prctl(PR_SET_NO_NEW_PRIVS, 1, 0, 0, 0)) {
		TH_LOG("Kernel does not support PR_SET_NO_NEW_PRIVS!");
	}

	/* Check prctl failure detection by requesting sib 0 diverge. */
	ret = seccomp(SECCOMP_SET_MODE_FILTER, 0, &prog);
	ASSERT_NE(ENOSYS, errno) {
		TH_LOG("Kernel does not support seccomp syscall!");
	}
	ASSERT_EQ(0, ret) {
		TH_LOG("setting filter failed");
	}

	self->sibling[0].diverge = 1;
	tsync_start_sibling(&self->sibling[0]);
	tsync_start_sibling(&self->sibling[1]);

	while (self->sibling_count < TSYNC_SIBLINGS) {
		sem_wait(&self->started);
		self->sibling_count++;
	}

	/* Signal the threads to clean up*/
	pthread_mutex_lock(&self->mutex);
	ASSERT_EQ(0, pthread_cond_broadcast(&self->cond)) {
		TH_LOG("cond broadcast non-zero");
	}
	pthread_mutex_unlock(&self->mutex);

	/* Ensure diverging sibling failed to call prctl. */
	PTHREAD_JOIN(self->sibling[0].tid, &status);
	EXPECT_EQ(SIBLING_EXIT_FAILURE, (long)status);
	PTHREAD_JOIN(self->sibling[1].tid, &status);
	EXPECT_EQ(SIBLING_EXIT_UNKILLED, (long)status);
}

TEST_F(TSYNC, two_siblings_with_ancestor)
{
	long ret;
	void *status;

	ASSERT_EQ(0, prctl(PR_SET_NO_NEW_PRIVS, 1, 0, 0, 0)) {
		TH_LOG("Kernel does not support PR_SET_NO_NEW_PRIVS!");
	}

	ret = seccomp(SECCOMP_SET_MODE_FILTER, 0, &self->root_prog);
	ASSERT_NE(ENOSYS, errno) {
		TH_LOG("Kernel does not support seccomp syscall!");
	}
	ASSERT_EQ(0, ret) {
		TH_LOG("Kernel does not support SECCOMP_SET_MODE_FILTER!");
	}
	tsync_start_sibling(&self->sibling[0]);
	tsync_start_sibling(&self->sibling[1]);

	while (self->sibling_count < TSYNC_SIBLINGS) {
		sem_wait(&self->started);
		self->sibling_count++;
	}

	ret = seccomp(SECCOMP_SET_MODE_FILTER, SECCOMP_FILTER_FLAG_TSYNC,
		      &self->apply_prog);
	ASSERT_EQ(0, ret) {
		TH_LOG("Could install filter on all threads!");
	}
	/* Tell the siblings to test the policy */
	pthread_mutex_lock(&self->mutex);
	ASSERT_EQ(0, pthread_cond_broadcast(&self->cond)) {
		TH_LOG("cond broadcast non-zero");
	}
	pthread_mutex_unlock(&self->mutex);
	/* Ensure they are both killed and don't exit cleanly. */
	PTHREAD_JOIN(self->sibling[0].tid, &status);
	EXPECT_EQ(0x0, (long)status);
	PTHREAD_JOIN(self->sibling[1].tid, &status);
	EXPECT_EQ(0x0, (long)status);
}

TEST_F(TSYNC, two_sibling_want_nnp)
{
	void *status;

	/* start siblings before any prctl() operations */
	tsync_start_sibling(&self->sibling[0]);
	tsync_start_sibling(&self->sibling[1]);
	while (self->sibling_count < TSYNC_SIBLINGS) {
		sem_wait(&self->started);
		self->sibling_count++;
	}

	/* Tell the siblings to test no policy */
	pthread_mutex_lock(&self->mutex);
	ASSERT_EQ(0, pthread_cond_broadcast(&self->cond)) {
		TH_LOG("cond broadcast non-zero");
	}
	pthread_mutex_unlock(&self->mutex);

	/* Ensure they are both upset about lacking nnp. */
	PTHREAD_JOIN(self->sibling[0].tid, &status);
	EXPECT_EQ(SIBLING_EXIT_NEWPRIVS, (long)status);
	PTHREAD_JOIN(self->sibling[1].tid, &status);
	EXPECT_EQ(SIBLING_EXIT_NEWPRIVS, (long)status);
}

TEST_F(TSYNC, two_siblings_with_no_filter)
{
	long ret;
	void *status;

	/* start siblings before any prctl() operations */
	tsync_start_sibling(&self->sibling[0]);
	tsync_start_sibling(&self->sibling[1]);
	while (self->sibling_count < TSYNC_SIBLINGS) {
		sem_wait(&self->started);
		self->sibling_count++;
	}

	ASSERT_EQ(0, prctl(PR_SET_NO_NEW_PRIVS, 1, 0, 0, 0)) {
		TH_LOG("Kernel does not support PR_SET_NO_NEW_PRIVS!");
	}

	ret = seccomp(SECCOMP_SET_MODE_FILTER, SECCOMP_FILTER_FLAG_TSYNC,
		      &self->apply_prog);
	ASSERT_NE(ENOSYS, errno) {
		TH_LOG("Kernel does not support seccomp syscall!");
	}
	ASSERT_EQ(0, ret) {
		TH_LOG("Could install filter on all threads!");
	}

	/* Tell the siblings to test the policy */
	pthread_mutex_lock(&self->mutex);
	ASSERT_EQ(0, pthread_cond_broadcast(&self->cond)) {
		TH_LOG("cond broadcast non-zero");
	}
	pthread_mutex_unlock(&self->mutex);

	/* Ensure they are both killed and don't exit cleanly. */
	PTHREAD_JOIN(self->sibling[0].tid, &status);
	EXPECT_EQ(0x0, (long)status);
	PTHREAD_JOIN(self->sibling[1].tid, &status);
	EXPECT_EQ(0x0, (long)status);
}

TEST_F(TSYNC, two_siblings_with_one_divergence)
{
	long ret;
	void *status;

	ASSERT_EQ(0, prctl(PR_SET_NO_NEW_PRIVS, 1, 0, 0, 0)) {
		TH_LOG("Kernel does not support PR_SET_NO_NEW_PRIVS!");
	}

	ret = seccomp(SECCOMP_SET_MODE_FILTER, 0, &self->root_prog);
	ASSERT_NE(ENOSYS, errno) {
		TH_LOG("Kernel does not support seccomp syscall!");
	}
	ASSERT_EQ(0, ret) {
		TH_LOG("Kernel does not support SECCOMP_SET_MODE_FILTER!");
	}
	self->sibling[0].diverge = 1;
	tsync_start_sibling(&self->sibling[0]);
	tsync_start_sibling(&self->sibling[1]);

	while (self->sibling_count < TSYNC_SIBLINGS) {
		sem_wait(&self->started);
		self->sibling_count++;
	}

	ret = seccomp(SECCOMP_SET_MODE_FILTER, SECCOMP_FILTER_FLAG_TSYNC,
		      &self->apply_prog);
	ASSERT_EQ(self->sibling[0].system_tid, ret) {
		TH_LOG("Did not fail on diverged sibling.");
	}

	/* Wake the threads */
	pthread_mutex_lock(&self->mutex);
	ASSERT_EQ(0, pthread_cond_broadcast(&self->cond)) {
		TH_LOG("cond broadcast non-zero");
	}
	pthread_mutex_unlock(&self->mutex);

	/* Ensure they are both unkilled. */
	PTHREAD_JOIN(self->sibling[0].tid, &status);
	EXPECT_EQ(SIBLING_EXIT_UNKILLED, (long)status);
	PTHREAD_JOIN(self->sibling[1].tid, &status);
	EXPECT_EQ(SIBLING_EXIT_UNKILLED, (long)status);
}

TEST_F(TSYNC, two_siblings_with_one_divergence_no_tid_in_err)
{
	long ret, flags;
	void *status;

	ASSERT_EQ(0, prctl(PR_SET_NO_NEW_PRIVS, 1, 0, 0, 0)) {
		TH_LOG("Kernel does not support PR_SET_NO_NEW_PRIVS!");
	}

	ret = seccomp(SECCOMP_SET_MODE_FILTER, 0, &self->root_prog);
	ASSERT_NE(ENOSYS, errno) {
		TH_LOG("Kernel does not support seccomp syscall!");
	}
	ASSERT_EQ(0, ret) {
		TH_LOG("Kernel does not support SECCOMP_SET_MODE_FILTER!");
	}
	self->sibling[0].diverge = 1;
	tsync_start_sibling(&self->sibling[0]);
	tsync_start_sibling(&self->sibling[1]);

	while (self->sibling_count < TSYNC_SIBLINGS) {
		sem_wait(&self->started);
		self->sibling_count++;
	}

	flags = SECCOMP_FILTER_FLAG_TSYNC | \
		SECCOMP_FILTER_FLAG_TSYNC_ESRCH;
	ret = seccomp(SECCOMP_SET_MODE_FILTER, flags, &self->apply_prog);
	ASSERT_EQ(ESRCH, errno) {
		TH_LOG("Did not return ESRCH for diverged sibling.");
	}
	ASSERT_EQ(-1, ret) {
		TH_LOG("Did not fail on diverged sibling.");
	}

	/* Wake the threads */
	pthread_mutex_lock(&self->mutex);
	ASSERT_EQ(0, pthread_cond_broadcast(&self->cond)) {
		TH_LOG("cond broadcast non-zero");
	}
	pthread_mutex_unlock(&self->mutex);

	/* Ensure they are both unkilled. */
	PTHREAD_JOIN(self->sibling[0].tid, &status);
	EXPECT_EQ(SIBLING_EXIT_UNKILLED, (long)status);
	PTHREAD_JOIN(self->sibling[1].tid, &status);
	EXPECT_EQ(SIBLING_EXIT_UNKILLED, (long)status);
}

TEST_F(TSYNC, two_siblings_not_under_filter)
{
	long ret, sib;
	void *status;
	struct timespec delay = { .tv_nsec = 100000000 };

	ASSERT_EQ(0, prctl(PR_SET_NO_NEW_PRIVS, 1, 0, 0, 0)) {
		TH_LOG("Kernel does not support PR_SET_NO_NEW_PRIVS!");
	}

	/*
	 * Sibling 0 will have its own seccomp policy
	 * and Sibling 1 will not be under seccomp at
	 * all. Sibling 1 will enter seccomp and 0
	 * will cause failure.
	 */
	self->sibling[0].diverge = 1;
	tsync_start_sibling(&self->sibling[0]);
	tsync_start_sibling(&self->sibling[1]);

	while (self->sibling_count < TSYNC_SIBLINGS) {
		sem_wait(&self->started);
		self->sibling_count++;
	}

	ret = seccomp(SECCOMP_SET_MODE_FILTER, 0, &self->root_prog);
	ASSERT_NE(ENOSYS, errno) {
		TH_LOG("Kernel does not support seccomp syscall!");
	}
	ASSERT_EQ(0, ret) {
		TH_LOG("Kernel does not support SECCOMP_SET_MODE_FILTER!");
	}

	ret = seccomp(SECCOMP_SET_MODE_FILTER, SECCOMP_FILTER_FLAG_TSYNC,
		      &self->apply_prog);
	ASSERT_EQ(ret, self->sibling[0].system_tid) {
		TH_LOG("Did not fail on diverged sibling.");
	}
	sib = 1;
	if (ret == self->sibling[0].system_tid)
		sib = 0;

	pthread_mutex_lock(&self->mutex);

	/* Increment the other siblings num_waits so we can clean up
	 * the one we just saw.
	 */
	self->sibling[!sib].num_waits += 1;

	/* Signal the thread to clean up*/
	ASSERT_EQ(0, pthread_cond_broadcast(&self->cond)) {
		TH_LOG("cond broadcast non-zero");
	}
	pthread_mutex_unlock(&self->mutex);
	PTHREAD_JOIN(self->sibling[sib].tid, &status);
	EXPECT_EQ(SIBLING_EXIT_UNKILLED, (long)status);
	/* Poll for actual task death. pthread_join doesn't guarantee it. */
	while (!kill(self->sibling[sib].system_tid, 0))
		nanosleep(&delay, NULL);
	/* Switch to the remaining sibling */
	sib = !sib;

	ret = seccomp(SECCOMP_SET_MODE_FILTER, SECCOMP_FILTER_FLAG_TSYNC,
		      &self->apply_prog);
	ASSERT_EQ(0, ret) {
		TH_LOG("Expected the remaining sibling to sync");
	};

	pthread_mutex_lock(&self->mutex);

	/* If remaining sibling didn't have a chance to wake up during
	 * the first broadcast, manually reduce the num_waits now.
	 */
	if (self->sibling[sib].num_waits > 1)
		self->sibling[sib].num_waits = 1;
	ASSERT_EQ(0, pthread_cond_broadcast(&self->cond)) {
		TH_LOG("cond broadcast non-zero");
	}
	pthread_mutex_unlock(&self->mutex);
	PTHREAD_JOIN(self->sibling[sib].tid, &status);
	EXPECT_EQ(0, (long)status);
	/* Poll for actual task death. pthread_join doesn't guarantee it. */
	while (!kill(self->sibling[sib].system_tid, 0))
		nanosleep(&delay, NULL);

	ret = seccomp(SECCOMP_SET_MODE_FILTER, SECCOMP_FILTER_FLAG_TSYNC,
		      &self->apply_prog);
	ASSERT_EQ(0, ret);  /* just us chickens */
}

/* Make sure restarted syscalls are seen directly as "restart_syscall". */
TEST(syscall_restart)
{
	long ret;
	unsigned long msg;
	pid_t child_pid;
	int pipefd[2];
	int status;
	siginfo_t info = { };
	struct sock_filter filter[] = {
		BPF_STMT(BPF_LD|BPF_W|BPF_ABS,
			 offsetof(struct seccomp_data, nr)),

#ifdef __NR_sigreturn
		BPF_JUMP(BPF_JMP|BPF_JEQ|BPF_K, __NR_sigreturn, 7, 0),
#endif
		BPF_JUMP(BPF_JMP|BPF_JEQ|BPF_K, __NR_read, 6, 0),
		BPF_JUMP(BPF_JMP|BPF_JEQ|BPF_K, __NR_exit, 5, 0),
		BPF_JUMP(BPF_JMP|BPF_JEQ|BPF_K, __NR_rt_sigreturn, 4, 0),
		BPF_JUMP(BPF_JMP|BPF_JEQ|BPF_K, __NR_nanosleep, 5, 0),
		BPF_JUMP(BPF_JMP|BPF_JEQ|BPF_K, __NR_clock_nanosleep, 4, 0),
		BPF_JUMP(BPF_JMP|BPF_JEQ|BPF_K, __NR_restart_syscall, 4, 0),

		/* Allow __NR_write for easy logging. */
		BPF_JUMP(BPF_JMP|BPF_JEQ|BPF_K, __NR_write, 0, 1),
		BPF_STMT(BPF_RET|BPF_K, SECCOMP_RET_ALLOW),
		BPF_STMT(BPF_RET|BPF_K, SECCOMP_RET_KILL),
		/* The nanosleep jump target. */
		BPF_STMT(BPF_RET|BPF_K, SECCOMP_RET_TRACE|0x100),
		/* The restart_syscall jump target. */
		BPF_STMT(BPF_RET|BPF_K, SECCOMP_RET_TRACE|0x200),
	};
	struct sock_fprog prog = {
		.len = (unsigned short)ARRAY_SIZE(filter),
		.filter = filter,
	};
#if defined(__arm__)
	struct utsname utsbuf;
#endif

	ASSERT_EQ(0, pipe(pipefd));

	child_pid = fork();
	ASSERT_LE(0, child_pid);
	if (child_pid == 0) {
		/* Child uses EXPECT not ASSERT to deliver status correctly. */
		char buf = ' ';
		struct timespec timeout = { };

		/* Attach parent as tracer and stop. */
		EXPECT_EQ(0, ptrace(PTRACE_TRACEME));
		EXPECT_EQ(0, raise(SIGSTOP));

		EXPECT_EQ(0, close(pipefd[1]));

		EXPECT_EQ(0, prctl(PR_SET_NO_NEW_PRIVS, 1, 0, 0, 0)) {
			TH_LOG("Kernel does not support PR_SET_NO_NEW_PRIVS!");
		}

		ret = prctl(PR_SET_SECCOMP, SECCOMP_MODE_FILTER, &prog, 0, 0);
		EXPECT_EQ(0, ret) {
			TH_LOG("Failed to install filter!");
		}

		EXPECT_EQ(1, read(pipefd[0], &buf, 1)) {
			TH_LOG("Failed to read() sync from parent");
		}
		EXPECT_EQ('.', buf) {
			TH_LOG("Failed to get sync data from read()");
		}

		/* Start nanosleep to be interrupted. */
		timeout.tv_sec = 1;
		errno = 0;
		EXPECT_EQ(0, nanosleep(&timeout, NULL)) {
			TH_LOG("Call to nanosleep() failed (errno %d)", errno);
		}

		/* Read final sync from parent. */
		EXPECT_EQ(1, read(pipefd[0], &buf, 1)) {
			TH_LOG("Failed final read() from parent");
		}
		EXPECT_EQ('!', buf) {
			TH_LOG("Failed to get final data from read()");
		}

		/* Directly report the status of our test harness results. */
		syscall(__NR_exit, _metadata->passed ? EXIT_SUCCESS
						     : EXIT_FAILURE);
	}
	EXPECT_EQ(0, close(pipefd[0]));

	/* Attach to child, setup options, and release. */
	ASSERT_EQ(child_pid, waitpid(child_pid, &status, 0));
	ASSERT_EQ(true, WIFSTOPPED(status));
	ASSERT_EQ(0, ptrace(PTRACE_SETOPTIONS, child_pid, NULL,
			    PTRACE_O_TRACESECCOMP));
	ASSERT_EQ(0, ptrace(PTRACE_CONT, child_pid, NULL, 0));
	ASSERT_EQ(1, write(pipefd[1], ".", 1));

	/* Wait for nanosleep() to start. */
	ASSERT_EQ(child_pid, waitpid(child_pid, &status, 0));
	ASSERT_EQ(true, WIFSTOPPED(status));
	ASSERT_EQ(SIGTRAP, WSTOPSIG(status));
	ASSERT_EQ(PTRACE_EVENT_SECCOMP, (status >> 16));
	ASSERT_EQ(0, ptrace(PTRACE_GETEVENTMSG, child_pid, NULL, &msg));
	ASSERT_EQ(0x100, msg);
	ret = get_syscall(_metadata, child_pid);
	EXPECT_TRUE(ret == __NR_nanosleep || ret == __NR_clock_nanosleep);

	/* Might as well check siginfo for sanity while we're here. */
	ASSERT_EQ(0, ptrace(PTRACE_GETSIGINFO, child_pid, NULL, &info));
	ASSERT_EQ(SIGTRAP, info.si_signo);
	ASSERT_EQ(SIGTRAP | (PTRACE_EVENT_SECCOMP << 8), info.si_code);
	EXPECT_EQ(0, info.si_errno);
	EXPECT_EQ(getuid(), info.si_uid);
	/* Verify signal delivery came from child (seccomp-triggered). */
	EXPECT_EQ(child_pid, info.si_pid);

	/* Interrupt nanosleep with SIGSTOP (which we'll need to handle). */
	ASSERT_EQ(0, kill(child_pid, SIGSTOP));
	ASSERT_EQ(0, ptrace(PTRACE_CONT, child_pid, NULL, 0));
	ASSERT_EQ(child_pid, waitpid(child_pid, &status, 0));
	ASSERT_EQ(true, WIFSTOPPED(status));
	ASSERT_EQ(SIGSTOP, WSTOPSIG(status));
	ASSERT_EQ(0, ptrace(PTRACE_GETSIGINFO, child_pid, NULL, &info));
	/*
	 * There is no siginfo on SIGSTOP any more, so we can't verify
	 * signal delivery came from parent now (getpid() == info.si_pid).
	 * https://lkml.kernel.org/r/CAGXu5jJaZAOzP1qFz66tYrtbuywqb+UN2SOA1VLHpCCOiYvYeg@mail.gmail.com
	 * At least verify the SIGSTOP via PTRACE_GETSIGINFO.
	 */
	EXPECT_EQ(SIGSTOP, info.si_signo);

	/* Restart nanosleep with SIGCONT, which triggers restart_syscall. */
	ASSERT_EQ(0, kill(child_pid, SIGCONT));
	ASSERT_EQ(0, ptrace(PTRACE_CONT, child_pid, NULL, 0));
	ASSERT_EQ(child_pid, waitpid(child_pid, &status, 0));
	ASSERT_EQ(true, WIFSTOPPED(status));
	ASSERT_EQ(SIGCONT, WSTOPSIG(status));
	ASSERT_EQ(0, ptrace(PTRACE_CONT, child_pid, NULL, 0));

	/* Wait for restart_syscall() to start. */
	ASSERT_EQ(child_pid, waitpid(child_pid, &status, 0));
	ASSERT_EQ(true, WIFSTOPPED(status));
	ASSERT_EQ(SIGTRAP, WSTOPSIG(status));
	ASSERT_EQ(PTRACE_EVENT_SECCOMP, (status >> 16));
	ASSERT_EQ(0, ptrace(PTRACE_GETEVENTMSG, child_pid, NULL, &msg));

	ASSERT_EQ(0x200, msg);
	ret = get_syscall(_metadata, child_pid);
#if defined(__arm__)
	/*
	 * FIXME:
	 * - native ARM registers do NOT expose true syscall.
	 * - compat ARM registers on ARM64 DO expose true syscall.
	 */
	ASSERT_EQ(0, uname(&utsbuf));
	if (strncmp(utsbuf.machine, "arm", 3) == 0) {
		EXPECT_EQ(__NR_nanosleep, ret);
	} else
#endif
	{
		EXPECT_EQ(__NR_restart_syscall, ret);
	}

	/* Write again to end test. */
	ASSERT_EQ(0, ptrace(PTRACE_CONT, child_pid, NULL, 0));
	ASSERT_EQ(1, write(pipefd[1], "!", 1));
	EXPECT_EQ(0, close(pipefd[1]));

	ASSERT_EQ(child_pid, waitpid(child_pid, &status, 0));
	if (WIFSIGNALED(status) || WEXITSTATUS(status))
		_metadata->passed = 0;
}

TEST_SIGNAL(filter_flag_log, SIGSYS)
{
	struct sock_filter allow_filter[] = {
		BPF_STMT(BPF_RET|BPF_K, SECCOMP_RET_ALLOW),
	};
	struct sock_filter kill_filter[] = {
		BPF_STMT(BPF_LD|BPF_W|BPF_ABS,
			offsetof(struct seccomp_data, nr)),
		BPF_JUMP(BPF_JMP|BPF_JEQ|BPF_K, __NR_getpid, 0, 1),
		BPF_STMT(BPF_RET|BPF_K, SECCOMP_RET_KILL),
		BPF_STMT(BPF_RET|BPF_K, SECCOMP_RET_ALLOW),
	};
	struct sock_fprog allow_prog = {
		.len = (unsigned short)ARRAY_SIZE(allow_filter),
		.filter = allow_filter,
	};
	struct sock_fprog kill_prog = {
		.len = (unsigned short)ARRAY_SIZE(kill_filter),
		.filter = kill_filter,
	};
	long ret;
	pid_t parent = getppid();

	ret = prctl(PR_SET_NO_NEW_PRIVS, 1, 0, 0, 0);
	ASSERT_EQ(0, ret);

	/* Verify that the FILTER_FLAG_LOG flag isn't accepted in strict mode */
	ret = seccomp(SECCOMP_SET_MODE_STRICT, SECCOMP_FILTER_FLAG_LOG,
		      &allow_prog);
	ASSERT_NE(ENOSYS, errno) {
		TH_LOG("Kernel does not support seccomp syscall!");
	}
	EXPECT_NE(0, ret) {
		TH_LOG("Kernel accepted FILTER_FLAG_LOG flag in strict mode!");
	}
	EXPECT_EQ(EINVAL, errno) {
		TH_LOG("Kernel returned unexpected errno for FILTER_FLAG_LOG flag in strict mode!");
	}

	/* Verify that a simple, permissive filter can be added with no flags */
	ret = seccomp(SECCOMP_SET_MODE_FILTER, 0, &allow_prog);
	EXPECT_EQ(0, ret);

	/* See if the same filter can be added with the FILTER_FLAG_LOG flag */
	ret = seccomp(SECCOMP_SET_MODE_FILTER, SECCOMP_FILTER_FLAG_LOG,
		      &allow_prog);
	ASSERT_NE(EINVAL, errno) {
		TH_LOG("Kernel does not support the FILTER_FLAG_LOG flag!");
	}
	EXPECT_EQ(0, ret);

	/* Ensure that the kill filter works with the FILTER_FLAG_LOG flag */
	ret = seccomp(SECCOMP_SET_MODE_FILTER, SECCOMP_FILTER_FLAG_LOG,
		      &kill_prog);
	EXPECT_EQ(0, ret);

	EXPECT_EQ(parent, syscall(__NR_getppid));
	/* getpid() should never return. */
	EXPECT_EQ(0, syscall(__NR_getpid));
}

TEST(get_action_avail)
{
	__u32 actions[] = { SECCOMP_RET_KILL_THREAD, SECCOMP_RET_TRAP,
			    SECCOMP_RET_ERRNO, SECCOMP_RET_TRACE,
			    SECCOMP_RET_LOG,   SECCOMP_RET_ALLOW };
	__u32 unknown_action = 0x10000000U;
	int i;
	long ret;

	ret = seccomp(SECCOMP_GET_ACTION_AVAIL, 0, &actions[0]);
	ASSERT_NE(ENOSYS, errno) {
		TH_LOG("Kernel does not support seccomp syscall!");
	}
	ASSERT_NE(EINVAL, errno) {
		TH_LOG("Kernel does not support SECCOMP_GET_ACTION_AVAIL operation!");
	}
	EXPECT_EQ(ret, 0);

	for (i = 0; i < ARRAY_SIZE(actions); i++) {
		ret = seccomp(SECCOMP_GET_ACTION_AVAIL, 0, &actions[i]);
		EXPECT_EQ(ret, 0) {
			TH_LOG("Expected action (0x%X) not available!",
			       actions[i]);
		}
	}

	/* Check that an unknown action is handled properly (EOPNOTSUPP) */
	ret = seccomp(SECCOMP_GET_ACTION_AVAIL, 0, &unknown_action);
	EXPECT_EQ(ret, -1);
	EXPECT_EQ(errno, EOPNOTSUPP);
}

TEST(get_metadata)
{
	pid_t pid;
	int pipefd[2];
	char buf;
	struct seccomp_metadata md;
	long ret;

	/* Only real root can get metadata. */
	if (geteuid()) {
		SKIP(return, "get_metadata requires real root");
		return;
	}

	ASSERT_EQ(0, pipe(pipefd));

	pid = fork();
	ASSERT_GE(pid, 0);
	if (pid == 0) {
		struct sock_filter filter[] = {
			BPF_STMT(BPF_RET|BPF_K, SECCOMP_RET_ALLOW),
		};
		struct sock_fprog prog = {
			.len = (unsigned short)ARRAY_SIZE(filter),
			.filter = filter,
		};

		/* one with log, one without */
		EXPECT_EQ(0, seccomp(SECCOMP_SET_MODE_FILTER,
				     SECCOMP_FILTER_FLAG_LOG, &prog));
		EXPECT_EQ(0, seccomp(SECCOMP_SET_MODE_FILTER, 0, &prog));

		EXPECT_EQ(0, close(pipefd[0]));
		ASSERT_EQ(1, write(pipefd[1], "1", 1));
		ASSERT_EQ(0, close(pipefd[1]));

		while (1)
			sleep(100);
	}

	ASSERT_EQ(0, close(pipefd[1]));
	ASSERT_EQ(1, read(pipefd[0], &buf, 1));

	ASSERT_EQ(0, ptrace(PTRACE_ATTACH, pid));
	ASSERT_EQ(pid, waitpid(pid, NULL, 0));

	/* Past here must not use ASSERT or child process is never killed. */

	md.filter_off = 0;
	errno = 0;
	ret = ptrace(PTRACE_SECCOMP_GET_METADATA, pid, sizeof(md), &md);
	EXPECT_EQ(sizeof(md), ret) {
		if (errno == EINVAL)
			SKIP(goto skip, "Kernel does not support PTRACE_SECCOMP_GET_METADATA (missing CONFIG_CHECKPOINT_RESTORE?)");
	}

	EXPECT_EQ(md.flags, SECCOMP_FILTER_FLAG_LOG);
	EXPECT_EQ(md.filter_off, 0);

	md.filter_off = 1;
	ret = ptrace(PTRACE_SECCOMP_GET_METADATA, pid, sizeof(md), &md);
	EXPECT_EQ(sizeof(md), ret);
	EXPECT_EQ(md.flags, 0);
	EXPECT_EQ(md.filter_off, 1);

skip:
	ASSERT_EQ(0, kill(pid, SIGKILL));
}

static int user_notif_syscall(int nr, unsigned int flags)
{
	struct sock_filter filter[] = {
		BPF_STMT(BPF_LD+BPF_W+BPF_ABS,
			offsetof(struct seccomp_data, nr)),
		BPF_JUMP(BPF_JMP+BPF_JEQ+BPF_K, nr, 0, 1),
		BPF_STMT(BPF_RET+BPF_K, SECCOMP_RET_USER_NOTIF),
		BPF_STMT(BPF_RET+BPF_K, SECCOMP_RET_ALLOW),
	};

	struct sock_fprog prog = {
		.len = (unsigned short)ARRAY_SIZE(filter),
		.filter = filter,
	};

	return seccomp(SECCOMP_SET_MODE_FILTER, flags, &prog);
}

#define USER_NOTIF_MAGIC INT_MAX
TEST(user_notification_basic)
{
	pid_t pid;
	long ret;
	int status, listener;
	struct seccomp_notif req = {};
	struct seccomp_notif_resp resp = {};
	struct pollfd pollfd;

	struct sock_filter filter[] = {
		BPF_STMT(BPF_RET|BPF_K, SECCOMP_RET_ALLOW),
	};
	struct sock_fprog prog = {
		.len = (unsigned short)ARRAY_SIZE(filter),
		.filter = filter,
	};

	ret = prctl(PR_SET_NO_NEW_PRIVS, 1, 0, 0, 0);
	ASSERT_EQ(0, ret) {
		TH_LOG("Kernel does not support PR_SET_NO_NEW_PRIVS!");
	}

	pid = fork();
	ASSERT_GE(pid, 0);

	/* Check that we get -ENOSYS with no listener attached */
	if (pid == 0) {
		if (user_notif_syscall(__NR_getppid, 0) < 0)
			exit(1);
		ret = syscall(__NR_getppid);
		exit(ret >= 0 || errno != ENOSYS);
	}

	EXPECT_EQ(waitpid(pid, &status, 0), pid);
	EXPECT_EQ(true, WIFEXITED(status));
	EXPECT_EQ(0, WEXITSTATUS(status));

	/* Add some no-op filters for grins. */
	EXPECT_EQ(seccomp(SECCOMP_SET_MODE_FILTER, 0, &prog), 0);
	EXPECT_EQ(seccomp(SECCOMP_SET_MODE_FILTER, 0, &prog), 0);
	EXPECT_EQ(seccomp(SECCOMP_SET_MODE_FILTER, 0, &prog), 0);
	EXPECT_EQ(seccomp(SECCOMP_SET_MODE_FILTER, 0, &prog), 0);

	/* Check that the basic notification machinery works */
	listener = user_notif_syscall(__NR_getppid,
				      SECCOMP_FILTER_FLAG_NEW_LISTENER);
	ASSERT_GE(listener, 0);

	/* Installing a second listener in the chain should EBUSY */
	EXPECT_EQ(user_notif_syscall(__NR_getppid,
				     SECCOMP_FILTER_FLAG_NEW_LISTENER),
		  -1);
	EXPECT_EQ(errno, EBUSY);

	pid = fork();
	ASSERT_GE(pid, 0);

	if (pid == 0) {
		ret = syscall(__NR_getppid);
		exit(ret != USER_NOTIF_MAGIC);
	}

	pollfd.fd = listener;
	pollfd.events = POLLIN | POLLOUT;

	EXPECT_GT(poll(&pollfd, 1, -1), 0);
	EXPECT_EQ(pollfd.revents, POLLIN);

	/* Test that we can't pass garbage to the kernel. */
	memset(&req, 0, sizeof(req));
	req.pid = -1;
	errno = 0;
	ret = ioctl(listener, SECCOMP_IOCTL_NOTIF_RECV, &req);
	EXPECT_EQ(-1, ret);
	EXPECT_EQ(EINVAL, errno);

	if (ret) {
		req.pid = 0;
		EXPECT_EQ(ioctl(listener, SECCOMP_IOCTL_NOTIF_RECV, &req), 0);
	}

	pollfd.fd = listener;
	pollfd.events = POLLIN | POLLOUT;

	EXPECT_GT(poll(&pollfd, 1, -1), 0);
	EXPECT_EQ(pollfd.revents, POLLOUT);

	EXPECT_EQ(req.data.nr,  __NR_getppid);

	resp.id = req.id;
	resp.error = 0;
	resp.val = USER_NOTIF_MAGIC;

	/* check that we make sure flags == 0 */
	resp.flags = 1;
	EXPECT_EQ(ioctl(listener, SECCOMP_IOCTL_NOTIF_SEND, &resp), -1);
	EXPECT_EQ(errno, EINVAL);

	resp.flags = 0;
	EXPECT_EQ(ioctl(listener, SECCOMP_IOCTL_NOTIF_SEND, &resp), 0);

	EXPECT_EQ(waitpid(pid, &status, 0), pid);
	EXPECT_EQ(true, WIFEXITED(status));
	EXPECT_EQ(0, WEXITSTATUS(status));
}

TEST(user_notification_with_tsync)
{
	int ret;
	unsigned int flags;

	/* these were exclusive */
	flags = SECCOMP_FILTER_FLAG_NEW_LISTENER |
		SECCOMP_FILTER_FLAG_TSYNC;
	ASSERT_EQ(-1, user_notif_syscall(__NR_getppid, flags));
	ASSERT_EQ(EINVAL, errno);

	/* but now they're not */
	flags |= SECCOMP_FILTER_FLAG_TSYNC_ESRCH;
	ret = user_notif_syscall(__NR_getppid, flags);
	close(ret);
	ASSERT_LE(0, ret);
}

TEST(user_notification_kill_in_middle)
{
	pid_t pid;
	long ret;
	int listener;
	struct seccomp_notif req = {};
	struct seccomp_notif_resp resp = {};

	ret = prctl(PR_SET_NO_NEW_PRIVS, 1, 0, 0, 0);
	ASSERT_EQ(0, ret) {
		TH_LOG("Kernel does not support PR_SET_NO_NEW_PRIVS!");
	}

	listener = user_notif_syscall(__NR_getppid,
				      SECCOMP_FILTER_FLAG_NEW_LISTENER);
	ASSERT_GE(listener, 0);

	/*
	 * Check that nothing bad happens when we kill the task in the middle
	 * of a syscall.
	 */
	pid = fork();
	ASSERT_GE(pid, 0);

	if (pid == 0) {
		ret = syscall(__NR_getppid);
		exit(ret != USER_NOTIF_MAGIC);
	}

	EXPECT_EQ(ioctl(listener, SECCOMP_IOCTL_NOTIF_RECV, &req), 0);
	EXPECT_EQ(ioctl(listener, SECCOMP_IOCTL_NOTIF_ID_VALID, &req.id), 0);

	EXPECT_EQ(kill(pid, SIGKILL), 0);
	EXPECT_EQ(waitpid(pid, NULL, 0), pid);

	EXPECT_EQ(ioctl(listener, SECCOMP_IOCTL_NOTIF_ID_VALID, &req.id), -1);

	resp.id = req.id;
	ret = ioctl(listener, SECCOMP_IOCTL_NOTIF_SEND, &resp);
	EXPECT_EQ(ret, -1);
	EXPECT_EQ(errno, ENOENT);
}

static int handled = -1;

static void signal_handler(int signal)
{
	if (write(handled, "c", 1) != 1)
		perror("write from signal");
}

TEST(user_notification_signal)
{
	pid_t pid;
	long ret;
	int status, listener, sk_pair[2];
	struct seccomp_notif req = {};
	struct seccomp_notif_resp resp = {};
	char c;

	ret = prctl(PR_SET_NO_NEW_PRIVS, 1, 0, 0, 0);
	ASSERT_EQ(0, ret) {
		TH_LOG("Kernel does not support PR_SET_NO_NEW_PRIVS!");
	}

	ASSERT_EQ(socketpair(PF_LOCAL, SOCK_SEQPACKET, 0, sk_pair), 0);

	listener = user_notif_syscall(__NR_gettid,
				      SECCOMP_FILTER_FLAG_NEW_LISTENER);
	ASSERT_GE(listener, 0);

	pid = fork();
	ASSERT_GE(pid, 0);

	if (pid == 0) {
		close(sk_pair[0]);
		handled = sk_pair[1];
		if (signal(SIGUSR1, signal_handler) == SIG_ERR) {
			perror("signal");
			exit(1);
		}
		/*
		 * ERESTARTSYS behavior is a bit hard to test, because we need
		 * to rely on a signal that has not yet been handled. Let's at
		 * least check that the error code gets propagated through, and
		 * hope that it doesn't break when there is actually a signal :)
		 */
		ret = syscall(__NR_gettid);
		exit(!(ret == -1 && errno == 512));
	}

	close(sk_pair[1]);

	memset(&req, 0, sizeof(req));
	EXPECT_EQ(ioctl(listener, SECCOMP_IOCTL_NOTIF_RECV, &req), 0);

	EXPECT_EQ(kill(pid, SIGUSR1), 0);

	/*
	 * Make sure the signal really is delivered, which means we're not
	 * stuck in the user notification code any more and the notification
	 * should be dead.
	 */
	EXPECT_EQ(read(sk_pair[0], &c, 1), 1);

	resp.id = req.id;
	resp.error = -EPERM;
	resp.val = 0;

	EXPECT_EQ(ioctl(listener, SECCOMP_IOCTL_NOTIF_SEND, &resp), -1);
	EXPECT_EQ(errno, ENOENT);

	memset(&req, 0, sizeof(req));
	EXPECT_EQ(ioctl(listener, SECCOMP_IOCTL_NOTIF_RECV, &req), 0);

	resp.id = req.id;
	resp.error = -512; /* -ERESTARTSYS */
	resp.val = 0;

	EXPECT_EQ(ioctl(listener, SECCOMP_IOCTL_NOTIF_SEND, &resp), 0);

	EXPECT_EQ(waitpid(pid, &status, 0), pid);
	EXPECT_EQ(true, WIFEXITED(status));
	EXPECT_EQ(0, WEXITSTATUS(status));
}

TEST(user_notification_closed_listener)
{
	pid_t pid;
	long ret;
	int status, listener;

	ret = prctl(PR_SET_NO_NEW_PRIVS, 1, 0, 0, 0);
	ASSERT_EQ(0, ret) {
		TH_LOG("Kernel does not support PR_SET_NO_NEW_PRIVS!");
	}

	listener = user_notif_syscall(__NR_getppid,
				      SECCOMP_FILTER_FLAG_NEW_LISTENER);
	ASSERT_GE(listener, 0);

	/*
	 * Check that we get an ENOSYS when the listener is closed.
	 */
	pid = fork();
	ASSERT_GE(pid, 0);
	if (pid == 0) {
		close(listener);
		ret = syscall(__NR_getppid);
		exit(ret != -1 && errno != ENOSYS);
	}

	close(listener);

	EXPECT_EQ(waitpid(pid, &status, 0), pid);
	EXPECT_EQ(true, WIFEXITED(status));
	EXPECT_EQ(0, WEXITSTATUS(status));
}

/*
 * Check that a pid in a child namespace still shows up as valid in ours.
 */
TEST(user_notification_child_pid_ns)
{
	pid_t pid;
	int status, listener;
	struct seccomp_notif req = {};
	struct seccomp_notif_resp resp = {};

	ASSERT_EQ(unshare(CLONE_NEWUSER | CLONE_NEWPID), 0);

	listener = user_notif_syscall(__NR_getppid,
				      SECCOMP_FILTER_FLAG_NEW_LISTENER);
	ASSERT_GE(listener, 0);

	pid = fork();
	ASSERT_GE(pid, 0);

	if (pid == 0)
		exit(syscall(__NR_getppid) != USER_NOTIF_MAGIC);

	EXPECT_EQ(ioctl(listener, SECCOMP_IOCTL_NOTIF_RECV, &req), 0);
	EXPECT_EQ(req.pid, pid);

	resp.id = req.id;
	resp.error = 0;
	resp.val = USER_NOTIF_MAGIC;

	EXPECT_EQ(ioctl(listener, SECCOMP_IOCTL_NOTIF_SEND, &resp), 0);

	EXPECT_EQ(waitpid(pid, &status, 0), pid);
	EXPECT_EQ(true, WIFEXITED(status));
	EXPECT_EQ(0, WEXITSTATUS(status));
	close(listener);
}

/*
 * Check that a pid in a sibling (i.e. unrelated) namespace shows up as 0, i.e.
 * invalid.
 */
TEST(user_notification_sibling_pid_ns)
{
	pid_t pid, pid2;
	int status, listener;
	struct seccomp_notif req = {};
	struct seccomp_notif_resp resp = {};

	ASSERT_EQ(prctl(PR_SET_NO_NEW_PRIVS, 1, 0, 0, 0), 0) {
		TH_LOG("Kernel does not support PR_SET_NO_NEW_PRIVS!");
	}

	listener = user_notif_syscall(__NR_getppid,
				      SECCOMP_FILTER_FLAG_NEW_LISTENER);
	ASSERT_GE(listener, 0);

	pid = fork();
	ASSERT_GE(pid, 0);

	if (pid == 0) {
		ASSERT_EQ(unshare(CLONE_NEWPID), 0);

		pid2 = fork();
		ASSERT_GE(pid2, 0);

		if (pid2 == 0)
			exit(syscall(__NR_getppid) != USER_NOTIF_MAGIC);

		EXPECT_EQ(waitpid(pid2, &status, 0), pid2);
		EXPECT_EQ(true, WIFEXITED(status));
		EXPECT_EQ(0, WEXITSTATUS(status));
		exit(WEXITSTATUS(status));
	}

	/* Create the sibling ns, and sibling in it. */
	ASSERT_EQ(unshare(CLONE_NEWPID), 0);
	ASSERT_EQ(errno, 0);

	pid2 = fork();
	ASSERT_GE(pid2, 0);

	if (pid2 == 0) {
		ASSERT_EQ(ioctl(listener, SECCOMP_IOCTL_NOTIF_RECV, &req), 0);
		/*
		 * The pid should be 0, i.e. the task is in some namespace that
		 * we can't "see".
		 */
		EXPECT_EQ(req.pid, 0);

		resp.id = req.id;
		resp.error = 0;
		resp.val = USER_NOTIF_MAGIC;

		ASSERT_EQ(ioctl(listener, SECCOMP_IOCTL_NOTIF_SEND, &resp), 0);
		exit(0);
	}

	close(listener);

	EXPECT_EQ(waitpid(pid, &status, 0), pid);
	EXPECT_EQ(true, WIFEXITED(status));
	EXPECT_EQ(0, WEXITSTATUS(status));

	EXPECT_EQ(waitpid(pid2, &status, 0), pid2);
	EXPECT_EQ(true, WIFEXITED(status));
	EXPECT_EQ(0, WEXITSTATUS(status));
}

TEST(user_notification_fault_recv)
{
	pid_t pid;
	int status, listener;
	struct seccomp_notif req = {};
	struct seccomp_notif_resp resp = {};

	ASSERT_EQ(unshare(CLONE_NEWUSER), 0);

	listener = user_notif_syscall(__NR_getppid,
				      SECCOMP_FILTER_FLAG_NEW_LISTENER);
	ASSERT_GE(listener, 0);

	pid = fork();
	ASSERT_GE(pid, 0);

	if (pid == 0)
		exit(syscall(__NR_getppid) != USER_NOTIF_MAGIC);

	/* Do a bad recv() */
	EXPECT_EQ(ioctl(listener, SECCOMP_IOCTL_NOTIF_RECV, NULL), -1);
	EXPECT_EQ(errno, EFAULT);

	/* We should still be able to receive this notification, though. */
	EXPECT_EQ(ioctl(listener, SECCOMP_IOCTL_NOTIF_RECV, &req), 0);
	EXPECT_EQ(req.pid, pid);

	resp.id = req.id;
	resp.error = 0;
	resp.val = USER_NOTIF_MAGIC;

	EXPECT_EQ(ioctl(listener, SECCOMP_IOCTL_NOTIF_SEND, &resp), 0);

	EXPECT_EQ(waitpid(pid, &status, 0), pid);
	EXPECT_EQ(true, WIFEXITED(status));
	EXPECT_EQ(0, WEXITSTATUS(status));
}

TEST(seccomp_get_notif_sizes)
{
	struct seccomp_notif_sizes sizes;

	ASSERT_EQ(seccomp(SECCOMP_GET_NOTIF_SIZES, 0, &sizes), 0);
	EXPECT_EQ(sizes.seccomp_notif, sizeof(struct seccomp_notif));
	EXPECT_EQ(sizes.seccomp_notif_resp, sizeof(struct seccomp_notif_resp));
}

TEST(user_notification_continue)
{
	pid_t pid;
	long ret;
	int status, listener;
	struct seccomp_notif req = {};
	struct seccomp_notif_resp resp = {};
	struct pollfd pollfd;

	ret = prctl(PR_SET_NO_NEW_PRIVS, 1, 0, 0, 0);
	ASSERT_EQ(0, ret) {
		TH_LOG("Kernel does not support PR_SET_NO_NEW_PRIVS!");
	}

	listener = user_notif_syscall(__NR_dup, SECCOMP_FILTER_FLAG_NEW_LISTENER);
	ASSERT_GE(listener, 0);

	pid = fork();
	ASSERT_GE(pid, 0);

	if (pid == 0) {
		int dup_fd, pipe_fds[2];
		pid_t self;

		ASSERT_GE(pipe(pipe_fds), 0);

		dup_fd = dup(pipe_fds[0]);
		ASSERT_GE(dup_fd, 0);
		EXPECT_NE(pipe_fds[0], dup_fd);

		self = getpid();
		ASSERT_EQ(filecmp(self, self, pipe_fds[0], dup_fd), 0);
		exit(0);
	}

	pollfd.fd = listener;
	pollfd.events = POLLIN | POLLOUT;

	EXPECT_GT(poll(&pollfd, 1, -1), 0);
	EXPECT_EQ(pollfd.revents, POLLIN);

	EXPECT_EQ(ioctl(listener, SECCOMP_IOCTL_NOTIF_RECV, &req), 0);

	pollfd.fd = listener;
	pollfd.events = POLLIN | POLLOUT;

	EXPECT_GT(poll(&pollfd, 1, -1), 0);
	EXPECT_EQ(pollfd.revents, POLLOUT);

	EXPECT_EQ(req.data.nr, __NR_dup);

	resp.id = req.id;
	resp.flags = SECCOMP_USER_NOTIF_FLAG_CONTINUE;

	/*
	 * Verify that setting SECCOMP_USER_NOTIF_FLAG_CONTINUE enforces other
	 * args be set to 0.
	 */
	resp.error = 0;
	resp.val = USER_NOTIF_MAGIC;
	EXPECT_EQ(ioctl(listener, SECCOMP_IOCTL_NOTIF_SEND, &resp), -1);
	EXPECT_EQ(errno, EINVAL);

	resp.error = USER_NOTIF_MAGIC;
	resp.val = 0;
	EXPECT_EQ(ioctl(listener, SECCOMP_IOCTL_NOTIF_SEND, &resp), -1);
	EXPECT_EQ(errno, EINVAL);

	resp.error = 0;
	resp.val = 0;
	EXPECT_EQ(ioctl(listener, SECCOMP_IOCTL_NOTIF_SEND, &resp), 0) {
		if (errno == EINVAL)
			SKIP(goto skip, "Kernel does not support SECCOMP_USER_NOTIF_FLAG_CONTINUE");
	}

skip:
	EXPECT_EQ(waitpid(pid, &status, 0), pid);
	EXPECT_EQ(true, WIFEXITED(status));
<<<<<<< HEAD
	EXPECT_EQ(0, WEXITSTATUS(status)) {
		if (WEXITSTATUS(status) == 2) {
			SKIP(return, "Kernel does not support kcmp() syscall");
			return;
		}
=======
	EXPECT_EQ(0, WEXITSTATUS(status));
}

TEST(user_notification_filter_empty)
{
	pid_t pid;
	long ret;
	int status;
	struct pollfd pollfd;
	struct clone_args args = {
		.flags = CLONE_FILES,
		.exit_signal = SIGCHLD,
	};

	ret = prctl(PR_SET_NO_NEW_PRIVS, 1, 0, 0, 0);
	ASSERT_EQ(0, ret) {
		TH_LOG("Kernel does not support PR_SET_NO_NEW_PRIVS!");
	}

	pid = sys_clone3(&args, sizeof(args));
	ASSERT_GE(pid, 0);

	if (pid == 0) {
		int listener;

		listener = user_notif_syscall(__NR_mknod, SECCOMP_FILTER_FLAG_NEW_LISTENER);
		if (listener < 0)
			_exit(EXIT_FAILURE);

		if (dup2(listener, 200) != 200)
			_exit(EXIT_FAILURE);

		close(listener);

		_exit(EXIT_SUCCESS);
	}

	EXPECT_EQ(waitpid(pid, &status, 0), pid);
	EXPECT_EQ(true, WIFEXITED(status));
	EXPECT_EQ(0, WEXITSTATUS(status));

	/*
	 * The seccomp filter has become unused so we should be notified once
	 * the kernel gets around to cleaning up task struct.
	 */
	pollfd.fd = 200;
	pollfd.events = POLLHUP;

	EXPECT_GT(poll(&pollfd, 1, 2000), 0);
	EXPECT_GT((pollfd.revents & POLLHUP) ?: 0, 0);
}

static void *do_thread(void *data)
{
	return NULL;
}

TEST(user_notification_filter_empty_threaded)
{
	pid_t pid;
	long ret;
	int status;
	struct pollfd pollfd;
	struct clone_args args = {
		.flags = CLONE_FILES,
		.exit_signal = SIGCHLD,
	};

	ret = prctl(PR_SET_NO_NEW_PRIVS, 1, 0, 0, 0);
	ASSERT_EQ(0, ret) {
		TH_LOG("Kernel does not support PR_SET_NO_NEW_PRIVS!");
	}

	pid = sys_clone3(&args, sizeof(args));
	ASSERT_GE(pid, 0);

	if (pid == 0) {
		pid_t pid1, pid2;
		int listener, status;
		pthread_t thread;

		listener = user_notif_syscall(__NR_dup, SECCOMP_FILTER_FLAG_NEW_LISTENER);
		if (listener < 0)
			_exit(EXIT_FAILURE);

		if (dup2(listener, 200) != 200)
			_exit(EXIT_FAILURE);

		close(listener);

		pid1 = fork();
		if (pid1 < 0)
			_exit(EXIT_FAILURE);

		if (pid1 == 0)
			_exit(EXIT_SUCCESS);

		pid2 = fork();
		if (pid2 < 0)
			_exit(EXIT_FAILURE);

		if (pid2 == 0)
			_exit(EXIT_SUCCESS);

		if (pthread_create(&thread, NULL, do_thread, NULL) ||
		    pthread_join(thread, NULL))
			_exit(EXIT_FAILURE);

		if (pthread_create(&thread, NULL, do_thread, NULL) ||
		    pthread_join(thread, NULL))
			_exit(EXIT_FAILURE);

		if (waitpid(pid1, &status, 0) != pid1 || !WIFEXITED(status) ||
		    WEXITSTATUS(status))
			_exit(EXIT_FAILURE);

		if (waitpid(pid2, &status, 0) != pid2 || !WIFEXITED(status) ||
		    WEXITSTATUS(status))
			_exit(EXIT_FAILURE);

		exit(EXIT_SUCCESS);
	}

	EXPECT_EQ(waitpid(pid, &status, 0), pid);
	EXPECT_EQ(true, WIFEXITED(status));
	EXPECT_EQ(0, WEXITSTATUS(status));

	/*
	 * The seccomp filter has become unused so we should be notified once
	 * the kernel gets around to cleaning up task struct.
	 */
	pollfd.fd = 200;
	pollfd.events = POLLHUP;

	EXPECT_GT(poll(&pollfd, 1, 2000), 0);
	EXPECT_GT((pollfd.revents & POLLHUP) ?: 0, 0);
}

TEST(user_notification_addfd)
{
	pid_t pid;
	long ret;
	int status, listener, memfd, fd;
	struct seccomp_notif_addfd addfd = {};
	struct seccomp_notif_addfd_small small = {};
	struct seccomp_notif_addfd_big big = {};
	struct seccomp_notif req = {};
	struct seccomp_notif_resp resp = {};
	/* 100 ms */
	struct timespec delay = { .tv_nsec = 100000000 };

	memfd = memfd_create("test", 0);
	ASSERT_GE(memfd, 0);

	ret = prctl(PR_SET_NO_NEW_PRIVS, 1, 0, 0, 0);
	ASSERT_EQ(0, ret) {
		TH_LOG("Kernel does not support PR_SET_NO_NEW_PRIVS!");
	}

	/* Check that the basic notification machinery works */
	listener = user_notif_syscall(__NR_getppid,
				      SECCOMP_FILTER_FLAG_NEW_LISTENER);
	ASSERT_GE(listener, 0);

	pid = fork();
	ASSERT_GE(pid, 0);

	if (pid == 0) {
		if (syscall(__NR_getppid) != USER_NOTIF_MAGIC)
			exit(1);
		exit(syscall(__NR_getppid) != USER_NOTIF_MAGIC);
	}

	ASSERT_EQ(ioctl(listener, SECCOMP_IOCTL_NOTIF_RECV, &req), 0);

	addfd.srcfd = memfd;
	addfd.newfd = 0;
	addfd.id = req.id;
	addfd.flags = 0x0;

	/* Verify bad newfd_flags cannot be set */
	addfd.newfd_flags = ~O_CLOEXEC;
	EXPECT_EQ(ioctl(listener, SECCOMP_IOCTL_NOTIF_ADDFD, &addfd), -1);
	EXPECT_EQ(errno, EINVAL);
	addfd.newfd_flags = O_CLOEXEC;

	/* Verify bad flags cannot be set */
	addfd.flags = 0xff;
	EXPECT_EQ(ioctl(listener, SECCOMP_IOCTL_NOTIF_ADDFD, &addfd), -1);
	EXPECT_EQ(errno, EINVAL);
	addfd.flags = 0;

	/* Verify that remote_fd cannot be set without setting flags */
	addfd.newfd = 1;
	EXPECT_EQ(ioctl(listener, SECCOMP_IOCTL_NOTIF_ADDFD, &addfd), -1);
	EXPECT_EQ(errno, EINVAL);
	addfd.newfd = 0;

	/* Verify small size cannot be set */
	EXPECT_EQ(ioctl(listener, SECCOMP_IOCTL_NOTIF_ADDFD_SMALL, &small), -1);
	EXPECT_EQ(errno, EINVAL);

	/* Verify we can't send bits filled in unknown buffer area */
	memset(&big, 0xAA, sizeof(big));
	big.addfd = addfd;
	EXPECT_EQ(ioctl(listener, SECCOMP_IOCTL_NOTIF_ADDFD_BIG, &big), -1);
	EXPECT_EQ(errno, E2BIG);


	/* Verify we can set an arbitrary remote fd */
	fd = ioctl(listener, SECCOMP_IOCTL_NOTIF_ADDFD, &addfd);
	/*
	 * The child has fds 0(stdin), 1(stdout), 2(stderr), 3(memfd),
	 * 4(listener), so the newly allocated fd should be 5.
	 */
	EXPECT_EQ(fd, 5);
	EXPECT_EQ(filecmp(getpid(), pid, memfd, fd), 0);

	/* Verify we can set an arbitrary remote fd with large size */
	memset(&big, 0x0, sizeof(big));
	big.addfd = addfd;
	fd = ioctl(listener, SECCOMP_IOCTL_NOTIF_ADDFD_BIG, &big);
	EXPECT_EQ(fd, 6);

	/* Verify we can set a specific remote fd */
	addfd.newfd = 42;
	addfd.flags = SECCOMP_ADDFD_FLAG_SETFD;
	fd = ioctl(listener, SECCOMP_IOCTL_NOTIF_ADDFD, &addfd);
	EXPECT_EQ(fd, 42);
	EXPECT_EQ(filecmp(getpid(), pid, memfd, fd), 0);

	/* Resume syscall */
	resp.id = req.id;
	resp.error = 0;
	resp.val = USER_NOTIF_MAGIC;
	EXPECT_EQ(ioctl(listener, SECCOMP_IOCTL_NOTIF_SEND, &resp), 0);

	/*
	 * This sets the ID of the ADD FD to the last request plus 1. The
	 * notification ID increments 1 per notification.
	 */
	addfd.id = req.id + 1;

	/* This spins until the underlying notification is generated */
	while (ioctl(listener, SECCOMP_IOCTL_NOTIF_ADDFD, &addfd) != -1 &&
	       errno != -EINPROGRESS)
		nanosleep(&delay, NULL);

	memset(&req, 0, sizeof(req));
	ASSERT_EQ(ioctl(listener, SECCOMP_IOCTL_NOTIF_RECV, &req), 0);
	ASSERT_EQ(addfd.id, req.id);

	resp.id = req.id;
	resp.error = 0;
	resp.val = USER_NOTIF_MAGIC;
	EXPECT_EQ(ioctl(listener, SECCOMP_IOCTL_NOTIF_SEND, &resp), 0);

	/* Wait for child to finish. */
	EXPECT_EQ(waitpid(pid, &status, 0), pid);
	EXPECT_EQ(true, WIFEXITED(status));
	EXPECT_EQ(0, WEXITSTATUS(status));

	close(memfd);
}

TEST(user_notification_addfd_rlimit)
{
	pid_t pid;
	long ret;
	int status, listener, memfd;
	struct seccomp_notif_addfd addfd = {};
	struct seccomp_notif req = {};
	struct seccomp_notif_resp resp = {};
	const struct rlimit lim = {
		.rlim_cur	= 0,
		.rlim_max	= 0,
	};

	memfd = memfd_create("test", 0);
	ASSERT_GE(memfd, 0);

	ret = prctl(PR_SET_NO_NEW_PRIVS, 1, 0, 0, 0);
	ASSERT_EQ(0, ret) {
		TH_LOG("Kernel does not support PR_SET_NO_NEW_PRIVS!");
>>>>>>> 0d1e4df3
	}

	/* Check that the basic notification machinery works */
	listener = user_notif_syscall(__NR_getppid,
				      SECCOMP_FILTER_FLAG_NEW_LISTENER);
	ASSERT_GE(listener, 0);

	pid = fork();
	ASSERT_GE(pid, 0);

	if (pid == 0)
		exit(syscall(__NR_getppid) != USER_NOTIF_MAGIC);


	ASSERT_EQ(ioctl(listener, SECCOMP_IOCTL_NOTIF_RECV, &req), 0);

	ASSERT_EQ(prlimit(pid, RLIMIT_NOFILE, &lim, NULL), 0);

	addfd.srcfd = memfd;
	addfd.newfd_flags = O_CLOEXEC;
	addfd.newfd = 0;
	addfd.id = req.id;
	addfd.flags = 0;

	/* Should probably spot check /proc/sys/fs/file-nr */
	EXPECT_EQ(ioctl(listener, SECCOMP_IOCTL_NOTIF_ADDFD, &addfd), -1);
	EXPECT_EQ(errno, EMFILE);

	addfd.newfd = 100;
	addfd.flags = SECCOMP_ADDFD_FLAG_SETFD;
	EXPECT_EQ(ioctl(listener, SECCOMP_IOCTL_NOTIF_ADDFD, &addfd), -1);
	EXPECT_EQ(errno, EBADF);

	resp.id = req.id;
	resp.error = 0;
	resp.val = USER_NOTIF_MAGIC;

	EXPECT_EQ(ioctl(listener, SECCOMP_IOCTL_NOTIF_SEND, &resp), 0);

	/* Wait for child to finish. */
	EXPECT_EQ(waitpid(pid, &status, 0), pid);
	EXPECT_EQ(true, WIFEXITED(status));
	EXPECT_EQ(0, WEXITSTATUS(status));

	close(memfd);
}

/*
 * TODO:
 * - expand NNP testing
 * - better arch-specific TRACE and TRAP handlers.
 * - endianness checking when appropriate
 * - 64-bit arg prodding
 * - arch value testing (x86 modes especially)
 * - verify that FILTER_FLAG_LOG filters generate log messages
 * - verify that RET_LOG generates log messages
 */

TEST_HARNESS_MAIN<|MERGE_RESOLUTION|>--- conflicted
+++ resolved
@@ -3650,13 +3650,6 @@
 skip:
 	EXPECT_EQ(waitpid(pid, &status, 0), pid);
 	EXPECT_EQ(true, WIFEXITED(status));
-<<<<<<< HEAD
-	EXPECT_EQ(0, WEXITSTATUS(status)) {
-		if (WEXITSTATUS(status) == 2) {
-			SKIP(return, "Kernel does not support kcmp() syscall");
-			return;
-		}
-=======
 	EXPECT_EQ(0, WEXITSTATUS(status));
 }
 
@@ -3941,7 +3934,6 @@
 	ret = prctl(PR_SET_NO_NEW_PRIVS, 1, 0, 0, 0);
 	ASSERT_EQ(0, ret) {
 		TH_LOG("Kernel does not support PR_SET_NO_NEW_PRIVS!");
->>>>>>> 0d1e4df3
 	}
 
 	/* Check that the basic notification machinery works */
