#!/bin/bash
# SPDX-License-Identifier: GPL-2.0+
#
# Run a series of tests under KVM.  By default, this series is specified
# by the relevant CFLIST file, but can be overridden by the --configs
# command-line argument.
#
# Usage: kvm.sh [ options ]
#
# Copyright (C) IBM Corporation, 2011
#
# Authors: Paul E. McKenney <paulmck@linux.ibm.com>

scriptname=$0
args="$*"

T=${TMPDIR-/tmp}/kvm.sh.$$
trap 'rm -rf $T' 0
mkdir $T

cd `dirname $scriptname`/../../../../../

dur=$((30*60))
dryrun=""
KVM="`pwd`/tools/testing/selftests/rcutorture"; export KVM
PATH=${KVM}/bin:$PATH; export PATH
. functions.sh

TORTURE_ALLOTED_CPUS="`identify_qemu_vcpus`"
TORTURE_DEFCONFIG=defconfig
TORTURE_BOOT_IMAGE=""
TORTURE_INITRD="$KVM/initrd"; export TORTURE_INITRD
TORTURE_KCONFIG_ARG=""
TORTURE_KCONFIG_GDB_ARG=""
TORTURE_BOOT_GDB_ARG=""
TORTURE_QEMU_GDB_ARG=""
TORTURE_KCONFIG_KASAN_ARG=""
TORTURE_KCONFIG_KCSAN_ARG=""
TORTURE_KMAKE_ARG=""
TORTURE_QEMU_MEM=512
TORTURE_SHUTDOWN_GRACE=180
TORTURE_SUITE=rcu
TORTURE_TRUST_MAKE=""
resdir=""
configs=""
cpus=0
ds=`date +%Y.%m.%d-%H.%M.%S`
jitter="-1"

usage () {
	echo "Usage: $scriptname optional arguments:"
	echo "       --allcpus"
	echo "       --bootargs kernel-boot-arguments"
	echo "       --bootimage relative-path-to-kernel-boot-image"
	echo "       --buildonly"
	echo "       --configs \"config-file list w/ repeat factor (3*TINY01)\""
	echo "       --cpus N"
	echo "       --datestamp string"
	echo "       --defconfig string"
	echo "       --dryrun sched|script"
	echo "       --duration minutes"
	echo "       --gdb"
	echo "       --help"
	echo "       --interactive"
	echo "       --jitter N [ maxsleep (us) [ maxspin (us) ] ]"
	echo "       --kconfig Kconfig-options"
	echo "       --kmake-arg kernel-make-arguments"
	echo "       --mac nn:nn:nn:nn:nn:nn"
	echo "       --memory megabytes|nnnG"
	echo "       --no-initrd"
	echo "       --qemu-args qemu-arguments"
	echo "       --qemu-cmd qemu-system-..."
	echo "       --results absolute-pathname"
<<<<<<< HEAD
	echo "       --torture lock|rcu|rcuperf|refscale|scf"
=======
	echo "       --torture lock|rcu|rcuscale|refscale|scf"
>>>>>>> 4e88ec4a
	echo "       --trust-make"
	exit 1
}

while test $# -gt 0
do
	case "$1" in
	--allcpus)
		cpus=$TORTURE_ALLOTED_CPUS
		max_cpus=$TORTURE_ALLOTED_CPUS
		;;
	--bootargs|--bootarg)
		checkarg --bootargs "(list of kernel boot arguments)" "$#" "$2" '.*' '^--'
		TORTURE_BOOTARGS="$2"
		shift
		;;
	--bootimage)
		checkarg --bootimage "(relative path to kernel boot image)" "$#" "$2" '[a-zA-Z0-9][a-zA-Z0-9_]*' '^--'
		TORTURE_BOOT_IMAGE="$2"
		shift
		;;
	--buildonly)
		TORTURE_BUILDONLY=1
		;;
	--configs|--config)
		checkarg --configs "(list of config files)" "$#" "$2" '^[^/]*$' '^--'
		configs="$2"
		shift
		;;
	--cpus)
		checkarg --cpus "(number)" "$#" "$2" '^[0-9]*$' '^--'
		cpus=$2
		TORTURE_ALLOTED_CPUS="$2"
		max_cpus="`identify_qemu_vcpus`"
		if test "$TORTURE_ALLOTED_CPUS" -gt "$max_cpus"
		then
			TORTURE_ALLOTED_CPUS=$max_cpus
		fi
		shift
		;;
	--datestamp)
		checkarg --datestamp "(relative pathname)" "$#" "$2" '^[^/]*$' '^--'
		ds=$2
		shift
		;;
	--defconfig)
		checkarg --defconfig "defconfigtype" "$#" "$2" '^[^/][^/]*$' '^--'
		TORTURE_DEFCONFIG=$2
		shift
		;;
	--dryrun)
		checkarg --dryrun "sched|script" $# "$2" 'sched\|script' '^--'
		dryrun=$2
		shift
		;;
	--duration)
		checkarg --duration "(minutes)" $# "$2" '^[0-9]*$' '^error'
		dur=$(($2*60))
		shift
		;;
	--gdb)
		TORTURE_KCONFIG_GDB_ARG="CONFIG_DEBUG_INFO=y"; export TORTURE_KCONFIG_GDB_ARG
		TORTURE_BOOT_GDB_ARG="nokaslr"; export TORTURE_BOOT_GDB_ARG
		TORTURE_QEMU_GDB_ARG="-s -S"; export TORTURE_QEMU_GDB_ARG
		;;
	--help|-h)
		usage
		;;
	--interactive)
		TORTURE_QEMU_INTERACTIVE=1; export TORTURE_QEMU_INTERACTIVE
		;;
	--jitter)
		checkarg --jitter "(# threads [ sleep [ spin ] ])" $# "$2" '^-\{,1\}[0-9]\+\( \+[0-9]\+\)\{,2\} *$' '^error$'
		jitter="$2"
		shift
		;;
	--kconfig)
		checkarg --kconfig "(Kconfig options)" $# "$2" '^CONFIG_[A-Z0-9_]\+=\([ynm]\|[0-9]\+\)\( CONFIG_[A-Z0-9_]\+=\([ynm]\|[0-9]\+\)\)*$' '^error$'
		TORTURE_KCONFIG_ARG="$2"
		shift
		;;
	--kasan)
		TORTURE_KCONFIG_KASAN_ARG="CONFIG_DEBUG_INFO=y CONFIG_KASAN=y"; export TORTURE_KCONFIG_KASAN_ARG
		;;
	--kcsan)
		TORTURE_KCONFIG_KCSAN_ARG="CONFIG_DEBUG_INFO=y CONFIG_KCSAN=y CONFIG_KCSAN_ASSUME_PLAIN_WRITES_ATOMIC=n CONFIG_KCSAN_REPORT_VALUE_CHANGE_ONLY=n CONFIG_KCSAN_REPORT_ONCE_IN_MS=100000 CONFIG_KCSAN_VERBOSE=y CONFIG_KCSAN_INTERRUPT_WATCHER=y"; export TORTURE_KCONFIG_KCSAN_ARG
		;;
	--kmake-arg)
		checkarg --kmake-arg "(kernel make arguments)" $# "$2" '.*' '^error$'
		TORTURE_KMAKE_ARG="$2"
		shift
		;;
	--mac)
		checkarg --mac "(MAC address)" $# "$2" '^\([0-9a-fA-F]\{2\}:\)\{5\}[0-9a-fA-F]\{2\}$' error
		TORTURE_QEMU_MAC=$2
		shift
		;;
	--memory)
		checkarg --memory "(memory size)" $# "$2" '^[0-9]\+[MG]\?$' error
		TORTURE_QEMU_MEM=$2
		shift
		;;
	--no-initrd)
		TORTURE_INITRD=""; export TORTURE_INITRD
		;;
	--qemu-args|--qemu-arg)
		checkarg --qemu-args "(qemu arguments)" $# "$2" '^-' '^error'
		TORTURE_QEMU_ARG="$2"
		shift
		;;
	--qemu-cmd)
		checkarg --qemu-cmd "(qemu-system-...)" $# "$2" 'qemu-system-' '^--'
		TORTURE_QEMU_CMD="$2"
		shift
		;;
	--results)
		checkarg --results "(absolute pathname)" "$#" "$2" '^/' '^error'
		resdir=$2
		shift
		;;
	--shutdown-grace)
		checkarg --shutdown-grace "(seconds)" "$#" "$2" '^[0-9]*$' '^error'
		TORTURE_SHUTDOWN_GRACE=$2
		shift
		;;
	--torture)
		checkarg --torture "(suite name)" "$#" "$2" '^\(lock\|rcu\|rcuscale\|refscale\|scf\)$' '^--'
		TORTURE_SUITE=$2
		shift
		if test "$TORTURE_SUITE" = rcuscale || test "$TORTURE_SUITE" = refscale
		then
			# If you really want jitter for refscale or
			# rcuscale, specify it after specifying the rcuscale
			# or the refscale.  (But why jitter in these cases?)
			jitter=0
		fi
		;;
	--trust-make)
		TORTURE_TRUST_MAKE="y"
		;;
	*)
		echo Unknown argument $1
		usage
		;;
	esac
	shift
done

if test -z "$TORTURE_INITRD" || tools/testing/selftests/rcutorture/bin/mkinitrd.sh
then
	:
else
	echo No initrd and unable to create one, aborting test >&2
	exit 1
fi

CONFIGFRAG=${KVM}/configs/${TORTURE_SUITE}; export CONFIGFRAG

defaultconfigs="`tr '\012' ' ' < $CONFIGFRAG/CFLIST`"
if test -z "$configs"
then
	configs=$defaultconfigs
fi

if test -z "$resdir"
then
	resdir=$KVM/res
fi

# Create a file of test-name/#cpus pairs, sorted by decreasing #cpus.
configs_derep=
for CF in $configs
do
	case $CF in
	[0-9]\**|[0-9][0-9]\**|[0-9][0-9][0-9]\**)
		config_reps=`echo $CF | sed -e 's/\*.*$//'`
		CF1=`echo $CF | sed -e 's/^[^*]*\*//'`
		;;
	*)
		config_reps=1
		CF1=$CF
		;;
	esac
	for ((cur_rep=0;cur_rep<$config_reps;cur_rep++))
	do
		configs_derep="$configs_derep $CF1"
	done
done
touch $T/cfgcpu
configs_derep="`echo $configs_derep | sed -e "s/\<CFLIST\>/$defaultconfigs/g"`"
if test -n "$TORTURE_KCONFIG_GDB_ARG"
then
	if test "`echo $configs_derep | wc -w`" -gt 1
	then
		echo "The --config list is: $configs_derep."
		echo "Only one --config permitted with --gdb, terminating."
		exit 1
	fi
fi
for CF1 in $configs_derep
do
	if test -f "$CONFIGFRAG/$CF1"
	then
		cpu_count=`configNR_CPUS.sh $CONFIGFRAG/$CF1`
		cpu_count=`configfrag_boot_cpus "$TORTURE_BOOTARGS" "$CONFIGFRAG/$CF1" "$cpu_count"`
		cpu_count=`configfrag_boot_maxcpus "$TORTURE_BOOTARGS" "$CONFIGFRAG/$CF1" "$cpu_count"`
		echo $CF1 $cpu_count >> $T/cfgcpu
	else
		echo "The --configs file $CF1 does not exist, terminating."
		exit 1
	fi
done
sort -k2nr $T/cfgcpu -T="$T" > $T/cfgcpu.sort

# Use a greedy bin-packing algorithm, sorting the list accordingly.
awk < $T/cfgcpu.sort > $T/cfgcpu.pack -v ncpus=$cpus '
BEGIN {
	njobs = 0;
}

{
	# Read file of tests and corresponding required numbers of CPUs.
	cf[njobs] = $1;
	cpus[njobs] = $2;
	njobs++;
}

END {
	batch = 0;
	nc = -1;

	# Each pass through the following loop creates on test batch
	# that can be executed concurrently given ncpus.  Note that a
	# given test that requires more than the available CPUs will run in
	# their own batch.  Such tests just have to make do with what
	# is available.
	while (nc != ncpus) {
		batch++;
		nc = ncpus;

		# Each pass through the following loop considers one
		# test for inclusion in the current batch.
		for (i = 0; i < njobs; i++) {
			if (done[i])
				continue; # Already part of a batch.
			if (nc >= cpus[i] || nc == ncpus) {

				# This test fits into the current batch.
				done[i] = batch;
				nc -= cpus[i];
				if (nc <= 0)
					break; # Too-big test in its own batch.
			}
		}
	}

	# Dump out the tests in batch order.
	for (b = 1; b <= batch; b++)
		for (i = 0; i < njobs; i++)
			if (done[i] == b)
				print cf[i], cpus[i];
}'

# Generate a script to execute the tests in appropriate batches.
cat << ___EOF___ > $T/script
CONFIGFRAG="$CONFIGFRAG"; export CONFIGFRAG
KVM="$KVM"; export KVM
PATH="$PATH"; export PATH
TORTURE_ALLOTED_CPUS="$TORTURE_ALLOTED_CPUS"; export TORTURE_ALLOTED_CPUS
TORTURE_BOOT_IMAGE="$TORTURE_BOOT_IMAGE"; export TORTURE_BOOT_IMAGE
TORTURE_BUILDONLY="$TORTURE_BUILDONLY"; export TORTURE_BUILDONLY
TORTURE_DEFCONFIG="$TORTURE_DEFCONFIG"; export TORTURE_DEFCONFIG
TORTURE_INITRD="$TORTURE_INITRD"; export TORTURE_INITRD
TORTURE_KCONFIG_ARG="$TORTURE_KCONFIG_ARG"; export TORTURE_KCONFIG_ARG
TORTURE_KCONFIG_GDB_ARG="$TORTURE_KCONFIG_GDB_ARG"; export TORTURE_KCONFIG_GDB_ARG
TORTURE_BOOT_GDB_ARG="$TORTURE_BOOT_GDB_ARG"; export TORTURE_BOOT_GDB_ARG
TORTURE_QEMU_GDB_ARG="$TORTURE_QEMU_GDB_ARG"; export TORTURE_QEMU_GDB_ARG
TORTURE_KCONFIG_KASAN_ARG="$TORTURE_KCONFIG_KASAN_ARG"; export TORTURE_KCONFIG_KASAN_ARG
TORTURE_KCONFIG_KCSAN_ARG="$TORTURE_KCONFIG_KCSAN_ARG"; export TORTURE_KCONFIG_KCSAN_ARG
TORTURE_KMAKE_ARG="$TORTURE_KMAKE_ARG"; export TORTURE_KMAKE_ARG
TORTURE_QEMU_CMD="$TORTURE_QEMU_CMD"; export TORTURE_QEMU_CMD
TORTURE_QEMU_INTERACTIVE="$TORTURE_QEMU_INTERACTIVE"; export TORTURE_QEMU_INTERACTIVE
TORTURE_QEMU_MAC="$TORTURE_QEMU_MAC"; export TORTURE_QEMU_MAC
TORTURE_QEMU_MEM="$TORTURE_QEMU_MEM"; export TORTURE_QEMU_MEM
TORTURE_SHUTDOWN_GRACE="$TORTURE_SHUTDOWN_GRACE"; export TORTURE_SHUTDOWN_GRACE
TORTURE_SUITE="$TORTURE_SUITE"; export TORTURE_SUITE
TORTURE_TRUST_MAKE="$TORTURE_TRUST_MAKE"; export TORTURE_TRUST_MAKE
if ! test -e $resdir
then
	mkdir -p "$resdir" || :
fi
mkdir $resdir/$ds
TORTURE_RESDIR="$resdir/$ds"; export TORTURE_RESDIR
TORTURE_STOPFILE="$resdir/$ds/STOP"; export TORTURE_STOPFILE
echo Results directory: $resdir/$ds
echo $scriptname $args
touch $resdir/$ds/log
echo $scriptname $args >> $resdir/$ds/log
echo ${TORTURE_SUITE} > $resdir/$ds/TORTURE_SUITE
pwd > $resdir/$ds/testid.txt
if test -d .git
then
	git status >> $resdir/$ds/testid.txt
	git rev-parse HEAD >> $resdir/$ds/testid.txt
	git diff HEAD >> $resdir/$ds/testid.txt
fi
___EOF___
awk < $T/cfgcpu.pack \
	-v TORTURE_BUILDONLY="$TORTURE_BUILDONLY" \
	-v CONFIGDIR="$CONFIGFRAG/" \
	-v KVM="$KVM" \
	-v ncpus=$cpus \
	-v jitter="$jitter" \
	-v rd=$resdir/$ds/ \
	-v dur=$dur \
	-v TORTURE_QEMU_ARG="$TORTURE_QEMU_ARG" \
	-v TORTURE_BOOTARGS="$TORTURE_BOOTARGS" \
'BEGIN {
	i = 0;
}

{
	cf[i] = $1;
	cpus[i] = $2;
	i++;
}

# Dump out the scripting required to run one test batch.
function dump(first, pastlast, batchnum)
{
	print "echo ----Start batch " batchnum ": `date` | tee -a " rd "log";
	print "needqemurun="
	jn=1
	for (j = first; j < pastlast; j++) {
		builddir=KVM "/b" j - first + 1
		cpusr[jn] = cpus[j];
		if (cfrep[cf[j]] == "") {
			cfr[jn] = cf[j];
			cfrep[cf[j]] = 1;
		} else {
			cfrep[cf[j]]++;
			cfr[jn] = cf[j] "." cfrep[cf[j]];
		}
		if (cpusr[jn] > ncpus && ncpus != 0)
			ovf = "-ovf";
		else
			ovf = "";
		print "echo ", cfr[jn], cpusr[jn] ovf ": Starting build. `date` | tee -a " rd "log";
		print "rm -f " builddir ".*";
		print "touch " builddir ".wait";
		print "mkdir " rd cfr[jn] " || :";
		print "kvm-test-1-run.sh " CONFIGDIR cf[j], builddir, rd cfr[jn], dur " \"" TORTURE_QEMU_ARG "\" \"" TORTURE_BOOTARGS "\" > " rd cfr[jn]  "/kvm-test-1-run.sh.out 2>&1 &"
		print "echo ", cfr[jn], cpusr[jn] ovf ": Waiting for build to complete. `date` | tee -a " rd "log";
		print "while test -f " builddir ".wait"
		print "do"
		print "\tsleep 1"
		print "done"
		print "echo ", cfr[jn], cpusr[jn] ovf ": Build complete. `date` | tee -a " rd "log";
		jn++;
	}
	for (j = 1; j < jn; j++) {
		builddir=KVM "/b" j
		print "rm -f " builddir ".ready"
		print "if test -f \"" rd cfr[j] "/builtkernel\""
		print "then"
		print "\techo ----", cfr[j], cpusr[j] ovf ": Kernel present. `date` | tee -a " rd "log";
		print "\tneedqemurun=1"
		print "fi"
	}
	njitter = 0;
	split(jitter, ja);
	if (ja[1] == -1 && ncpus == 0)
		njitter = 1;
	else if (ja[1] == -1)
		njitter = ncpus;
	else
		njitter = ja[1];
	if (TORTURE_BUILDONLY && njitter != 0) {
		njitter = 0;
		print "echo Build-only run, so suppressing jitter | tee -a " rd "log"
	}
	if (TORTURE_BUILDONLY) {
		print "needqemurun="
	}
	print "if test -n \"$needqemurun\""
	print "then"
	print "\techo ---- Starting kernels. `date` | tee -a " rd "log";
	for (j = 0; j < njitter; j++)
		print "\tjitter.sh " j " " dur " " ja[2] " " ja[3] "&"
	print "\twait"
	print "\techo ---- All kernel runs complete. `date` | tee -a " rd "log";
	print "else"
	print "\twait"
	print "\techo ---- No kernel runs. `date` | tee -a " rd "log";
	print "fi"
	for (j = 1; j < jn; j++) {
		builddir=KVM "/b" j
		print "echo ----", cfr[j], cpusr[j] ovf ": Build/run results: | tee -a " rd "log";
		print "cat " rd cfr[j]  "/kvm-test-1-run.sh.out | tee -a " rd "log";
	}
}

END {
	njobs = i;
	nc = ncpus;
	first = 0;
	batchnum = 1;

	# Each pass through the following loop considers one test.
	for (i = 0; i < njobs; i++) {
		if (ncpus == 0) {
			# Sequential test specified, each test its own batch.
			dump(i, i + 1, batchnum);
			first = i;
			batchnum++;
		} else if (nc < cpus[i] && i != 0) {
			# Out of CPUs, dump out a batch.
			dump(first, i, batchnum);
			first = i;
			nc = ncpus;
			batchnum++;
		}
		# Account for the CPUs needed by the current test.
		nc -= cpus[i];
	}
	# Dump the last batch.
	if (ncpus != 0)
		dump(first, i, batchnum);
}' >> $T/script

cat << ___EOF___ >> $T/script
echo
echo
echo " --- `date` Test summary:"
echo Results directory: $resdir/$ds
kcsan-collapse.sh $resdir/$ds
kvm-recheck.sh $resdir/$ds
___EOF___

if test "$dryrun" = script
then
	cat $T/script
	exit 0
elif test "$dryrun" = sched
then
	# Extract the test run schedule from the script.
	egrep 'Start batch|Starting build\.' $T/script |
		grep -v ">>" |
		sed -e 's/:.*$//' -e 's/^echo //'
	exit 0
else
	# Not a dryrun, so run the script.
	sh $T/script
fi

# Tracing: trace_event=rcu:rcu_grace_period,rcu:rcu_future_grace_period,rcu:rcu_grace_period_init,rcu:rcu_nocb_wake,rcu:rcu_preempt_task,rcu:rcu_unlock_preempted_task,rcu:rcu_quiescent_state_report,rcu:rcu_fqs,rcu:rcu_callback,rcu:rcu_kfree_callback,rcu:rcu_batch_start,rcu:rcu_invoke_callback,rcu:rcu_invoke_kfree_callback,rcu:rcu_batch_end,rcu:rcu_torture_read,rcu:rcu_barrier
# Function-graph tracing: ftrace=function_graph ftrace_graph_filter=sched_setaffinity,migration_cpu_stop
# Also --kconfig "CONFIG_FUNCTION_TRACER=y CONFIG_FUNCTION_GRAPH_TRACER=y"
# Control buffer size: --bootargs trace_buf_size=3k
# Get trace-buffer dumps on all oopses: --bootargs ftrace_dump_on_oops
# Ditto, but dump only the oopsing CPU: --bootargs ftrace_dump_on_oops=orig_cpu
# Heavy-handed way to also dump on warnings: --bootargs panic_on_warn<|MERGE_RESOLUTION|>--- conflicted
+++ resolved
@@ -71,11 +71,7 @@
 	echo "       --qemu-args qemu-arguments"
 	echo "       --qemu-cmd qemu-system-..."
 	echo "       --results absolute-pathname"
-<<<<<<< HEAD
-	echo "       --torture lock|rcu|rcuperf|refscale|scf"
-=======
 	echo "       --torture lock|rcu|rcuscale|refscale|scf"
->>>>>>> 4e88ec4a
 	echo "       --trust-make"
 	exit 1
 }
