--- conflicted
+++ resolved
@@ -505,17 +505,6 @@
 		mode->after_vcpu_run(vcpu, ret, err);
 }
 
-<<<<<<< HEAD
-static void generate_random_array(uint64_t *guest_array, uint64_t size)
-{
-	uint64_t i;
-
-	for (i = 0; i < size; i++)
-		guest_array[i] = random();
-}
-
-=======
->>>>>>> 0c383648
 static void *vcpu_worker(void *data)
 {
 	int ret;
