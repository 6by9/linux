--- conflicted
+++ resolved
@@ -227,10 +227,7 @@
 	(void *) BPF_FUNC_sk_storage_get;
 static int (*bpf_sk_storage_delete)(void *map, struct bpf_sock *sk) =
 	(void *)BPF_FUNC_sk_storage_delete;
-<<<<<<< HEAD
-=======
 static int (*bpf_send_signal)(unsigned sig) = (void *)BPF_FUNC_send_signal;
->>>>>>> 6fb08f1a
 
 /* llvm builtin functions that eBPF C program may use to
  * emit BPF_LD_ABS and BPF_LD_IND instructions
