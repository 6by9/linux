--- conflicted
+++ resolved
@@ -99,13 +99,10 @@
          clang                          \
          libbpf                         \
          libbpf-btf__load_from_kernel_by_id \
-<<<<<<< HEAD
-=======
          libbpf-bpf_prog_load           \
          libbpf-bpf_object__next_program \
          libbpf-bpf_object__next_map    \
          libbpf-bpf_create_map		\
->>>>>>> 88084a3d
          libpfm4                        \
          libdebuginfod			\
          clang-bpf-co-re
