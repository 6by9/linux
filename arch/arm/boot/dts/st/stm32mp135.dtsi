--- conflicted
+++ resolved
@@ -19,8 +19,6 @@
 			port {
 			};
 		};
-<<<<<<< HEAD
-=======
 
 		ltdc: display-controller@5a001000 {
 			compatible = "st,stm32-ltdc";
@@ -32,6 +30,5 @@
 			resets = <&scmi_reset RST_SCMI_LTDC>;
 			status = "disabled";
 		};
->>>>>>> 0c383648
 	};
 };