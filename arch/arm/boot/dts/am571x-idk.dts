/*
 * Copyright (C) 2015-2016 Texas Instruments Incorporated - http://www.ti.com/
 *
 * This program is free software; you can redistribute it and/or modify
 * it under the terms of the GNU General Public License version 2 as
 * published by the Free Software Foundation.
 */
/dts-v1/;

#include "dra72x.dtsi"
#include <dt-bindings/gpio/gpio.h>
#include <dt-bindings/interrupt-controller/irq.h>
#include "dra7-mmc-iodelay.dtsi"
#include "dra72x-mmc-iodelay.dtsi"
#include "am57xx-idk-common.dtsi"

/ {
	model = "TI AM5718 IDK";
	compatible = "ti,am5718-idk", "ti,am5718", "ti,dra7";

	memory@80000000 {
		device_type = "memory";
		reg = <0x0 0x80000000 0x0 0x40000000>;
	};

	leds {
		compatible = "gpio-leds";
		cpu0-led {
			label = "status0:red:cpu0";
			gpios = <&gpio2 25 GPIO_ACTIVE_HIGH>;
			default-state = "off";
			linux,default-trigger = "cpu0";
		};

		usr0-led {
			label = "status0:green:usr";
			gpios = <&gpio2 26 GPIO_ACTIVE_HIGH>;
			default-state = "off";
		};

		heartbeat-led {
			label = "status0:blue:heartbeat";
			gpios = <&gpio2 27 GPIO_ACTIVE_HIGH>;
			default-state = "off";
			linux,default-trigger = "heartbeat";
		};

		usr1-led {
			label = "status1:red:usr";
			gpios = <&gpio2 28 GPIO_ACTIVE_HIGH>;
			default-state = "off";
		};

		usr2-led {
			label = "status1:green:usr";
			gpios = <&gpio2 21 GPIO_ACTIVE_HIGH>;
			default-state = "off";
		};

		mmc0-led {
			label = "status1:blue:mmc0";
			gpios = <&gpio2 19 GPIO_ACTIVE_HIGH>;
			default-state = "off";
			linux,default-trigger = "mmc0";
		};
	};

<<<<<<< HEAD
=======
	idk-leds {
		status = "disabled";
		compatible = "gpio-leds";
		red0-led {
			label = "idk:red0";
			gpios = <&gpio6 19 GPIO_ACTIVE_HIGH>;
			default-state = "off";
		};

		green0-led {
			label = "idk:green0";
			gpios = <&gpio4 0 GPIO_ACTIVE_HIGH>;
			default-state = "off";
		};

		blue0-led {
			label = "idk:blue0";
			gpios = <&gpio1 4 GPIO_ACTIVE_HIGH>;
			default-state = "off";
		};

		red1-led {
			label = "idk:red1";
			gpios = <&gpio6 7 GPIO_ACTIVE_HIGH>;
			default-state = "off";
		};

		green1-led {
			label = "idk:green1";
			gpios = <&gpio2 29 GPIO_ACTIVE_HIGH>;
			default-state = "off";
		};

		blue1-led {
			label = "idk:blue1";
			gpios = <&gpio1 5 GPIO_ACTIVE_HIGH>;
			default-state = "off";
		};

		red2-led {
			label = "idk:red2";
			gpios = <&gpio7 9 GPIO_ACTIVE_HIGH>;
			default-state = "off";
		};

		green2-led {
			label = "idk:green2";
			gpios = <&gpio7 8 GPIO_ACTIVE_HIGH>;
			default-state = "off";
		};

		blue2-led {
			label = "idk:blue2";
			gpios = <&gpio7 10 GPIO_ACTIVE_HIGH>;
			default-state = "off";
		};

		red3-led {
			label = "idk:red3";
			gpios = <&gpio7 11 GPIO_ACTIVE_HIGH>;
			default-state = "off";
		};

		green3-led {
			label = "idk:green3";
			gpios = <&gpio7 25 GPIO_ACTIVE_HIGH>;
			default-state = "off";
		};

		blue3-led {
			label = "idk:blue3";
			gpios = <&gpio7 24 GPIO_ACTIVE_HIGH>;
			default-state = "off";
		};
	};
};

>>>>>>> 0fd79184
&extcon_usb2 {
	id-gpio = <&gpio5 7 GPIO_ACTIVE_HIGH>;
	vbus-gpio = <&gpio7 22 GPIO_ACTIVE_HIGH>;
};

&sn65hvs882 {
	load-gpios = <&gpio2 23 GPIO_ACTIVE_LOW>;
};

&mailbox5 {
	status = "okay";
	mbox_ipu1_ipc3x: mbox_ipu1_ipc3x {
		status = "okay";
	};
	mbox_dsp1_ipc3x: mbox_dsp1_ipc3x {
		status = "okay";
	};
};

&mailbox6 {
	status = "okay";
	mbox_ipu2_ipc3x: mbox_ipu2_ipc3x {
		status = "okay";
	};
};

&pcie1_rc {
	status = "okay";
	gpios = <&gpio3 23 GPIO_ACTIVE_HIGH>;
};

&pcie1_ep {
	gpios = <&gpio3 23 GPIO_ACTIVE_HIGH>;
};

&mmc1 {
	pinctrl-names = "default", "hs", "sdr12", "sdr25", "sdr50", "ddr50", "sdr104";
	pinctrl-0 = <&mmc1_pins_default_no_clk_pu>;
	pinctrl-1 = <&mmc1_pins_hs>;
	pinctrl-2 = <&mmc1_pins_sdr12>;
	pinctrl-3 = <&mmc1_pins_sdr25>;
	pinctrl-4 = <&mmc1_pins_sdr50>;
	pinctrl-5 = <&mmc1_pins_ddr50_rev20 &mmc1_iodelay_ddr50_conf>;
	pinctrl-6 = <&mmc1_pins_sdr104 &mmc1_iodelay_sdr104_rev20_conf>;
};

&mmc2 {
	pinctrl-names = "default", "hs", "ddr_3_3v";
	pinctrl-0 = <&mmc2_pins_default>;
	pinctrl-1 = <&mmc2_pins_hs>;
	pinctrl-2 = <&mmc2_pins_ddr_rev20 &mmc2_iodelay_ddr_conf>;
};<|MERGE_RESOLUTION|>--- conflicted
+++ resolved
@@ -65,8 +65,6 @@
 		};
 	};
 
-<<<<<<< HEAD
-=======
 	idk-leds {
 		status = "disabled";
 		compatible = "gpio-leds";
@@ -144,7 +142,6 @@
 	};
 };
 
->>>>>>> 0fd79184
 &extcon_usb2 {
 	id-gpio = <&gpio5 7 GPIO_ACTIVE_HIGH>;
 	vbus-gpio = <&gpio7 22 GPIO_ACTIVE_HIGH>;
