/*
 * Copyright (C) 2015 Jens Kuske <jenskuske@gmail.com>
 *
 * This file is dual-licensed: you can use it either under the terms
 * of the GPL or the X11 license, at your option. Note that this dual
 * licensing only applies to this file, and not this project as a
 * whole.
 *
 *  a) This file is free software; you can redistribute it and/or
 *     modify it under the terms of the GNU General Public License as
 *     published by the Free Software Foundation; either version 2 of the
 *     License, or (at your option) any later version.
 *
 *     This file is distributed in the hope that it will be useful,
 *     but WITHOUT ANY WARRANTY; without even the implied warranty of
 *     MERCHANTABILITY or FITNESS FOR A PARTICULAR PURPOSE.  See the
 *     GNU General Public License for more details.
 *
 * Or, alternatively,
 *
 *  b) Permission is hereby granted, free of charge, to any person
 *     obtaining a copy of this software and associated documentation
 *     files (the "Software"), to deal in the Software without
 *     restriction, including without limitation the rights to use,
 *     copy, modify, merge, publish, distribute, sublicense, and/or
 *     sell copies of the Software, and to permit persons to whom the
 *     Software is furnished to do so, subject to the following
 *     conditions:
 *
 *     The above copyright notice and this permission notice shall be
 *     included in all copies or substantial portions of the Software.
 *
 *     THE SOFTWARE IS PROVIDED "AS IS", WITHOUT WARRANTY OF ANY KIND,
 *     EXPRESS OR IMPLIED, INCLUDING BUT NOT LIMITED TO THE WARRANTIES
 *     OF MERCHANTABILITY, FITNESS FOR A PARTICULAR PURPOSE AND
 *     NONINFRINGEMENT. IN NO EVENT SHALL THE AUTHORS OR COPYRIGHT
 *     HOLDERS BE LIABLE FOR ANY CLAIM, DAMAGES OR OTHER LIABILITY,
 *     WHETHER IN AN ACTION OF CONTRACT, TORT OR OTHERWISE, ARISING
 *     FROM, OUT OF OR IN CONNECTION WITH THE SOFTWARE OR THE USE OR
 *     OTHER DEALINGS IN THE SOFTWARE.
 */

#include "sunxi-h3-h5.dtsi"

/ {
	cpu0_opp_table: opp_table0 {
		compatible = "operating-points-v2";
		opp-shared;

		opp@648000000 {
			opp-hz = /bits/ 64 <648000000>;
			opp-microvolt = <1040000 1040000 1300000>;
			clock-latency-ns = <244144>; /* 8 32k periods */
		};

		opp@816000000 {
			opp-hz = /bits/ 64 <816000000>;
			opp-microvolt = <1100000 1100000 1300000>;
			clock-latency-ns = <244144>; /* 8 32k periods */
		};

		opp@1008000000 {
			opp-hz = /bits/ 64 <1008000000>;
			opp-microvolt = <1200000 1200000 1300000>;
			clock-latency-ns = <244144>; /* 8 32k periods */
		};
	};

	cpus {
		#address-cells = <1>;
		#size-cells = <0>;

		cpu0: cpu@0 {
			compatible = "arm,cortex-a7";
			device_type = "cpu";
			reg = <0>;
			clocks = <&ccu CLK_CPUX>;
			clock-names = "cpu";
			operating-points-v2 = <&cpu0_opp_table>;
			#cooling-cells = <2>;
		};

		cpu@1 {
			compatible = "arm,cortex-a7";
			device_type = "cpu";
			reg = <1>;
			clocks = <&ccu CLK_CPUX>;
			clock-names = "cpu";
			operating-points-v2 = <&cpu0_opp_table>;
			#cooling-cells = <2>;
		};

		cpu@2 {
			compatible = "arm,cortex-a7";
			device_type = "cpu";
			reg = <2>;
			clocks = <&ccu CLK_CPUX>;
			clock-names = "cpu";
			operating-points-v2 = <&cpu0_opp_table>;
			#cooling-cells = <2>;
		};

		cpu@3 {
			compatible = "arm,cortex-a7";
			device_type = "cpu";
			reg = <3>;
			clocks = <&ccu CLK_CPUX>;
			clock-names = "cpu";
			operating-points-v2 = <&cpu0_opp_table>;
			#cooling-cells = <2>;
		};
	};

	timer {
		compatible = "arm,armv7-timer";
		interrupts = <GIC_PPI 13 (GIC_CPU_MASK_SIMPLE(4) | IRQ_TYPE_LEVEL_LOW)>,
			     <GIC_PPI 14 (GIC_CPU_MASK_SIMPLE(4) | IRQ_TYPE_LEVEL_LOW)>,
			     <GIC_PPI 11 (GIC_CPU_MASK_SIMPLE(4) | IRQ_TYPE_LEVEL_LOW)>,
			     <GIC_PPI 10 (GIC_CPU_MASK_SIMPLE(4) | IRQ_TYPE_LEVEL_LOW)>;
	};

	reserved-memory {
		#address-cells = <1>;
		#size-cells = <1>;
		ranges;

		cma_pool: cma@4a000000 {
			compatible = "shared-dma-pool";
			size = <0x6000000>;
			alloc-ranges = <0x4a000000 0x6000000>;
			reusable;
			linux,cma-default;
		};
	};

	soc {
		system-control@1c00000 {
			compatible = "allwinner,sun8i-h3-system-control";
			reg = <0x01c00000 0x30>;
			#address-cells = <1>;
			#size-cells = <1>;
			ranges;

			sram_c: sram@1d00000 {
				compatible = "mmio-sram";
				reg = <0x01d00000 0x80000>;
				#address-cells = <1>;
				#size-cells = <1>;
				ranges = <0 0x01d00000 0x80000>;

				ve_sram: sram-section@0 {
					compatible = "allwinner,sun8i-h3-sram-c1",
						     "allwinner,sun4i-a10-sram-c1";
					reg = <0x000000 0x80000>;
				};
			};
		};

<<<<<<< HEAD
=======
		sid: eeprom@1c14000 {
			compatible = "allwinner,sun8i-h3-sid";
			reg = <0x1c14000 0x400>;
		};

>>>>>>> 25c5fc5a
		video-codec@01c0e000 {
			compatible = "allwinner,sun8i-h3-video-engine";
			reg = <0x01c0e000 0x1000>;
			clocks = <&ccu CLK_BUS_VE>, <&ccu CLK_VE>,
				 <&ccu CLK_DRAM_VE>;
			clock-names = "ahb", "mod", "ram";
			resets = <&ccu RST_BUS_VE>;
			interrupts = <GIC_SPI 58 IRQ_TYPE_LEVEL_HIGH>;
			allwinner,sram = <&ve_sram 1>;
		};

		mali: gpu@1c40000 {
			compatible = "allwinner,sun8i-h3-mali", "arm,mali-400";
			reg = <0x01c40000 0x10000>;
			interrupts = <GIC_SPI 97 IRQ_TYPE_LEVEL_HIGH>,
				     <GIC_SPI 98 IRQ_TYPE_LEVEL_HIGH>,
				     <GIC_SPI 99 IRQ_TYPE_LEVEL_HIGH>,
				     <GIC_SPI 100 IRQ_TYPE_LEVEL_HIGH>,
				     <GIC_SPI 102 IRQ_TYPE_LEVEL_HIGH>,
				     <GIC_SPI 103 IRQ_TYPE_LEVEL_HIGH>,
				     <GIC_SPI 101 IRQ_TYPE_LEVEL_HIGH>;
			interrupt-names = "gp",
					  "gpmmu",
					  "pp0",
					  "ppmmu0",
					  "pp1",
					  "ppmmu1",
					  "pmu";
			clocks = <&ccu CLK_BUS_GPU>, <&ccu CLK_GPU>;
			clock-names = "bus", "core";
			resets = <&ccu RST_BUS_GPU>;

			assigned-clocks = <&ccu CLK_GPU>;
			assigned-clock-rates = <384000000>;
		};
	};
};

&ccu {
	compatible = "allwinner,sun8i-h3-ccu";
};

&display_clocks {
	compatible = "allwinner,sun8i-h3-de2-clk";
};

&mmc0 {
	compatible = "allwinner,sun7i-a20-mmc";
	clocks = <&ccu CLK_BUS_MMC0>,
		 <&ccu CLK_MMC0>,
		 <&ccu CLK_MMC0_OUTPUT>,
		 <&ccu CLK_MMC0_SAMPLE>;
	clock-names = "ahb",
		      "mmc",
		      "output",
		      "sample";
};

&mmc1 {
	compatible = "allwinner,sun7i-a20-mmc";
	clocks = <&ccu CLK_BUS_MMC1>,
		 <&ccu CLK_MMC1>,
		 <&ccu CLK_MMC1_OUTPUT>,
		 <&ccu CLK_MMC1_SAMPLE>;
	clock-names = "ahb",
		      "mmc",
		      "output",
		      "sample";
};

&mmc2 {
	compatible = "allwinner,sun7i-a20-mmc";
	clocks = <&ccu CLK_BUS_MMC2>,
		 <&ccu CLK_MMC2>,
		 <&ccu CLK_MMC2_OUTPUT>,
		 <&ccu CLK_MMC2_SAMPLE>;
	clock-names = "ahb",
		      "mmc",
		      "output",
		      "sample";
};

&pio {
	compatible = "allwinner,sun8i-h3-pinctrl";
};<|MERGE_RESOLUTION|>--- conflicted
+++ resolved
@@ -156,14 +156,11 @@
 			};
 		};
 
-<<<<<<< HEAD
-=======
 		sid: eeprom@1c14000 {
 			compatible = "allwinner,sun8i-h3-sid";
 			reg = <0x1c14000 0x400>;
 		};
 
->>>>>>> 25c5fc5a
 		video-codec@01c0e000 {
 			compatible = "allwinner,sun8i-h3-video-engine";
 			reg = <0x01c0e000 0x1000>;
