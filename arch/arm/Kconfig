config ARM
	bool
	default y
	select HAVE_AOUT
	select HAVE_DMA_API_DEBUG
	select HAVE_IDE
	select HAVE_MEMBLOCK
	select RTC_LIB
	select SYS_SUPPORTS_APM_EMULATION
	select GENERIC_ATOMIC64 if (CPU_V6 || !CPU_32v6K || !AEABI)
	select HAVE_OPROFILE if (HAVE_PERF_EVENTS)
	select HAVE_ARCH_KGDB
	select HAVE_KPROBES if !XIP_KERNEL
	select HAVE_KRETPROBES if (HAVE_KPROBES)
	select HAVE_FUNCTION_TRACER if (!XIP_KERNEL)
	select HAVE_FTRACE_MCOUNT_RECORD if (!XIP_KERNEL)
	select HAVE_DYNAMIC_FTRACE if (!XIP_KERNEL)
	select HAVE_FUNCTION_GRAPH_TRACER if (!THUMB2_KERNEL)
	select HAVE_GENERIC_DMA_COHERENT
	select HAVE_KERNEL_GZIP
	select HAVE_KERNEL_LZO
	select HAVE_KERNEL_LZMA
	select HAVE_IRQ_WORK
	select HAVE_PERF_EVENTS
	select PERF_USE_VMALLOC
	select HAVE_REGS_AND_STACK_ACCESS_API
	select HAVE_HW_BREAKPOINT if (PERF_EVENTS && (CPU_V6 || CPU_V6K || CPU_V7))
	select HAVE_C_RECORDMCOUNT
	select HAVE_GENERIC_HARDIRQS
	select HAVE_SPARSE_IRQ
	select GENERIC_IRQ_SHOW
	help
	  The ARM series is a line of low-power-consumption RISC chip designs
	  licensed by ARM Ltd and targeted at embedded applications and
	  handhelds such as the Compaq IPAQ.  ARM-based PCs are no longer
	  manufactured, but legacy ARM-based PC hardware remains popular in
	  Europe.  There is an ARM Linux project with a web page at
	  <http://www.arm.linux.org.uk/>.

config ARM_HAS_SG_CHAIN
	bool

config HAVE_PWM
	bool

config MIGHT_HAVE_PCI
	bool

config SYS_SUPPORTS_APM_EMULATION
	bool

config HAVE_SCHED_CLOCK
	bool

config GENERIC_GPIO
	bool

config ARCH_USES_GETTIMEOFFSET
	bool
	default n

config GENERIC_CLOCKEVENTS
	bool

config GENERIC_CLOCKEVENTS_BROADCAST
	bool
	depends on GENERIC_CLOCKEVENTS
	default y if SMP

config KTIME_SCALAR
	bool
	default y

config HAVE_TCM
	bool
	select GENERIC_ALLOCATOR

config HAVE_PROC_CPU
	bool

config NO_IOPORT
	bool

config EISA
	bool
	---help---
	  The Extended Industry Standard Architecture (EISA) bus was
	  developed as an open alternative to the IBM MicroChannel bus.

	  The EISA bus provided some of the features of the IBM MicroChannel
	  bus while maintaining backward compatibility with cards made for
	  the older ISA bus.  The EISA bus saw limited use between 1988 and
	  1995 when it was made obsolete by the PCI bus.

	  Say Y here if you are building a kernel for an EISA-based machine.

	  Otherwise, say N.

config SBUS
	bool

config MCA
	bool
	help
	  MicroChannel Architecture is found in some IBM PS/2 machines and
	  laptops.  It is a bus system similar to PCI or ISA. See
	  <file:Documentation/mca.txt> (and especially the web page given
	  there) before attempting to build an MCA bus kernel.

config STACKTRACE_SUPPORT
	bool
	default y

config HAVE_LATENCYTOP_SUPPORT
	bool
	depends on !SMP
	default y

config LOCKDEP_SUPPORT
	bool
	default y

config TRACE_IRQFLAGS_SUPPORT
	bool
	default y

config HARDIRQS_SW_RESEND
	bool
	default y

config GENERIC_IRQ_PROBE
	bool
	default y

config GENERIC_LOCKBREAK
	bool
	default y
	depends on SMP && PREEMPT

config RWSEM_GENERIC_SPINLOCK
	bool
	default y

config RWSEM_XCHGADD_ALGORITHM
	bool

config ARCH_HAS_ILOG2_U32
	bool

config ARCH_HAS_ILOG2_U64
	bool

config ARCH_HAS_CPUFREQ
	bool
	help
	  Internal node to signify that the ARCH has CPUFREQ support
	  and that the relevant menu configurations are displayed for
	  it.

config ARCH_HAS_CPU_IDLE_WAIT
       def_bool y

config GENERIC_HWEIGHT
	bool
	default y

config GENERIC_CALIBRATE_DELAY
	bool
	default y

config ARCH_MAY_HAVE_PC_FDC
	bool

config ZONE_DMA
	bool

config NEED_DMA_MAP_STATE
       def_bool y

config GENERIC_ISA_DMA
	bool

config FIQ
	bool

config ARCH_MTD_XIP
	bool

config VECTORS_BASE
	hex
	default 0xffff0000 if MMU || CPU_HIGH_VECTOR
	default DRAM_BASE if REMAP_VECTORS_TO_RAM
	default 0x00000000
	help
	  The base address of exception vectors.

config ARM_PATCH_PHYS_VIRT
	bool "Patch physical to virtual translations at runtime"
	depends on !XIP_KERNEL && MMU
	depends on !ARCH_REALVIEW || !SPARSEMEM
	help
	  Patch phys-to-virt and virt-to-phys translation functions at
	  boot and module load time according to the position of the
	  kernel in system memory.

	  This can only be used with non-XIP MMU kernels where the base
	  of physical memory is at a 16MB boundary, or theoretically 64K
	  for the MSM machine class.

config ARM_PATCH_PHYS_VIRT_16BIT
	def_bool y
	depends on ARM_PATCH_PHYS_VIRT && ARCH_MSM
	help
	  This option extends the physical to virtual translation patching
	  to allow physical memory down to a theoretical minimum of 64K
	  boundaries.

source "init/Kconfig"

source "kernel/Kconfig.freezer"

menu "System Type"

config MMU
	bool "MMU-based Paged Memory Management Support"
	default y
	help
	  Select if you want MMU-based virtualised addressing space
	  support by paged memory management. If unsure, say 'Y'.

#
# The "ARM system type" choice list is ordered alphabetically by option
# text.  Please add new entries in the option alphabetic order.
#
choice
	prompt "ARM system type"
	default ARCH_VERSATILE

config ARCH_INTEGRATOR
	bool "ARM Ltd. Integrator family"
	select ARM_AMBA
	select ARCH_HAS_CPUFREQ
	select CLKDEV_LOOKUP
	select HAVE_MACH_CLKDEV
	select ICST
	select GENERIC_CLOCKEVENTS
	select PLAT_VERSATILE
	select PLAT_VERSATILE_FPGA_IRQ
	help
	  Support for ARM's Integrator platform.

config ARCH_REALVIEW
	bool "ARM Ltd. RealView family"
	select ARM_AMBA
	select CLKDEV_LOOKUP
	select HAVE_MACH_CLKDEV
	select ICST
	select GENERIC_CLOCKEVENTS
	select ARCH_WANT_OPTIONAL_GPIOLIB
	select PLAT_VERSATILE
	select PLAT_VERSATILE_CLCD
	select ARM_TIMER_SP804
	select GPIO_PL061 if GPIOLIB
	help
	  This enables support for ARM Ltd RealView boards.

config ARCH_VERSATILE
	bool "ARM Ltd. Versatile family"
	select ARM_AMBA
	select ARM_VIC
	select CLKDEV_LOOKUP
	select HAVE_MACH_CLKDEV
	select ICST
	select GENERIC_CLOCKEVENTS
	select ARCH_WANT_OPTIONAL_GPIOLIB
	select PLAT_VERSATILE
	select PLAT_VERSATILE_CLCD
	select PLAT_VERSATILE_FPGA_IRQ
	select ARM_TIMER_SP804
	help
	  This enables support for ARM Ltd Versatile board.

config ARCH_VEXPRESS
	bool "ARM Ltd. Versatile Express family"
	select ARCH_WANT_OPTIONAL_GPIOLIB
	select ARM_AMBA
	select ARM_TIMER_SP804
	select CLKDEV_LOOKUP
	select HAVE_MACH_CLKDEV
	select GENERIC_CLOCKEVENTS
	select HAVE_CLK
	select HAVE_PATA_PLATFORM
	select ICST
	select PLAT_VERSATILE
	select PLAT_VERSATILE_CLCD
	help
	  This enables support for the ARM Ltd Versatile Express boards.

config ARCH_AT91
	bool "Atmel AT91"
	select ARCH_REQUIRE_GPIOLIB
	select HAVE_CLK
	select CLKDEV_LOOKUP
	select ARM_PATCH_PHYS_VIRT if MMU
	help
	  This enables support for systems based on the Atmel AT91RM9200,
	  AT91SAM9 and AT91CAP9 processors.

config ARCH_BCMRING
	bool "Broadcom BCMRING"
	depends on MMU
	select CPU_V6
	select ARM_AMBA
	select ARM_TIMER_SP804
	select CLKDEV_LOOKUP
	select GENERIC_CLOCKEVENTS
	select ARCH_WANT_OPTIONAL_GPIOLIB
	help
	  Support for Broadcom's BCMRing platform.

config ARCH_CLPS711X
	bool "Cirrus Logic CLPS711x/EP721x-based"
	select CPU_ARM720T
	select ARCH_USES_GETTIMEOFFSET
	help
	  Support for Cirrus Logic 711x/721x based boards.

config ARCH_CNS3XXX
	bool "Cavium Networks CNS3XXX family"
	select CPU_V6K
	select GENERIC_CLOCKEVENTS
	select ARM_GIC
	select MIGHT_HAVE_PCI
	select PCI_DOMAINS if PCI
	help
	  Support for Cavium Networks CNS3XXX platform.

config ARCH_GEMINI
	bool "Cortina Systems Gemini"
	select CPU_FA526
	select ARCH_REQUIRE_GPIOLIB
	select ARCH_USES_GETTIMEOFFSET
	help
	  Support for the Cortina Systems Gemini family SoCs

config ARCH_PRIMA2
	bool "CSR SiRFSoC PRIMA2 ARM Cortex A9 Platform"
	select CPU_V7
	select GENERIC_TIME
	select NO_IOPORT
	select GENERIC_CLOCKEVENTS
	select CLKDEV_LOOKUP
	select GENERIC_IRQ_CHIP
	select USE_OF
	select ZONE_DMA
	help
          Support for CSR SiRFSoC ARM Cortex A9 Platform

config ARCH_EBSA110
	bool "EBSA-110"
	select CPU_SA110
	select ISA
	select NO_IOPORT
	select ARCH_USES_GETTIMEOFFSET
	help
	  This is an evaluation board for the StrongARM processor available
	  from Digital. It has limited hardware on-board, including an
	  Ethernet interface, two PCMCIA sockets, two serial ports and a
	  parallel port.

config ARCH_EP93XX
	bool "EP93xx-based"
	select CPU_ARM920T
	select ARM_AMBA
	select ARM_VIC
	select CLKDEV_LOOKUP
	select ARCH_REQUIRE_GPIOLIB
	select ARCH_HAS_HOLES_MEMORYMODEL
	select ARCH_USES_GETTIMEOFFSET
	help
	  This enables support for the Cirrus EP93xx series of CPUs.

config ARCH_FOOTBRIDGE
	bool "FootBridge"
	select CPU_SA110
	select FOOTBRIDGE
	select GENERIC_CLOCKEVENTS
	help
	  Support for systems based on the DC21285 companion chip
	  ("FootBridge"), such as the Simtec CATS and the Rebel NetWinder.

config ARCH_MXC
	bool "Freescale MXC/iMX-based"
	select GENERIC_CLOCKEVENTS
	select ARCH_REQUIRE_GPIOLIB
	select CLKDEV_LOOKUP
	select CLKSRC_MMIO
	select GENERIC_IRQ_CHIP
	select HAVE_SCHED_CLOCK
	help
	  Support for Freescale MXC/iMX-based family of processors

config ARCH_MXS
	bool "Freescale MXS-based"
	select GENERIC_CLOCKEVENTS
	select ARCH_REQUIRE_GPIOLIB
	select CLKDEV_LOOKUP
	select CLKSRC_MMIO
	help
	  Support for Freescale MXS-based family of processors

config ARCH_NETX
	bool "Hilscher NetX based"
	select CLKSRC_MMIO
	select CPU_ARM926T
	select ARM_VIC
	select GENERIC_CLOCKEVENTS
	help
	  This enables support for systems based on the Hilscher NetX Soc

config ARCH_H720X
	bool "Hynix HMS720x-based"
	select CPU_ARM720T
	select ISA_DMA_API
	select ARCH_USES_GETTIMEOFFSET
	help
	  This enables support for systems based on the Hynix HMS720x

config ARCH_IOP13XX
	bool "IOP13xx-based"
	depends on MMU
	select CPU_XSC3
	select PLAT_IOP
	select PCI
	select ARCH_SUPPORTS_MSI
	select VMSPLIT_1G
	help
	  Support for Intel's IOP13XX (XScale) family of processors.

config ARCH_IOP32X
	bool "IOP32x-based"
	depends on MMU
	select CPU_XSCALE
	select PLAT_IOP
	select PCI
	select ARCH_REQUIRE_GPIOLIB
	help
	  Support for Intel's 80219 and IOP32X (XScale) family of
	  processors.

config ARCH_IOP33X
	bool "IOP33x-based"
	depends on MMU
	select CPU_XSCALE
	select PLAT_IOP
	select PCI
	select ARCH_REQUIRE_GPIOLIB
	help
	  Support for Intel's IOP33X (XScale) family of processors.

config ARCH_IXP23XX
 	bool "IXP23XX-based"
	depends on MMU
	select CPU_XSC3
 	select PCI
	select ARCH_USES_GETTIMEOFFSET
	help
	  Support for Intel's IXP23xx (XScale) family of processors.

config ARCH_IXP2000
	bool "IXP2400/2800-based"
	depends on MMU
	select CPU_XSCALE
	select PCI
	select ARCH_USES_GETTIMEOFFSET
	help
	  Support for Intel's IXP2400/2800 (XScale) family of processors.

config ARCH_IXP4XX
	bool "IXP4xx-based"
	depends on MMU
	select CLKSRC_MMIO
	select CPU_XSCALE
	select GENERIC_GPIO
	select GENERIC_CLOCKEVENTS
	select HAVE_SCHED_CLOCK
	select MIGHT_HAVE_PCI
	select DMABOUNCE if PCI
	help
	  Support for Intel's IXP4XX (XScale) family of processors.

config ARCH_DOVE
	bool "Marvell Dove"
	select CPU_V7
	select PCI
	select ARCH_REQUIRE_GPIOLIB
	select GENERIC_CLOCKEVENTS
	select PLAT_ORION
	help
	  Support for the Marvell Dove SoC 88AP510

config ARCH_KIRKWOOD
	bool "Marvell Kirkwood"
	select CPU_FEROCEON
	select PCI
	select ARCH_REQUIRE_GPIOLIB
	select GENERIC_CLOCKEVENTS
	select PLAT_ORION
	help
	  Support for the following Marvell Kirkwood series SoCs:
	  88F6180, 88F6192 and 88F6281.

config ARCH_LPC32XX
	bool "NXP LPC32XX"
	select CLKSRC_MMIO
	select CPU_ARM926T
	select ARCH_REQUIRE_GPIOLIB
	select HAVE_IDE
	select ARM_AMBA
	select USB_ARCH_HAS_OHCI
	select CLKDEV_LOOKUP
	select GENERIC_TIME
	select GENERIC_CLOCKEVENTS
	help
	  Support for the NXP LPC32XX family of processors

config ARCH_MV78XX0
	bool "Marvell MV78xx0"
	select CPU_FEROCEON
	select PCI
	select ARCH_REQUIRE_GPIOLIB
	select GENERIC_CLOCKEVENTS
	select PLAT_ORION
	help
	  Support for the following Marvell MV78xx0 series SoCs:
	  MV781x0, MV782x0.

config ARCH_ORION5X
	bool "Marvell Orion"
	depends on MMU
	select CPU_FEROCEON
	select PCI
	select ARCH_REQUIRE_GPIOLIB
	select GENERIC_CLOCKEVENTS
	select PLAT_ORION
	help
	  Support for the following Marvell Orion 5x series SoCs:
	  Orion-1 (5181), Orion-VoIP (5181L), Orion-NAS (5182),
	  Orion-2 (5281), Orion-1-90 (6183).

config ARCH_MMP
	bool "Marvell PXA168/910/MMP2"
	depends on MMU
	select ARCH_REQUIRE_GPIOLIB
	select CLKDEV_LOOKUP
	select GENERIC_CLOCKEVENTS
	select HAVE_SCHED_CLOCK
	select TICK_ONESHOT
	select PLAT_PXA
	select SPARSE_IRQ
	help
	  Support for Marvell's PXA168/PXA910(MMP) and MMP2 processor line.

config ARCH_KS8695
	bool "Micrel/Kendin KS8695"
	select CPU_ARM922T
	select ARCH_REQUIRE_GPIOLIB
	select ARCH_USES_GETTIMEOFFSET
	help
	  Support for Micrel/Kendin KS8695 "Centaur" (ARM922T) based
	  System-on-Chip devices.

config ARCH_W90X900
	bool "Nuvoton W90X900 CPU"
	select CPU_ARM926T
	select ARCH_REQUIRE_GPIOLIB
	select CLKDEV_LOOKUP
	select CLKSRC_MMIO
	select GENERIC_CLOCKEVENTS
	help
	  Support for Nuvoton (Winbond logic dept.) ARM9 processor,
	  At present, the w90x900 has been renamed nuc900, regarding
	  the ARM series product line, you can login the following
	  link address to know more.

	  <http://www.nuvoton.com/hq/enu/ProductAndSales/ProductLines/
		ConsumerElectronicsIC/ARMMicrocontroller/ARMMicrocontroller>

config ARCH_NUC93X
	bool "Nuvoton NUC93X CPU"
	select CPU_ARM926T
	select CLKDEV_LOOKUP
	help
	  Support for Nuvoton (Winbond logic dept.) NUC93X MCU,The NUC93X is a
	  low-power and high performance MPEG-4/JPEG multimedia controller chip.

config ARCH_TEGRA
	bool "NVIDIA Tegra"
	select CLKDEV_LOOKUP
	select CLKSRC_MMIO
	select GENERIC_TIME
	select GENERIC_CLOCKEVENTS
	select GENERIC_GPIO
	select HAVE_CLK
	select HAVE_SCHED_CLOCK
	select ARCH_HAS_CPUFREQ
	help
	  This enables support for NVIDIA Tegra based systems (Tegra APX,
	  Tegra 6xx and Tegra 2 series).

config ARCH_PNX4008
	bool "Philips Nexperia PNX4008 Mobile"
	select CPU_ARM926T
	select CLKDEV_LOOKUP
	select ARCH_USES_GETTIMEOFFSET
	help
	  This enables support for Philips PNX4008 mobile platform.

config ARCH_PXA
	bool "PXA2xx/PXA3xx-based"
	depends on MMU
	select ARCH_MTD_XIP
	select ARCH_HAS_CPUFREQ
	select CLKDEV_LOOKUP
	select CLKSRC_MMIO
	select ARCH_REQUIRE_GPIOLIB
	select GENERIC_CLOCKEVENTS
	select HAVE_SCHED_CLOCK
	select TICK_ONESHOT
	select PLAT_PXA
	select SPARSE_IRQ
	select AUTO_ZRELADDR
	select MULTI_IRQ_HANDLER
	help
	  Support for Intel/Marvell's PXA2xx/PXA3xx processor line.

config ARCH_MSM
	bool "Qualcomm MSM"
	select HAVE_CLK
	select GENERIC_CLOCKEVENTS
	select ARCH_REQUIRE_GPIOLIB
	select CLKDEV_LOOKUP
	help
	  Support for Qualcomm MSM/QSD based systems.  This runs on the
	  apps processor of the MSM/QSD and depends on a shared memory
	  interface to the modem processor which runs the baseband
	  stack and controls some vital subsystems
	  (clock and power control, etc).

config ARCH_SHMOBILE
	bool "Renesas SH-Mobile / R-Mobile"
	select HAVE_CLK
	select CLKDEV_LOOKUP
	select HAVE_MACH_CLKDEV
	select GENERIC_CLOCKEVENTS
	select NO_IOPORT
	select SPARSE_IRQ
	select MULTI_IRQ_HANDLER
	select PM_GENERIC_DOMAINS if PM
	help
	  Support for Renesas's SH-Mobile and R-Mobile ARM platforms.

config ARCH_RPC
	bool "RiscPC"
	select ARCH_ACORN
	select FIQ
	select TIMER_ACORN
	select ARCH_MAY_HAVE_PC_FDC
	select HAVE_PATA_PLATFORM
	select ISA_DMA_API
	select NO_IOPORT
	select ARCH_SPARSEMEM_ENABLE
	select ARCH_USES_GETTIMEOFFSET
	help
	  On the Acorn Risc-PC, Linux can support the internal IDE disk and
	  CD-ROM interface, serial and parallel port, and the floppy drive.

config ARCH_SA1100
	bool "SA1100-based"
	select CLKSRC_MMIO
	select CPU_SA1100
	select ISA
	select ARCH_SPARSEMEM_ENABLE
	select ARCH_MTD_XIP
	select ARCH_HAS_CPUFREQ
	select CPU_FREQ
	select GENERIC_CLOCKEVENTS
	select HAVE_CLK
	select HAVE_SCHED_CLOCK
	select TICK_ONESHOT
	select ARCH_REQUIRE_GPIOLIB
	help
	  Support for StrongARM 11x0 based boards.

config ARCH_S3C2410
	bool "Samsung S3C2410, S3C2412, S3C2413, S3C2416, S3C2440, S3C2442, S3C2443, S3C2450"
	select GENERIC_GPIO
	select ARCH_HAS_CPUFREQ
	select HAVE_CLK
	select CLKDEV_LOOKUP
	select ARCH_USES_GETTIMEOFFSET
	select HAVE_S3C2410_I2C if I2C
	help
	  Samsung S3C2410X CPU based systems, such as the Simtec Electronics
	  BAST (<http://www.simtec.co.uk/products/EB110ITX/>), the IPAQ 1940 or
	  the Samsung SMDK2410 development board (and derivatives).

	  Note, the S3C2416 and the S3C2450 are so close that they even share
	  the same SoC ID code. This means that there is no separate machine
	  directory (no arch/arm/mach-s3c2450) as the S3C2416 was first.

config ARCH_S3C64XX
	bool "Samsung S3C64XX"
	select PLAT_SAMSUNG
	select CPU_V6
	select ARM_VIC
	select HAVE_CLK
	select CLKDEV_LOOKUP
	select NO_IOPORT
	select ARCH_USES_GETTIMEOFFSET
	select ARCH_HAS_CPUFREQ
	select ARCH_REQUIRE_GPIOLIB
	select SAMSUNG_CLKSRC
	select SAMSUNG_IRQ_VIC_TIMER
	select SAMSUNG_IRQ_UART
	select S3C_GPIO_TRACK
	select S3C_GPIO_PULL_UPDOWN
	select S3C_GPIO_CFG_S3C24XX
	select S3C_GPIO_CFG_S3C64XX
	select S3C_DEV_NAND
	select USB_ARCH_HAS_OHCI
	select SAMSUNG_GPIOLIB_4BIT
	select HAVE_S3C2410_I2C if I2C
	select HAVE_S3C2410_WATCHDOG if WATCHDOG
	help
	  Samsung S3C64XX series based systems

config ARCH_S5P64X0
	bool "Samsung S5P6440 S5P6450"
	select CPU_V6
	select GENERIC_GPIO
	select HAVE_CLK
	select CLKDEV_LOOKUP
	select CLKSRC_MMIO
	select HAVE_S3C2410_WATCHDOG if WATCHDOG
	select GENERIC_CLOCKEVENTS
	select HAVE_SCHED_CLOCK
	select HAVE_S3C2410_I2C if I2C
	select HAVE_S3C_RTC if RTC_CLASS
	help
	  Samsung S5P64X0 CPU based systems, such as the Samsung SMDK6440,
	  SMDK6450.

config ARCH_S5PC100
	bool "Samsung S5PC100"
	select GENERIC_GPIO
	select HAVE_CLK
	select CLKDEV_LOOKUP
	select CPU_V7
	select ARM_L1_CACHE_SHIFT_6
	select ARCH_USES_GETTIMEOFFSET
	select HAVE_S3C2410_I2C if I2C
	select HAVE_S3C_RTC if RTC_CLASS
	select HAVE_S3C2410_WATCHDOG if WATCHDOG
	help
	  Samsung S5PC100 series based systems

config ARCH_S5PV210
	bool "Samsung S5PV210/S5PC110"
	select CPU_V7
	select ARCH_SPARSEMEM_ENABLE
	select ARCH_HAS_HOLES_MEMORYMODEL
	select GENERIC_GPIO
	select HAVE_CLK
	select CLKDEV_LOOKUP
	select CLKSRC_MMIO
	select ARM_L1_CACHE_SHIFT_6
	select ARCH_HAS_CPUFREQ
	select GENERIC_CLOCKEVENTS
	select HAVE_SCHED_CLOCK
	select HAVE_S3C2410_I2C if I2C
	select HAVE_S3C_RTC if RTC_CLASS
	select HAVE_S3C2410_WATCHDOG if WATCHDOG
	help
	  Samsung S5PV210/S5PC110 series based systems

config ARCH_EXYNOS4
	bool "Samsung EXYNOS4"
	select CPU_V7
	select ARCH_SPARSEMEM_ENABLE
	select ARCH_HAS_HOLES_MEMORYMODEL
	select GENERIC_GPIO
	select HAVE_CLK
	select CLKDEV_LOOKUP
	select ARCH_HAS_CPUFREQ
	select GENERIC_CLOCKEVENTS
	select HAVE_S3C_RTC if RTC_CLASS
	select HAVE_S3C2410_I2C if I2C
	select HAVE_S3C2410_WATCHDOG if WATCHDOG
	help
	  Samsung EXYNOS4 series based systems

config ARCH_SHARK
	bool "Shark"
	select CPU_SA110
	select ISA
	select ISA_DMA
	select ZONE_DMA
	select PCI
	select ARCH_USES_GETTIMEOFFSET
	help
	  Support for the StrongARM based Digital DNARD machine, also known
	  as "Shark" (<http://www.shark-linux.de/shark.html>).

config ARCH_TCC_926
	bool "Telechips TCC ARM926-based systems"
	select CLKSRC_MMIO
	select CPU_ARM926T
	select HAVE_CLK
	select CLKDEV_LOOKUP
	select GENERIC_CLOCKEVENTS
	help
	  Support for Telechips TCC ARM926-based systems.

config ARCH_U300
	bool "ST-Ericsson U300 Series"
	depends on MMU
	select CLKSRC_MMIO
	select CPU_ARM926T
	select HAVE_SCHED_CLOCK
	select HAVE_TCM
	select ARM_AMBA
	select ARM_VIC
	select GENERIC_CLOCKEVENTS
	select CLKDEV_LOOKUP
	select HAVE_MACH_CLKDEV
	select GENERIC_GPIO
	help
	  Support for ST-Ericsson U300 series mobile platforms.

config ARCH_U8500
	bool "ST-Ericsson U8500 Series"
	select CPU_V7
	select ARM_AMBA
	select GENERIC_CLOCKEVENTS
	select CLKDEV_LOOKUP
	select ARCH_REQUIRE_GPIOLIB
	select ARCH_HAS_CPUFREQ
	help
	  Support for ST-Ericsson's Ux500 architecture

config ARCH_NOMADIK
	bool "STMicroelectronics Nomadik"
	select ARM_AMBA
	select ARM_VIC
	select CPU_ARM926T
	select CLKDEV_LOOKUP
	select GENERIC_CLOCKEVENTS
	select ARCH_REQUIRE_GPIOLIB
	help
	  Support for the Nomadik platform by ST-Ericsson

config ARCH_DAVINCI
	bool "TI DaVinci"
	select GENERIC_CLOCKEVENTS
	select ARCH_REQUIRE_GPIOLIB
	select ZONE_DMA
	select HAVE_IDE
	select CLKDEV_LOOKUP
	select GENERIC_ALLOCATOR
	select GENERIC_IRQ_CHIP
	select ARCH_HAS_HOLES_MEMORYMODEL
	help
	  Support for TI's DaVinci platform.

config ARCH_OMAP
	bool "TI OMAP"
	select HAVE_CLK
	select ARCH_REQUIRE_GPIOLIB
	select ARCH_HAS_CPUFREQ
	select CLKSRC_MMIO
	select GENERIC_CLOCKEVENTS
	select HAVE_SCHED_CLOCK
	select ARCH_HAS_HOLES_MEMORYMODEL
	help
	  Support for TI's OMAP platform (OMAP1/2/3/4).

config PLAT_SPEAR
	bool "ST SPEAr"
	select ARM_AMBA
	select ARCH_REQUIRE_GPIOLIB
	select CLKDEV_LOOKUP
	select CLKSRC_MMIO
	select GENERIC_CLOCKEVENTS
	select HAVE_CLK
	help
	  Support for ST's SPEAr platform (SPEAr3xx, SPEAr6xx and SPEAr13xx).

config ARCH_VT8500
	bool "VIA/WonderMedia 85xx"
	select CPU_ARM926T
	select GENERIC_GPIO
	select ARCH_HAS_CPUFREQ
	select GENERIC_CLOCKEVENTS
	select ARCH_REQUIRE_GPIOLIB
	select HAVE_PWM
	help
	  Support for VIA/WonderMedia VT8500/WM85xx System-on-Chip.

config ARCH_ZYNQ
	bool "Xilinx Zynq ARM Cortex A9 Platform"
	select CPU_V7
	select GENERIC_TIME
	select GENERIC_CLOCKEVENTS
	select CLKDEV_LOOKUP
	select ARM_GIC
	select ARM_AMBA
	select ICST
	select USE_OF
	help
	  Support for Xilinx Zynq ARM Cortex A9 Platform
endchoice

#
# This is sorted alphabetically by mach-* pathname.  However, plat-*
# Kconfigs may be included either alphabetically (according to the
# plat- suffix) or along side the corresponding mach-* source.
#
source "arch/arm/mach-at91/Kconfig"

source "arch/arm/mach-bcmring/Kconfig"

source "arch/arm/mach-clps711x/Kconfig"

source "arch/arm/mach-cns3xxx/Kconfig"

source "arch/arm/mach-davinci/Kconfig"

source "arch/arm/mach-dove/Kconfig"

source "arch/arm/mach-ep93xx/Kconfig"

source "arch/arm/mach-footbridge/Kconfig"

source "arch/arm/mach-gemini/Kconfig"

source "arch/arm/mach-h720x/Kconfig"

source "arch/arm/mach-integrator/Kconfig"

source "arch/arm/mach-iop32x/Kconfig"

source "arch/arm/mach-iop33x/Kconfig"

source "arch/arm/mach-iop13xx/Kconfig"

source "arch/arm/mach-ixp4xx/Kconfig"

source "arch/arm/mach-ixp2000/Kconfig"

source "arch/arm/mach-ixp23xx/Kconfig"

source "arch/arm/mach-kirkwood/Kconfig"

source "arch/arm/mach-ks8695/Kconfig"

source "arch/arm/mach-lpc32xx/Kconfig"

source "arch/arm/mach-msm/Kconfig"

source "arch/arm/mach-mv78xx0/Kconfig"

source "arch/arm/plat-mxc/Kconfig"

source "arch/arm/mach-mxs/Kconfig"

source "arch/arm/mach-netx/Kconfig"

source "arch/arm/mach-nomadik/Kconfig"
source "arch/arm/plat-nomadik/Kconfig"

source "arch/arm/mach-nuc93x/Kconfig"

source "arch/arm/plat-omap/Kconfig"

source "arch/arm/mach-omap1/Kconfig"

source "arch/arm/mach-omap2/Kconfig"

source "arch/arm/mach-orion5x/Kconfig"

source "arch/arm/mach-pxa/Kconfig"
source "arch/arm/plat-pxa/Kconfig"

source "arch/arm/mach-mmp/Kconfig"

source "arch/arm/mach-realview/Kconfig"

source "arch/arm/mach-sa1100/Kconfig"

source "arch/arm/plat-samsung/Kconfig"
source "arch/arm/plat-s3c24xx/Kconfig"
source "arch/arm/plat-s5p/Kconfig"

source "arch/arm/plat-spear/Kconfig"

source "arch/arm/plat-tcc/Kconfig"

if ARCH_S3C2410
source "arch/arm/mach-s3c2410/Kconfig"
source "arch/arm/mach-s3c2412/Kconfig"
source "arch/arm/mach-s3c2416/Kconfig"
source "arch/arm/mach-s3c2440/Kconfig"
source "arch/arm/mach-s3c2443/Kconfig"
endif

if ARCH_S3C64XX
source "arch/arm/mach-s3c64xx/Kconfig"
endif

source "arch/arm/mach-s5p64x0/Kconfig"

source "arch/arm/mach-s5pc100/Kconfig"

source "arch/arm/mach-s5pv210/Kconfig"

source "arch/arm/mach-exynos4/Kconfig"

source "arch/arm/mach-shmobile/Kconfig"

source "arch/arm/mach-tegra/Kconfig"

source "arch/arm/mach-u300/Kconfig"

source "arch/arm/mach-ux500/Kconfig"

source "arch/arm/mach-versatile/Kconfig"

source "arch/arm/mach-vexpress/Kconfig"
source "arch/arm/plat-versatile/Kconfig"

source "arch/arm/mach-vt8500/Kconfig"

source "arch/arm/mach-w90x900/Kconfig"

# Definitions to make life easier
config ARCH_ACORN
	bool

config PLAT_IOP
	bool
	select GENERIC_CLOCKEVENTS
	select HAVE_SCHED_CLOCK

config PLAT_ORION
	bool
	select CLKSRC_MMIO
	select GENERIC_IRQ_CHIP
	select HAVE_SCHED_CLOCK

config PLAT_PXA
	bool

config PLAT_VERSATILE
	bool

config ARM_TIMER_SP804
	bool
	select CLKSRC_MMIO

source arch/arm/mm/Kconfig

config IWMMXT
	bool "Enable iWMMXt support"
	depends on CPU_XSCALE || CPU_XSC3 || CPU_MOHAWK || CPU_PJ4
	default y if PXA27x || PXA3xx || PXA95x || ARCH_MMP
	help
	  Enable support for iWMMXt context switching at run time if
	  running on a CPU that supports it.

#  bool 'Use XScale PMU as timer source' CONFIG_XSCALE_PMU_TIMER
config XSCALE_PMU
	bool
	depends on CPU_XSCALE && !XSCALE_PMU_TIMER
	default y

config CPU_HAS_PMU
	depends on (CPU_V6 || CPU_V6K || CPU_V7 || XSCALE_PMU) && \
		   (!ARCH_OMAP3 || OMAP3_EMU)
	default y
	bool

config MULTI_IRQ_HANDLER
	bool
	help
	  Allow each machine to specify it's own IRQ handler at run time.

if !MMU
source "arch/arm/Kconfig-nommu"
endif

config ARM_ERRATA_411920
	bool "ARM errata: Invalidation of the Instruction Cache operation can fail"
	depends on CPU_V6 || CPU_V6K
	help
	  Invalidation of the Instruction Cache operation can
	  fail. This erratum is present in 1136 (before r1p4), 1156 and 1176.
	  It does not affect the MPCore. This option enables the ARM Ltd.
	  recommended workaround.

config ARM_ERRATA_430973
	bool "ARM errata: Stale prediction on replaced interworking branch"
	depends on CPU_V7
	help
	  This option enables the workaround for the 430973 Cortex-A8
	  (r1p0..r1p2) erratum. If a code sequence containing an ARM/Thumb
	  interworking branch is replaced with another code sequence at the
	  same virtual address, whether due to self-modifying code or virtual
	  to physical address re-mapping, Cortex-A8 does not recover from the
	  stale interworking branch prediction. This results in Cortex-A8
	  executing the new code sequence in the incorrect ARM or Thumb state.
	  The workaround enables the BTB/BTAC operations by setting ACTLR.IBE
	  and also flushes the branch target cache at every context switch.
	  Note that setting specific bits in the ACTLR register may not be
	  available in non-secure mode.

config ARM_ERRATA_458693
	bool "ARM errata: Processor deadlock when a false hazard is created"
	depends on CPU_V7
	help
	  This option enables the workaround for the 458693 Cortex-A8 (r2p0)
	  erratum. For very specific sequences of memory operations, it is
	  possible for a hazard condition intended for a cache line to instead
	  be incorrectly associated with a different cache line. This false
	  hazard might then cause a processor deadlock. The workaround enables
	  the L1 caching of the NEON accesses and disables the PLD instruction
	  in the ACTLR register. Note that setting specific bits in the ACTLR
	  register may not be available in non-secure mode.

config ARM_ERRATA_460075
	bool "ARM errata: Data written to the L2 cache can be overwritten with stale data"
	depends on CPU_V7
	help
	  This option enables the workaround for the 460075 Cortex-A8 (r2p0)
	  erratum. Any asynchronous access to the L2 cache may encounter a
	  situation in which recent store transactions to the L2 cache are lost
	  and overwritten with stale memory contents from external memory. The
	  workaround disables the write-allocate mode for the L2 cache via the
	  ACTLR register. Note that setting specific bits in the ACTLR register
	  may not be available in non-secure mode.

config ARM_ERRATA_742230
	bool "ARM errata: DMB operation may be faulty"
	depends on CPU_V7 && SMP
	help
	  This option enables the workaround for the 742230 Cortex-A9
	  (r1p0..r2p2) erratum. Under rare circumstances, a DMB instruction
	  between two write operations may not ensure the correct visibility
	  ordering of the two writes. This workaround sets a specific bit in
	  the diagnostic register of the Cortex-A9 which causes the DMB
	  instruction to behave as a DSB, ensuring the correct behaviour of
	  the two writes.

config ARM_ERRATA_742231
	bool "ARM errata: Incorrect hazard handling in the SCU may lead to data corruption"
	depends on CPU_V7 && SMP
	help
	  This option enables the workaround for the 742231 Cortex-A9
	  (r2p0..r2p2) erratum. Under certain conditions, specific to the
	  Cortex-A9 MPCore micro-architecture, two CPUs working in SMP mode,
	  accessing some data located in the same cache line, may get corrupted
	  data due to bad handling of the address hazard when the line gets
	  replaced from one of the CPUs at the same time as another CPU is
	  accessing it. This workaround sets specific bits in the diagnostic
	  register of the Cortex-A9 which reduces the linefill issuing
	  capabilities of the processor.

config PL310_ERRATA_588369
	bool "Clean & Invalidate maintenance operations do not invalidate clean lines"
	depends on CACHE_L2X0
	help
	   The PL310 L2 cache controller implements three types of Clean &
	   Invalidate maintenance operations: by Physical Address
	   (offset 0x7F0), by Index/Way (0x7F8) and by Way (0x7FC).
	   They are architecturally defined to behave as the execution of a
	   clean operation followed immediately by an invalidate operation,
	   both performing to the same memory location. This functionality
	   is not correctly implemented in PL310 as clean lines are not
	   invalidated as a result of these operations.

config ARM_ERRATA_720789
	bool "ARM errata: TLBIASIDIS and TLBIMVAIS operations can broadcast a faulty ASID"
	depends on CPU_V7 && SMP
	help
	  This option enables the workaround for the 720789 Cortex-A9 (prior to
	  r2p0) erratum. A faulty ASID can be sent to the other CPUs for the
	  broadcasted CP15 TLB maintenance operations TLBIASIDIS and TLBIMVAIS.
	  As a consequence of this erratum, some TLB entries which should be
	  invalidated are not, resulting in an incoherency in the system page
	  tables. The workaround changes the TLB flushing routines to invalidate
	  entries regardless of the ASID.

config PL310_ERRATA_727915
	bool "Background Clean & Invalidate by Way operation can cause data corruption"
	depends on CACHE_L2X0
	help
	  PL310 implements the Clean & Invalidate by Way L2 cache maintenance
	  operation (offset 0x7FC). This operation runs in background so that
	  PL310 can handle normal accesses while it is in progress. Under very
	  rare circumstances, due to this erratum, write data can be lost when
	  PL310 treats a cacheable write transaction during a Clean &
	  Invalidate by Way operation.

config ARM_ERRATA_743622
	bool "ARM errata: Faulty hazard checking in the Store Buffer may lead to data corruption"
	depends on CPU_V7
	help
	  This option enables the workaround for the 743622 Cortex-A9
	  (r2p0..r2p2) erratum. Under very rare conditions, a faulty
	  optimisation in the Cortex-A9 Store Buffer may lead to data
	  corruption. This workaround sets a specific bit in the diagnostic
	  register of the Cortex-A9 which disables the Store Buffer
	  optimisation, preventing the defect from occurring. This has no
	  visible impact on the overall performance or power consumption of the
	  processor.

config ARM_ERRATA_751472
	bool "ARM errata: Interrupted ICIALLUIS may prevent completion of broadcasted operation"
	depends on CPU_V7 && SMP
	help
	  This option enables the workaround for the 751472 Cortex-A9 (prior
	  to r3p0) erratum. An interrupted ICIALLUIS operation may prevent the
	  completion of a following broadcasted operation if the second
	  operation is received by a CPU before the ICIALLUIS has completed,
	  potentially leading to corrupted entries in the cache or TLB.

config ARM_ERRATA_753970
	bool "ARM errata: cache sync operation may be faulty"
	depends on CACHE_PL310
	help
	  This option enables the workaround for the 753970 PL310 (r3p0) erratum.

	  Under some condition the effect of cache sync operation on
	  the store buffer still remains when the operation completes.
	  This means that the store buffer is always asked to drain and
	  this prevents it from merging any further writes. The workaround
	  is to replace the normal offset of cache sync operation (0x730)
	  by another offset targeting an unmapped PL310 register 0x740.
	  This has the same effect as the cache sync operation: store buffer
	  drain and waiting for all buffers empty.

config ARM_ERRATA_754322
	bool "ARM errata: possible faulty MMU translations following an ASID switch"
	depends on CPU_V7
	help
	  This option enables the workaround for the 754322 Cortex-A9 (r2p*,
	  r3p*) erratum. A speculative memory access may cause a page table walk
	  which starts prior to an ASID switch but completes afterwards. This
	  can populate the micro-TLB with a stale entry which may be hit with
	  the new ASID. This workaround places two dsb instructions in the mm
	  switching code so that no page table walks can cross the ASID switch.

config ARM_ERRATA_754327
	bool "ARM errata: no automatic Store Buffer drain"
	depends on CPU_V7 && SMP
	help
	  This option enables the workaround for the 754327 Cortex-A9 (prior to
	  r2p0) erratum. The Store Buffer does not have any automatic draining
	  mechanism and therefore a livelock may occur if an external agent
	  continuously polls a memory location waiting to observe an update.
	  This workaround defines cpu_relax() as smp_mb(), preventing correctly
	  written polling loops from denying visibility of updates to memory.

config ARM_ERRATA_364296
	bool "ARM errata: Possible cache data corruption with hit-under-miss enabled"
	depends on CPU_V6 && !SMP
	help
	  This options enables the workaround for the 364296 ARM1136
	  r0p2 erratum (possible cache data corruption with
	  hit-under-miss enabled). It sets the undocumented bit 31 in
	  the auxiliary control register and the FI bit in the control
	  register, thus disabling hit-under-miss without putting the
	  processor into full low interrupt latency mode. ARM11MPCore
	  is not affected.

<<<<<<< HEAD
=======
config ARM_ERRATA_764369
	bool "ARM errata: Data cache line maintenance operation by MVA may not succeed"
	depends on CPU_V7 && SMP
	help
	  This option enables the workaround for erratum 764369
	  affecting Cortex-A9 MPCore with two or more processors (all
	  current revisions). Under certain timing circumstances, a data
	  cache line maintenance operation by MVA targeting an Inner
	  Shareable memory region may fail to proceed up to either the
	  Point of Coherency or to the Point of Unification of the
	  system. This workaround adds a DSB instruction before the
	  relevant cache maintenance functions and sets a specific bit
	  in the diagnostic control register of the SCU.

>>>>>>> 3ee72ca9
endmenu

source "arch/arm/common/Kconfig"

menu "Bus support"

config ARM_AMBA
	bool

config ISA
	bool
	help
	  Find out whether you have ISA slots on your motherboard.  ISA is the
	  name of a bus system, i.e. the way the CPU talks to the other stuff
	  inside your box.  Other bus systems are PCI, EISA, MicroChannel
	  (MCA) or VESA.  ISA is an older system, now being displaced by PCI;
	  newer boards don't support it.  If you have ISA, say Y, otherwise N.

# Select ISA DMA controller support
config ISA_DMA
	bool
	select ISA_DMA_API

# Select ISA DMA interface
config ISA_DMA_API
	bool

config PCI
	bool "PCI support" if MIGHT_HAVE_PCI
	help
	  Find out whether you have a PCI motherboard. PCI is the name of a
	  bus system, i.e. the way the CPU talks to the other stuff inside
	  your box. Other bus systems are ISA, EISA, MicroChannel (MCA) or
	  VESA. If you have PCI, say Y, otherwise N.

config PCI_DOMAINS
	bool
	depends on PCI

config PCI_NANOENGINE
	bool "BSE nanoEngine PCI support"
	depends on SA1100_NANOENGINE
	help
	  Enable PCI on the BSE nanoEngine board.

config PCI_SYSCALL
	def_bool PCI

# Select the host bridge type
config PCI_HOST_VIA82C505
	bool
	depends on PCI && ARCH_SHARK
	default y

config PCI_HOST_ITE8152
	bool
	depends on PCI && MACH_ARMCORE
	default y
	select DMABOUNCE

source "drivers/pci/Kconfig"

source "drivers/pcmcia/Kconfig"

endmenu

menu "Kernel Features"

source "kernel/time/Kconfig"

config SMP
	bool "Symmetric Multi-Processing"
	depends on CPU_V6K || CPU_V7
	depends on GENERIC_CLOCKEVENTS
	depends on REALVIEW_EB_ARM11MP || REALVIEW_EB_A9MP || \
		 MACH_REALVIEW_PB11MP || MACH_REALVIEW_PBX || ARCH_OMAP4 || \
		 ARCH_EXYNOS4 || ARCH_TEGRA || ARCH_U8500 || ARCH_VEXPRESS_CA9X4 || \
		 ARCH_MSM_SCORPIONMP || ARCH_SHMOBILE
	select USE_GENERIC_SMP_HELPERS
	select HAVE_ARM_SCU if !ARCH_MSM_SCORPIONMP
	help
	  This enables support for systems with more than one CPU. If you have
	  a system with only one CPU, like most personal computers, say N. If
	  you have a system with more than one CPU, say Y.

	  If you say N here, the kernel will run on single and multiprocessor
	  machines, but will use only one CPU of a multiprocessor machine. If
	  you say Y here, the kernel will run on many, but not all, single
	  processor machines. On a single processor machine, the kernel will
	  run faster if you say N here.

	  See also <file:Documentation/i386/IO-APIC.txt>,
	  <file:Documentation/nmi_watchdog.txt> and the SMP-HOWTO available at
	  <http://tldp.org/HOWTO/SMP-HOWTO.html>.

	  If you don't know what to do here, say N.

config SMP_ON_UP
	bool "Allow booting SMP kernel on uniprocessor systems (EXPERIMENTAL)"
	depends on EXPERIMENTAL
	depends on SMP && !XIP_KERNEL
	default y
	help
	  SMP kernels contain instructions which fail on non-SMP processors.
	  Enabling this option allows the kernel to modify itself to make
	  these instructions safe.  Disabling it allows about 1K of space
	  savings.

	  If you don't know what to do here, say Y.

config HAVE_ARM_SCU
	bool
	help
	  This option enables support for the ARM system coherency unit

config HAVE_ARM_TWD
	bool
	depends on SMP
	select TICK_ONESHOT
	help
	  This options enables support for the ARM timer and watchdog unit

choice
	prompt "Memory split"
	default VMSPLIT_3G
	help
	  Select the desired split between kernel and user memory.

	  If you are not absolutely sure what you are doing, leave this
	  option alone!

	config VMSPLIT_3G
		bool "3G/1G user/kernel split"
	config VMSPLIT_2G
		bool "2G/2G user/kernel split"
	config VMSPLIT_1G
		bool "1G/3G user/kernel split"
endchoice

config PAGE_OFFSET
	hex
	default 0x40000000 if VMSPLIT_1G
	default 0x80000000 if VMSPLIT_2G
	default 0xC0000000

config NR_CPUS
	int "Maximum number of CPUs (2-32)"
	range 2 32
	depends on SMP
	default "4"

config HOTPLUG_CPU
	bool "Support for hot-pluggable CPUs (EXPERIMENTAL)"
	depends on SMP && HOTPLUG && EXPERIMENTAL
	help
	  Say Y here to experiment with turning CPUs off and on.  CPUs
	  can be controlled through /sys/devices/system/cpu.

config LOCAL_TIMERS
	bool "Use local timer interrupts"
	depends on SMP
	default y
	select HAVE_ARM_TWD if (!ARCH_MSM_SCORPIONMP && !EXYNOS4_MCT)
	help
	  Enable support for local timers on SMP platforms, rather then the
	  legacy IPI broadcast method.  Local timers allows the system
	  accounting to be spread across the timer interval, preventing a
	  "thundering herd" at every timer tick.

source kernel/Kconfig.preempt

config HZ
	int
	default 200 if ARCH_EBSA110 || ARCH_S3C2410 || ARCH_S5P64X0 || \
		ARCH_S5PV210 || ARCH_EXYNOS4
	default OMAP_32K_TIMER_HZ if ARCH_OMAP && OMAP_32K_TIMER
	default AT91_TIMER_HZ if ARCH_AT91
	default SHMOBILE_TIMER_HZ if ARCH_SHMOBILE
	default 100

config THUMB2_KERNEL
	bool "Compile the kernel in Thumb-2 mode (EXPERIMENTAL)"
	depends on CPU_V7 && !CPU_V6 && !CPU_V6K && EXPERIMENTAL
	select AEABI
	select ARM_ASM_UNIFIED
	help
	  By enabling this option, the kernel will be compiled in
	  Thumb-2 mode. A compiler/assembler that understand the unified
	  ARM-Thumb syntax is needed.

	  If unsure, say N.

config THUMB2_AVOID_R_ARM_THM_JUMP11
	bool "Work around buggy Thumb-2 short branch relocations in gas"
	depends on THUMB2_KERNEL && MODULES
	default y
	help
	  Various binutils versions can resolve Thumb-2 branches to
	  locally-defined, preemptible global symbols as short-range "b.n"
	  branch instructions.

	  This is a problem, because there's no guarantee the final
	  destination of the symbol, or any candidate locations for a
	  trampoline, are within range of the branch.  For this reason, the
	  kernel does not support fixing up the R_ARM_THM_JUMP11 (102)
	  relocation in modules at all, and it makes little sense to add
	  support.

	  The symptom is that the kernel fails with an "unsupported
	  relocation" error when loading some modules.

	  Until fixed tools are available, passing
	  -fno-optimize-sibling-calls to gcc should prevent gcc generating
	  code which hits this problem, at the cost of a bit of extra runtime
	  stack usage in some cases.

	  The problem is described in more detail at:
	      https://bugs.launchpad.net/binutils-linaro/+bug/725126

	  Only Thumb-2 kernels are affected.

	  Unless you are sure your tools don't have this problem, say Y.

config ARM_ASM_UNIFIED
	bool

config AEABI
	bool "Use the ARM EABI to compile the kernel"
	help
	  This option allows for the kernel to be compiled using the latest
	  ARM ABI (aka EABI).  This is only useful if you are using a user
	  space environment that is also compiled with EABI.

	  Since there are major incompatibilities between the legacy ABI and
	  EABI, especially with regard to structure member alignment, this
	  option also changes the kernel syscall calling convention to
	  disambiguate both ABIs and allow for backward compatibility support
	  (selected with CONFIG_OABI_COMPAT).

	  To use this you need GCC version 4.0.0 or later.

config OABI_COMPAT
	bool "Allow old ABI binaries to run with this kernel (EXPERIMENTAL)"
	depends on AEABI && EXPERIMENTAL && !THUMB2_KERNEL
	default y
	help
	  This option preserves the old syscall interface along with the
	  new (ARM EABI) one. It also provides a compatibility layer to
	  intercept syscalls that have structure arguments which layout
	  in memory differs between the legacy ABI and the new ARM EABI
	  (only for non "thumb" binaries). This option adds a tiny
	  overhead to all syscalls and produces a slightly larger kernel.
	  If you know you'll be using only pure EABI user space then you
	  can say N here. If this option is not selected and you attempt
	  to execute a legacy ABI binary then the result will be
	  UNPREDICTABLE (in fact it can be predicted that it won't work
	  at all). If in doubt say Y.

config ARCH_HAS_HOLES_MEMORYMODEL
	bool

config ARCH_SPARSEMEM_ENABLE
	bool

config ARCH_SPARSEMEM_DEFAULT
	def_bool ARCH_SPARSEMEM_ENABLE

config ARCH_SELECT_MEMORY_MODEL
	def_bool ARCH_SPARSEMEM_ENABLE

config HAVE_ARCH_PFN_VALID
	def_bool ARCH_HAS_HOLES_MEMORYMODEL || !SPARSEMEM

config HIGHMEM
	bool "High Memory Support"
	depends on MMU
	help
	  The address space of ARM processors is only 4 Gigabytes large
	  and it has to accommodate user address space, kernel address
	  space as well as some memory mapped IO. That means that, if you
	  have a large amount of physical memory and/or IO, not all of the
	  memory can be "permanently mapped" by the kernel. The physical
	  memory that is not permanently mapped is called "high memory".

	  Depending on the selected kernel/user memory split, minimum
	  vmalloc space and actual amount of RAM, you may not need this
	  option which should result in a slightly faster kernel.

	  If unsure, say n.

config HIGHPTE
	bool "Allocate 2nd-level pagetables from highmem"
	depends on HIGHMEM

config HW_PERF_EVENTS
	bool "Enable hardware performance counter support for perf events"
	depends on PERF_EVENTS && CPU_HAS_PMU
	default y
	help
	  Enable hardware performance counter support for perf events. If
	  disabled, perf events will use software events only.

source "mm/Kconfig"

config FORCE_MAX_ZONEORDER
	int "Maximum zone order" if ARCH_SHMOBILE
	range 11 64 if ARCH_SHMOBILE
	default "9" if SA1111
	default "11"
	help
	  The kernel memory allocator divides physically contiguous memory
	  blocks into "zones", where each zone is a power of two number of
	  pages.  This option selects the largest power of two that the kernel
	  keeps in the memory allocator.  If you need to allocate very large
	  blocks of physically contiguous memory, then you may need to
	  increase this value.

	  This config option is actually maximum order plus one. For example,
	  a value of 11 means that the largest free memory block is 2^10 pages.

config LEDS
	bool "Timer and CPU usage LEDs"
	depends on ARCH_CDB89712 || ARCH_EBSA110 || \
		   ARCH_EBSA285 || ARCH_INTEGRATOR || \
		   ARCH_LUBBOCK || MACH_MAINSTONE || ARCH_NETWINDER || \
		   ARCH_OMAP || ARCH_P720T || ARCH_PXA_IDP || \
		   ARCH_SA1100 || ARCH_SHARK || ARCH_VERSATILE || \
		   ARCH_AT91 || ARCH_DAVINCI || \
		   ARCH_KS8695 || MACH_RD88F5182 || ARCH_REALVIEW
	help
	  If you say Y here, the LEDs on your machine will be used
	  to provide useful information about your current system status.

	  If you are compiling a kernel for a NetWinder or EBSA-285, you will
	  be able to select which LEDs are active using the options below. If
	  you are compiling a kernel for the EBSA-110 or the LART however, the
	  red LED will simply flash regularly to indicate that the system is
	  still functional. It is safe to say Y here if you have a CATS
	  system, but the driver will do nothing.

config LEDS_TIMER
	bool "Timer LED" if (!ARCH_CDB89712 && !ARCH_OMAP) || \
			    OMAP_OSK_MISTRAL || MACH_OMAP_H2 \
			    || MACH_OMAP_PERSEUS2
	depends on LEDS
	depends on !GENERIC_CLOCKEVENTS
	default y if ARCH_EBSA110
	help
	  If you say Y here, one of the system LEDs (the green one on the
	  NetWinder, the amber one on the EBSA285, or the red one on the LART)
	  will flash regularly to indicate that the system is still
	  operational. This is mainly useful to kernel hackers who are
	  debugging unstable kernels.

	  The LART uses the same LED for both Timer LED and CPU usage LED
	  functions. You may choose to use both, but the Timer LED function
	  will overrule the CPU usage LED.

config LEDS_CPU
	bool "CPU usage LED" if (!ARCH_CDB89712 && !ARCH_EBSA110 && \
			!ARCH_OMAP) \
			|| OMAP_OSK_MISTRAL || MACH_OMAP_H2 \
			|| MACH_OMAP_PERSEUS2
	depends on LEDS
	help
	  If you say Y here, the red LED will be used to give a good real
	  time indication of CPU usage, by lighting whenever the idle task
	  is not currently executing.

	  The LART uses the same LED for both Timer LED and CPU usage LED
	  functions. You may choose to use both, but the Timer LED function
	  will overrule the CPU usage LED.

config ALIGNMENT_TRAP
	bool
	depends on CPU_CP15_MMU
	default y if !ARCH_EBSA110
	select HAVE_PROC_CPU if PROC_FS
	help
	  ARM processors cannot fetch/store information which is not
	  naturally aligned on the bus, i.e., a 4 byte fetch must start at an
	  address divisible by 4. On 32-bit ARM processors, these non-aligned
	  fetch/store instructions will be emulated in software if you say
	  here, which has a severe performance impact. This is necessary for
	  correct operation of some network protocols. With an IP-only
	  configuration it is safe to say N, otherwise say Y.

config UACCESS_WITH_MEMCPY
	bool "Use kernel mem{cpy,set}() for {copy_to,clear}_user() (EXPERIMENTAL)"
	depends on MMU && EXPERIMENTAL
	default y if CPU_FEROCEON
	help
	  Implement faster copy_to_user and clear_user methods for CPU
	  cores where a 8-word STM instruction give significantly higher
	  memory write throughput than a sequence of individual 32bit stores.

	  A possible side effect is a slight increase in scheduling latency
	  between threads sharing the same address space if they invoke
	  such copy operations with large buffers.

	  However, if the CPU data cache is using a write-allocate mode,
	  this option is unlikely to provide any performance gain.

config SECCOMP
	bool
	prompt "Enable seccomp to safely compute untrusted bytecode"
	---help---
	  This kernel feature is useful for number crunching applications
	  that may need to compute untrusted bytecode during their
	  execution. By using pipes or other transports made available to
	  the process as file descriptors supporting the read/write
	  syscalls, it's possible to isolate those applications in
	  their own address space using seccomp. Once seccomp is
	  enabled via prctl(PR_SET_SECCOMP), it cannot be disabled
	  and the task is only allowed to execute a few safe syscalls
	  defined by each seccomp mode.

config CC_STACKPROTECTOR
	bool "Enable -fstack-protector buffer overflow detection (EXPERIMENTAL)"
	depends on EXPERIMENTAL
	help
	  This option turns on the -fstack-protector GCC feature. This
	  feature puts, at the beginning of functions, a canary value on
	  the stack just before the return address, and validates
	  the value just before actually returning.  Stack based buffer
	  overflows (that need to overwrite this return address) now also
	  overwrite the canary, which gets detected and the attack is then
	  neutralized via a kernel panic.
	  This feature requires gcc version 4.2 or above.

config DEPRECATED_PARAM_STRUCT
	bool "Provide old way to pass kernel parameters"
	help
	  This was deprecated in 2001 and announced to live on for 5 years.
	  Some old boot loaders still use this way.

endmenu

menu "Boot options"

config USE_OF
	bool "Flattened Device Tree support"
	select OF
	select OF_EARLY_FLATTREE
	select IRQ_DOMAIN
	help
	  Include support for flattened device tree machine descriptions.

# Compressed boot loader in ROM.  Yes, we really want to ask about
# TEXT and BSS so we preserve their values in the config files.
config ZBOOT_ROM_TEXT
	hex "Compressed ROM boot loader base address"
	default "0"
	help
	  The physical address at which the ROM-able zImage is to be
	  placed in the target.  Platforms which normally make use of
	  ROM-able zImage formats normally set this to a suitable
	  value in their defconfig file.

	  If ZBOOT_ROM is not enabled, this has no effect.

config ZBOOT_ROM_BSS
	hex "Compressed ROM boot loader BSS address"
	default "0"
	help
	  The base address of an area of read/write memory in the target
	  for the ROM-able zImage which must be available while the
	  decompressor is running. It must be large enough to hold the
	  entire decompressed kernel plus an additional 128 KiB.
	  Platforms which normally make use of ROM-able zImage formats
	  normally set this to a suitable value in their defconfig file.

	  If ZBOOT_ROM is not enabled, this has no effect.

config ZBOOT_ROM
	bool "Compressed boot loader in ROM/flash"
	depends on ZBOOT_ROM_TEXT != ZBOOT_ROM_BSS
	help
	  Say Y here if you intend to execute your compressed kernel image
	  (zImage) directly from ROM or flash.  If unsure, say N.

choice
	prompt "Include SD/MMC loader in zImage (EXPERIMENTAL)"
	depends on ZBOOT_ROM && ARCH_SH7372 && EXPERIMENTAL
	default ZBOOT_ROM_NONE
	help
	  Include experimental SD/MMC loading code in the ROM-able zImage.
	  With this enabled it is possible to write the the ROM-able zImage
	  kernel image to an MMC or SD card and boot the kernel straight
	  from the reset vector. At reset the processor Mask ROM will load
	  the first part of the the ROM-able zImage which in turn loads the
	  rest the kernel image to RAM.

config ZBOOT_ROM_NONE
	bool "No SD/MMC loader in zImage (EXPERIMENTAL)"
	help
	  Do not load image from SD or MMC

config ZBOOT_ROM_MMCIF
	bool "Include MMCIF loader in zImage (EXPERIMENTAL)"
	help
	  Load image from MMCIF hardware block.

config ZBOOT_ROM_SH_MOBILE_SDHI
	bool "Include SuperH Mobile SDHI loader in zImage (EXPERIMENTAL)"
	help
	  Load image from SDHI hardware block

endchoice

config CMDLINE
	string "Default kernel command string"
	default ""
	help
	  On some architectures (EBSA110 and CATS), there is currently no way
	  for the boot loader to pass arguments to the kernel. For these
	  architectures, you should supply some command-line options at build
	  time by entering them here. As a minimum, you should specify the
	  memory size and the root device (e.g., mem=64M root=/dev/nfs).

choice
	prompt "Kernel command line type" if CMDLINE != ""
	default CMDLINE_FROM_BOOTLOADER

config CMDLINE_FROM_BOOTLOADER
	bool "Use bootloader kernel arguments if available"
	help
	  Uses the command-line options passed by the boot loader. If
	  the boot loader doesn't provide any, the default kernel command
	  string provided in CMDLINE will be used.

config CMDLINE_EXTEND
	bool "Extend bootloader kernel arguments"
	help
	  The command-line arguments provided by the boot loader will be
	  appended to the default kernel command string.

config CMDLINE_FORCE
	bool "Always use the default kernel command string"
	help
	  Always use the default kernel command string, even if the boot
	  loader passes other arguments to the kernel.
	  This is useful if you cannot or don't want to change the
	  command-line options your boot loader passes to the kernel.
endchoice

config XIP_KERNEL
	bool "Kernel Execute-In-Place from ROM"
	depends on !ZBOOT_ROM
	help
	  Execute-In-Place allows the kernel to run from non-volatile storage
	  directly addressable by the CPU, such as NOR flash. This saves RAM
	  space since the text section of the kernel is not loaded from flash
	  to RAM.  Read-write sections, such as the data section and stack,
	  are still copied to RAM.  The XIP kernel is not compressed since
	  it has to run directly from flash, so it will take more space to
	  store it.  The flash address used to link the kernel object files,
	  and for storing it, is configuration dependent. Therefore, if you
	  say Y here, you must know the proper physical address where to
	  store the kernel image depending on your own flash memory usage.

	  Also note that the make target becomes "make xipImage" rather than
	  "make zImage" or "make Image".  The final kernel binary to put in
	  ROM memory will be arch/arm/boot/xipImage.

	  If unsure, say N.

config XIP_PHYS_ADDR
	hex "XIP Kernel Physical Location"
	depends on XIP_KERNEL
	default "0x00080000"
	help
	  This is the physical address in your flash memory the kernel will
	  be linked for and stored to.  This address is dependent on your
	  own flash usage.

config KEXEC
	bool "Kexec system call (EXPERIMENTAL)"
	depends on EXPERIMENTAL
	help
	  kexec is a system call that implements the ability to shutdown your
	  current kernel, and to start another kernel.  It is like a reboot
	  but it is independent of the system firmware.   And like a reboot
	  you can start any kernel with it, not just Linux.

	  It is an ongoing process to be certain the hardware in a machine
	  is properly shutdown, so do not be surprised if this code does not
	  initially work for you.  It may help to enable device hotplugging
	  support.

config ATAGS_PROC
	bool "Export atags in procfs"
	depends on KEXEC
	default y
	help
	  Should the atags used to boot the kernel be exported in an "atags"
	  file in procfs. Useful with kexec.

config CRASH_DUMP
	bool "Build kdump crash kernel (EXPERIMENTAL)"
	depends on EXPERIMENTAL
	help
	  Generate crash dump after being started by kexec. This should
	  be normally only set in special crash dump kernels which are
	  loaded in the main kernel with kexec-tools into a specially
	  reserved region and then later executed after a crash by
	  kdump/kexec. The crash dump kernel must be compiled to a
	  memory address not used by the main kernel

	  For more details see Documentation/kdump/kdump.txt

config AUTO_ZRELADDR
	bool "Auto calculation of the decompressed kernel image address"
	depends on !ZBOOT_ROM && !ARCH_U300
	help
	  ZRELADDR is the physical address where the decompressed kernel
	  image will be placed. If AUTO_ZRELADDR is selected, the address
	  will be determined at run-time by masking the current IP with
	  0xf8000000. This assumes the zImage being placed in the first 128MB
	  from start of memory.

endmenu

menu "CPU Power Management"

if ARCH_HAS_CPUFREQ

source "drivers/cpufreq/Kconfig"

config CPU_FREQ_IMX
	tristate "CPUfreq driver for i.MX CPUs"
	depends on ARCH_MXC && CPU_FREQ
	help
	  This enables the CPUfreq driver for i.MX CPUs.

config CPU_FREQ_SA1100
	bool

config CPU_FREQ_SA1110
	bool

config CPU_FREQ_INTEGRATOR
	tristate "CPUfreq driver for ARM Integrator CPUs"
	depends on ARCH_INTEGRATOR && CPU_FREQ
	default y
	help
	  This enables the CPUfreq driver for ARM Integrator CPUs.

	  For details, take a look at <file:Documentation/cpu-freq>.

	  If in doubt, say Y.

config CPU_FREQ_PXA
	bool
	depends on CPU_FREQ && ARCH_PXA && PXA25x
	default y
	select CPU_FREQ_DEFAULT_GOV_USERSPACE

config CPU_FREQ_S3C
	bool
	help
	  Internal configuration node for common cpufreq on Samsung SoC

config CPU_FREQ_S3C24XX
	bool "CPUfreq driver for Samsung S3C24XX series CPUs (EXPERIMENTAL)"
	depends on ARCH_S3C2410 && CPU_FREQ && EXPERIMENTAL
	select CPU_FREQ_S3C
	help
	  This enables the CPUfreq driver for the Samsung S3C24XX family
	  of CPUs.

	  For details, take a look at <file:Documentation/cpu-freq>.

	  If in doubt, say N.

config CPU_FREQ_S3C24XX_PLL
	bool "Support CPUfreq changing of PLL frequency (EXPERIMENTAL)"
	depends on CPU_FREQ_S3C24XX && EXPERIMENTAL
	help
	  Compile in support for changing the PLL frequency from the
	  S3C24XX series CPUfreq driver. The PLL takes time to settle
	  after a frequency change, so by default it is not enabled.

	  This also means that the PLL tables for the selected CPU(s) will
	  be built which may increase the size of the kernel image.

config CPU_FREQ_S3C24XX_DEBUG
	bool "Debug CPUfreq Samsung driver core"
	depends on CPU_FREQ_S3C24XX
	help
	  Enable s3c_freq_dbg for the Samsung S3C CPUfreq core

config CPU_FREQ_S3C24XX_IODEBUG
	bool "Debug CPUfreq Samsung driver IO timing"
	depends on CPU_FREQ_S3C24XX
	help
	  Enable s3c_freq_iodbg for the Samsung S3C CPUfreq core

config CPU_FREQ_S3C24XX_DEBUGFS
	bool "Export debugfs for CPUFreq"
	depends on CPU_FREQ_S3C24XX && DEBUG_FS
	help
	  Export status information via debugfs.

endif

source "drivers/cpuidle/Kconfig"

endmenu

menu "Floating point emulation"

comment "At least one emulation must be selected"

config FPE_NWFPE
	bool "NWFPE math emulation"
	depends on (!AEABI || OABI_COMPAT) && !THUMB2_KERNEL
	---help---
	  Say Y to include the NWFPE floating point emulator in the kernel.
	  This is necessary to run most binaries. Linux does not currently
	  support floating point hardware so you need to say Y here even if
	  your machine has an FPA or floating point co-processor podule.

	  You may say N here if you are going to load the Acorn FPEmulator
	  early in the bootup.

config FPE_NWFPE_XP
	bool "Support extended precision"
	depends on FPE_NWFPE
	help
	  Say Y to include 80-bit support in the kernel floating-point
	  emulator.  Otherwise, only 32 and 64-bit support is compiled in.
	  Note that gcc does not generate 80-bit operations by default,
	  so in most cases this option only enlarges the size of the
	  floating point emulator without any good reason.

	  You almost surely want to say N here.

config FPE_FASTFPE
	bool "FastFPE math emulation (EXPERIMENTAL)"
	depends on (!AEABI || OABI_COMPAT) && !CPU_32v3 && EXPERIMENTAL
	---help---
	  Say Y here to include the FAST floating point emulator in the kernel.
	  This is an experimental much faster emulator which now also has full
	  precision for the mantissa.  It does not support any exceptions.
	  It is very simple, and approximately 3-6 times faster than NWFPE.

	  It should be sufficient for most programs.  It may be not suitable
	  for scientific calculations, but you have to check this for yourself.
	  If you do not feel you need a faster FP emulation you should better
	  choose NWFPE.

config VFP
	bool "VFP-format floating point maths"
	depends on CPU_V6 || CPU_V6K || CPU_ARM926T || CPU_V7 || CPU_FEROCEON
	help
	  Say Y to include VFP support code in the kernel. This is needed
	  if your hardware includes a VFP unit.

	  Please see <file:Documentation/arm/VFP/release-notes.txt> for
	  release notes and additional status information.

	  Say N if your target does not have VFP hardware.

config VFPv3
	bool
	depends on VFP
	default y if CPU_V7

config NEON
	bool "Advanced SIMD (NEON) Extension support"
	depends on VFPv3 && CPU_V7
	help
	  Say Y to include support code for NEON, the ARMv7 Advanced SIMD
	  Extension.

endmenu

menu "Userspace binary formats"

source "fs/Kconfig.binfmt"

config ARTHUR
	tristate "RISC OS personality"
	depends on !AEABI
	help
	  Say Y here to include the kernel code necessary if you want to run
	  Acorn RISC OS/Arthur binaries under Linux. This code is still very
	  experimental; if this sounds frightening, say N and sleep in peace.
	  You can also say M here to compile this support as a module (which
	  will be called arthur).

endmenu

menu "Power management options"

source "kernel/power/Kconfig"

config ARCH_SUSPEND_POSSIBLE
	depends on !ARCH_S5P64X0 && !ARCH_S5PC100
	depends on CPU_ARM920T || CPU_ARM926T || CPU_SA1100 || \
		CPU_V6 || CPU_V6K || CPU_V7 || CPU_XSC3 || CPU_XSCALE
	def_bool y

endmenu

source "net/Kconfig"

source "drivers/Kconfig"

source "fs/Kconfig"

source "arch/arm/Kconfig.debug"

source "security/Kconfig"

source "crypto/Kconfig"

source "lib/Kconfig"<|MERGE_RESOLUTION|>--- conflicted
+++ resolved
@@ -1283,8 +1283,6 @@
 	  processor into full low interrupt latency mode. ARM11MPCore
 	  is not affected.
 
-<<<<<<< HEAD
-=======
 config ARM_ERRATA_764369
 	bool "ARM errata: Data cache line maintenance operation by MVA may not succeed"
 	depends on CPU_V7 && SMP
@@ -1299,7 +1297,6 @@
 	  relevant cache maintenance functions and sets a specific bit
 	  in the diagnostic control register of the SCU.
 
->>>>>>> 3ee72ca9
 endmenu
 
 source "arch/arm/common/Kconfig"
