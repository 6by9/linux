--- conflicted
+++ resolved
@@ -603,29 +603,6 @@
 	MIDR_ALL_VERSIONS(MIDR_CAVIUM_THUNDERX2),
 	{},
 };
-<<<<<<< HEAD
-
-static bool __maybe_unused
-needs_tx2_tvm_workaround(const struct arm64_cpu_capabilities *entry,
-			 int scope)
-{
-	int i;
-
-	if (!is_affected_midr_range_list(entry, scope) ||
-	    !is_hyp_mode_available())
-		return false;
-
-	for_each_possible_cpu(i) {
-		if (MPIDR_AFFINITY_LEVEL(cpu_logical_map(i), 0) != 0)
-			return true;
-	}
-
-	return false;
-}
-
-#ifdef CONFIG_HARDEN_EL2_VECTORS
-=======
->>>>>>> 348b80b2
 
 static bool __maybe_unused
 needs_tx2_tvm_workaround(const struct arm64_cpu_capabilities *entry,
@@ -934,8 +911,6 @@
 		ERRATA_MIDR_RANGE_LIST(tx2_family_cpus),
 	},
 #endif
-<<<<<<< HEAD
-=======
 #ifdef CONFIG_ARM64_ERRATUM_1542419
 	{
 		/* we depend on the firmware portion for correctness */
@@ -953,7 +928,6 @@
 		ERRATA_MIDR_RANGE_LIST(ca57_a72),
 	},
 #endif
->>>>>>> 348b80b2
 	{
 	}
 };
