--- conflicted
+++ resolved
@@ -5185,7 +5185,6 @@
 }
 
 static void svm_toggle_avic_for_irq_window(struct kvm_vcpu *vcpu, bool activate)
-<<<<<<< HEAD
 {
 	if (!avic || !lapic_in_kernel(vcpu))
 		return;
@@ -5198,20 +5197,6 @@
 
 static int svm_set_pi_irte_mode(struct kvm_vcpu *vcpu, bool activate)
 {
-=======
-{
-	if (!avic || !lapic_in_kernel(vcpu))
-		return;
-
-	srcu_read_unlock(&vcpu->kvm->srcu, vcpu->srcu_idx);
-	kvm_request_apicv_update(vcpu->kvm, activate,
-				 APICV_INHIBIT_REASON_IRQWIN);
-	vcpu->srcu_idx = srcu_read_lock(&vcpu->kvm->srcu);
-}
-
-static int svm_set_pi_irte_mode(struct kvm_vcpu *vcpu, bool activate)
-{
->>>>>>> 778fbf41
 	int ret = 0;
 	unsigned long flags;
 	struct amd_svm_iommu_ir *ir;
@@ -5247,17 +5232,10 @@
 	struct vcpu_svm *svm = to_svm(vcpu);
 	struct vmcb *vmcb = svm->vmcb;
 	bool activated = kvm_vcpu_apicv_active(vcpu);
-<<<<<<< HEAD
 
 	if (!avic)
 		return;
 
-=======
-
-	if (!avic)
-		return;
-
->>>>>>> 778fbf41
 	if (activated) {
 		/**
 		 * During AVIC temporary deactivation, guest could update
