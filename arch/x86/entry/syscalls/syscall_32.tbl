--- conflicted
+++ resolved
@@ -398,10 +398,6 @@
 384	i386	arch_prctl		sys_arch_prctl			__ia32_compat_sys_arch_prctl
 385	i386	io_pgetevents		sys_io_pgetevents_time32	__ia32_compat_sys_io_pgetevents
 386	i386	rseq			sys_rseq			__ia32_sys_rseq
-<<<<<<< HEAD
-# don't use numbers 387 through 392, add new calls at the end
-=======
->>>>>>> 0ecfebd2
 393	i386	semget			sys_semget    			__ia32_sys_semget
 394	i386	semctl			sys_semctl    			__ia32_compat_sys_semctl
 395	i386	shmget			sys_shmget    			__ia32_sys_shmget
@@ -435,14 +431,10 @@
 424	i386	pidfd_send_signal	sys_pidfd_send_signal		__ia32_sys_pidfd_send_signal
 425	i386	io_uring_setup		sys_io_uring_setup		__ia32_sys_io_uring_setup
 426	i386	io_uring_enter		sys_io_uring_enter		__ia32_sys_io_uring_enter
-<<<<<<< HEAD
-427	i386	io_uring_register	sys_io_uring_register		__ia32_sys_io_uring_register
-=======
 427	i386	io_uring_register	sys_io_uring_register		__ia32_sys_io_uring_register
 428	i386	open_tree		sys_open_tree			__ia32_sys_open_tree
 429	i386	move_mount		sys_move_mount			__ia32_sys_move_mount
 430	i386	fsopen			sys_fsopen			__ia32_sys_fsopen
 431	i386	fsconfig		sys_fsconfig			__ia32_sys_fsconfig
 432	i386	fsmount			sys_fsmount			__ia32_sys_fsmount
-433	i386	fspick			sys_fspick			__ia32_sys_fspick
->>>>>>> 0ecfebd2
+433	i386	fspick			sys_fspick			__ia32_sys_fspick