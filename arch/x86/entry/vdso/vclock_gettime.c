// SPDX-License-Identifier: GPL-2.0-only
/*
<<<<<<< HEAD
 * Copyright 2006 Andi Kleen, SUSE Labs.
 *
=======
>>>>>>> 6fb08f1a
 * Fast user context implementation of clock_gettime, gettimeofday, and time.
 *
 * Copyright 2006 Andi Kleen, SUSE Labs.
 * Copyright 2019 ARM Limited
 *
 * 32 Bit compat layer by Stefani Seibold <stefani@seibold.net>
 *  sponsored by Rohde & Schwarz GmbH & Co. KG Munich/Germany
 */
#include <linux/time.h>
#include <linux/kernel.h>
#include <linux/types.h>

#include "../../../../lib/vdso/gettimeofday.c"

extern int __vdso_gettimeofday(struct __kernel_old_timeval *tv, struct timezone *tz);
extern time_t __vdso_time(time_t *t);

int __vdso_gettimeofday(struct __kernel_old_timeval *tv, struct timezone *tz)
{
	return __cvdso_gettimeofday(tv, tz);
}

int gettimeofday(struct __kernel_old_timeval *, struct timezone *)
	__attribute__((weak, alias("__vdso_gettimeofday")));

time_t __vdso_time(time_t *t)
{
	return __cvdso_time(t);
}

time_t time(time_t *t)	__attribute__((weak, alias("__vdso_time")));


#if defined(CONFIG_X86_64) && !defined(BUILD_VDSO32_64)
/* both 64-bit and x32 use these */
extern int __vdso_clock_gettime(clockid_t clock, struct __kernel_timespec *ts);
extern int __vdso_clock_getres(clockid_t clock, struct __kernel_timespec *res);

int __vdso_clock_gettime(clockid_t clock, struct __kernel_timespec *ts)
{
<<<<<<< HEAD
	if (mode == VCLOCK_TSC)
		return (u64)rdtsc_ordered();

	/*
	 * For any memory-mapped vclock type, we need to make sure that gcc
	 * doesn't cleverly hoist a load before the mode check.  Otherwise we
	 * might end up touching the memory-mapped page even if the vclock in
	 * question isn't enabled, which will segfault.  Hence the barriers.
	 */
#ifdef CONFIG_PARAVIRT_CLOCK
	if (mode == VCLOCK_PVCLOCK) {
		barrier();
		return vread_pvclock();
	}
#endif
#ifdef CONFIG_HYPERV_TSCPAGE
	if (mode == VCLOCK_HVCLOCK) {
		barrier();
		return vread_hvclock();
	}
#endif
	return U64_MAX;
=======
	return __cvdso_clock_gettime(clock, ts);
>>>>>>> 6fb08f1a
}

int clock_gettime(clockid_t, struct __kernel_timespec *)
	__attribute__((weak, alias("__vdso_clock_gettime")));

int __vdso_clock_getres(clockid_t clock,
			struct __kernel_timespec *res)
{
	return __cvdso_clock_getres(clock, res);
}
int clock_getres(clockid_t, struct __kernel_timespec *)
	__attribute__((weak, alias("__vdso_clock_getres")));

#else
/* i386 only */
extern int __vdso_clock_gettime(clockid_t clock, struct old_timespec32 *ts);
extern int __vdso_clock_getres(clockid_t clock, struct old_timespec32 *res);

int __vdso_clock_gettime(clockid_t clock, struct old_timespec32 *ts)
{
	return __cvdso_clock_gettime32(clock, ts);
}

int clock_gettime(clockid_t, struct old_timespec32 *)
	__attribute__((weak, alias("__vdso_clock_gettime")));

int __vdso_clock_gettime64(clockid_t clock, struct __kernel_timespec *ts)
{
	return __cvdso_clock_gettime(clock, ts);
}

int clock_gettime64(clockid_t, struct __kernel_timespec *)
	__attribute__((weak, alias("__vdso_clock_gettime64")));

int __vdso_clock_getres(clockid_t clock, struct old_timespec32 *res)
{
	return __cvdso_clock_getres_time32(clock, res);
}

int clock_getres(clockid_t, struct old_timespec32 *)
	__attribute__((weak, alias("__vdso_clock_getres")));
#endif<|MERGE_RESOLUTION|>--- conflicted
+++ resolved
@@ -1,10 +1,5 @@
 // SPDX-License-Identifier: GPL-2.0-only
 /*
-<<<<<<< HEAD
- * Copyright 2006 Andi Kleen, SUSE Labs.
- *
-=======
->>>>>>> 6fb08f1a
  * Fast user context implementation of clock_gettime, gettimeofday, and time.
  *
  * Copyright 2006 Andi Kleen, SUSE Labs.
@@ -45,32 +40,7 @@
 
 int __vdso_clock_gettime(clockid_t clock, struct __kernel_timespec *ts)
 {
-<<<<<<< HEAD
-	if (mode == VCLOCK_TSC)
-		return (u64)rdtsc_ordered();
-
-	/*
-	 * For any memory-mapped vclock type, we need to make sure that gcc
-	 * doesn't cleverly hoist a load before the mode check.  Otherwise we
-	 * might end up touching the memory-mapped page even if the vclock in
-	 * question isn't enabled, which will segfault.  Hence the barriers.
-	 */
-#ifdef CONFIG_PARAVIRT_CLOCK
-	if (mode == VCLOCK_PVCLOCK) {
-		barrier();
-		return vread_pvclock();
-	}
-#endif
-#ifdef CONFIG_HYPERV_TSCPAGE
-	if (mode == VCLOCK_HVCLOCK) {
-		barrier();
-		return vread_hvclock();
-	}
-#endif
-	return U64_MAX;
-=======
 	return __cvdso_clock_gettime(clock, ts);
->>>>>>> 6fb08f1a
 }
 
 int clock_gettime(clockid_t, struct __kernel_timespec *)
