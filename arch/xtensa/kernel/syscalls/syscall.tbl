# SPDX-License-Identifier: GPL-2.0 WITH Linux-syscall-note
#
# system call numbers and entry vectors for xtensa
#
# The format is:
# <number> <abi> <name> <entry point>
#
# The <abi> is always "common" for this file
#
0	common	spill				sys_ni_syscall
1	common	xtensa				sys_ni_syscall
2	common	available4			sys_ni_syscall
3	common	available5			sys_ni_syscall
4	common	available6			sys_ni_syscall
5	common	available7			sys_ni_syscall
6	common	available8			sys_ni_syscall
7	common	available9			sys_ni_syscall
# File Operations
8	common	open				sys_open
9	common	close				sys_close
10	common	dup				sys_dup
11	common	dup2				sys_dup2
12	common	read				sys_read
13	common	write				sys_write
14	common	select				sys_select
15	common	lseek				sys_lseek
16	common	poll				sys_poll
17	common	_llseek				sys_llseek
18	common	epoll_wait			sys_epoll_wait
19	common	epoll_ctl			sys_epoll_ctl
20	common	epoll_create			sys_epoll_create
21	common	creat				sys_creat
22	common	truncate			sys_truncate
23	common	ftruncate			sys_ftruncate
24	common	readv				sys_readv
25	common	writev				sys_writev
26	common	fsync				sys_fsync
27	common	fdatasync			sys_fdatasync
28	common	truncate64			sys_truncate64
29	common	ftruncate64			sys_ftruncate64
30	common	pread64				sys_pread64
31	common	pwrite64			sys_pwrite64
32	common	link				sys_link
33	common	rename				sys_rename
34	common	symlink				sys_symlink
35	common	readlink			sys_readlink
36	common	mknod				sys_mknod
37	common	pipe				sys_pipe
38	common	unlink				sys_unlink
39	common	rmdir				sys_rmdir
40	common	mkdir				sys_mkdir
41	common	chdir				sys_chdir
42	common	fchdir				sys_fchdir
43	common	getcwd				sys_getcwd
44	common	chmod				sys_chmod
45	common	chown				sys_chown
46	common	stat				sys_newstat
47	common	stat64				sys_stat64
48	common	lchown				sys_lchown
49	common	lstat				sys_newlstat
50	common	lstat64				sys_lstat64
51	common	available51			sys_ni_syscall
52	common	fchmod				sys_fchmod
53	common	fchown				sys_fchown
54	common	fstat				sys_newfstat
55	common	fstat64				sys_fstat64
56	common	flock				sys_flock
57	common	access				sys_access
58	common	umask				sys_umask
59	common	getdents			sys_getdents
60	common	getdents64			sys_getdents64
61	common	fcntl64				sys_fcntl64
62	common	fallocate			sys_fallocate
63	common	fadvise64_64			xtensa_fadvise64_64
64	common	utime				sys_utime32
65	common	utimes				sys_utimes_time32
66	common	ioctl				sys_ioctl
67	common	fcntl				sys_fcntl
68	common	setxattr			sys_setxattr
69	common	getxattr			sys_getxattr
70	common	listxattr			sys_listxattr
71	common	removexattr			sys_removexattr
72	common	lsetxattr			sys_lsetxattr
73	common	lgetxattr			sys_lgetxattr
74	common	llistxattr			sys_llistxattr
75	common	lremovexattr			sys_lremovexattr
76	common	fsetxattr			sys_fsetxattr
77	common	fgetxattr			sys_fgetxattr
78	common	flistxattr			sys_flistxattr
79	common	fremovexattr			sys_fremovexattr
# File Map / Shared Memory Operations
80	common	mmap2				sys_mmap_pgoff
81	common	munmap				sys_munmap
82	common	mprotect			sys_mprotect
83	common	brk				sys_brk
84	common	mlock				sys_mlock
85	common	munlock				sys_munlock
86	common	mlockall			sys_mlockall
87	common	munlockall			sys_munlockall
88	common	mremap				sys_mremap
89	common	msync				sys_msync
90	common	mincore				sys_mincore
91	common	madvise				sys_madvise
92	common	shmget				sys_shmget
93	common	shmat				xtensa_shmat
94	common	shmctl				sys_old_shmctl
95	common	shmdt				sys_shmdt
# Socket Operations
96	common	socket				sys_socket
97	common	setsockopt			sys_setsockopt
98	common	getsockopt			sys_getsockopt
99	common	shutdown			sys_shutdown
100	common	bind				sys_bind
101	common	connect				sys_connect
102	common	listen				sys_listen
103	common	accept				sys_accept
104	common	getsockname			sys_getsockname
105	common	getpeername			sys_getpeername
106	common	sendmsg				sys_sendmsg
107	common	recvmsg				sys_recvmsg
108	common	send				sys_send
109	common	recv				sys_recv
110	common	sendto				sys_sendto
111	common	recvfrom			sys_recvfrom
112	common	socketpair			sys_socketpair
113	common	sendfile			sys_sendfile
114	common	sendfile64			sys_sendfile64
115	common	sendmmsg			sys_sendmmsg
# Process Operations
116	common	clone				sys_clone
117	common	execve				sys_execve
118	common	exit				sys_exit
119	common	exit_group			sys_exit_group
120	common	getpid				sys_getpid
121	common	wait4				sys_wait4
122	common	waitid				sys_waitid
123	common	kill				sys_kill
124	common	tkill				sys_tkill
125	common	tgkill				sys_tgkill
126	common	set_tid_address			sys_set_tid_address
127	common	gettid				sys_gettid
128	common	setsid				sys_setsid
129	common	getsid				sys_getsid
130	common	prctl				sys_prctl
131	common	personality			sys_personality
132	common	getpriority			sys_getpriority
133	common	setpriority			sys_setpriority
134	common	setitimer			sys_setitimer
135	common	getitimer			sys_getitimer
136	common	setuid				sys_setuid
137	common	getuid				sys_getuid
138	common	setgid				sys_setgid
139	common	getgid				sys_getgid
140	common	geteuid				sys_geteuid
141	common	getegid				sys_getegid
142	common	setreuid			sys_setreuid
143	common	setregid			sys_setregid
144	common	setresuid			sys_setresuid
145	common	getresuid			sys_getresuid
146	common	setresgid			sys_setresgid
147	common	getresgid			sys_getresgid
148	common	setpgid				sys_setpgid
149	common	getpgid				sys_getpgid
150	common	getppid				sys_getppid
151	common	getpgrp				sys_getpgrp
# 152 was set_thread_area
152	common	reserved152			sys_ni_syscall
# 153 was get_thread_area
153	common	reserved153			sys_ni_syscall
154	common	times				sys_times
155	common	acct				sys_acct
156	common	sched_setaffinity		sys_sched_setaffinity
157	common	sched_getaffinity		sys_sched_getaffinity
158	common	capget				sys_capget
159	common	capset				sys_capset
160	common	ptrace				sys_ptrace
161	common	semtimedop			sys_semtimedop_time32
162	common	semget				sys_semget
163	common	semop				sys_semop
164	common	semctl				sys_old_semctl
165	common	available165			sys_ni_syscall
166	common	msgget				sys_msgget
167	common	msgsnd				sys_msgsnd
168	common	msgrcv				sys_msgrcv
169	common	msgctl				sys_old_msgctl
170	common	available170			sys_ni_syscall
# File System
171	common	umount2				sys_umount
172	common	mount				sys_mount
173	common	swapon				sys_swapon
174	common	chroot				sys_chroot
175	common	pivot_root			sys_pivot_root
176	common	umount				sys_oldumount
177	common	swapoff				sys_swapoff
178	common	sync				sys_sync
179	common	syncfs				sys_syncfs
180	common	setfsuid			sys_setfsuid
181	common	setfsgid			sys_setfsgid
182	common	sysfs				sys_sysfs
183	common	ustat				sys_ustat
184	common	statfs				sys_statfs
185	common	fstatfs				sys_fstatfs
186	common	statfs64			sys_statfs64
187	common	fstatfs64			sys_fstatfs64
# System
188	common	setrlimit			sys_setrlimit
189	common	getrlimit			sys_getrlimit
190	common	getrusage			sys_getrusage
191	common	futex				sys_futex_time32
192	common	gettimeofday			sys_gettimeofday
193	common	settimeofday			sys_settimeofday
194	common	adjtimex			sys_adjtimex_time32
195	common	nanosleep			sys_nanosleep_time32
196	common	getgroups			sys_getgroups
197	common	setgroups			sys_setgroups
198	common	sethostname			sys_sethostname
199	common	setdomainname			sys_setdomainname
200	common	syslog				sys_syslog
201	common	vhangup				sys_vhangup
202	common	uselib				sys_uselib
203	common	reboot				sys_reboot
204	common	quotactl			sys_quotactl
# 205 was old nfsservctl
205	common	nfsservctl			sys_ni_syscall
206	common	_sysctl				sys_sysctl
207	common	bdflush				sys_bdflush
208	common	uname				sys_newuname
209	common	sysinfo				sys_sysinfo
210	common	init_module			sys_init_module
211	common	delete_module			sys_delete_module
212	common	sched_setparam			sys_sched_setparam
213	common	sched_getparam			sys_sched_getparam
214	common	sched_setscheduler		sys_sched_setscheduler
215	common	sched_getscheduler		sys_sched_getscheduler
216	common	sched_get_priority_max		sys_sched_get_priority_max
217	common	sched_get_priority_min		sys_sched_get_priority_min
218	common	sched_rr_get_interval		sys_sched_rr_get_interval_time32
219	common	sched_yield			sys_sched_yield
222	common	available222			sys_ni_syscall
# Signal Handling
223	common	restart_syscall			sys_restart_syscall
224	common	sigaltstack			sys_sigaltstack
225	common	rt_sigreturn			xtensa_rt_sigreturn
226	common	rt_sigaction			sys_rt_sigaction
227	common	rt_sigprocmask			sys_rt_sigprocmask
228	common	rt_sigpending			sys_rt_sigpending
229	common	rt_sigtimedwait			sys_rt_sigtimedwait_time32
230	common	rt_sigqueueinfo			sys_rt_sigqueueinfo
231	common	rt_sigsuspend			sys_rt_sigsuspend
# Message
232	common	mq_open				sys_mq_open
233	common	mq_unlink			sys_mq_unlink
234	common	mq_timedsend			sys_mq_timedsend_time32
235	common	mq_timedreceive			sys_mq_timedreceive_time32
236	common	mq_notify			sys_mq_notify
237	common	mq_getsetattr			sys_mq_getsetattr
238	common	available238			sys_ni_syscall
239	common	io_setup			sys_io_setup
# IO
240	common	io_destroy			sys_io_destroy
241	common	io_submit			sys_io_submit
242	common	io_getevents			sys_io_getevents_time32
243	common	io_cancel			sys_io_cancel
244	common	clock_settime			sys_clock_settime32
245	common	clock_gettime			sys_clock_gettime32
246	common	clock_getres			sys_clock_getres_time32
247	common	clock_nanosleep			sys_clock_nanosleep_time32
# Timer
248	common	timer_create			sys_timer_create
249	common	timer_delete			sys_timer_delete
250	common	timer_settime			sys_timer_settime32
251	common	timer_gettime			sys_timer_gettime32
252	common	timer_getoverrun		sys_timer_getoverrun
# System
253	common	reserved253			sys_ni_syscall
254	common	lookup_dcookie			sys_lookup_dcookie
255	common	available255			sys_ni_syscall
256	common	add_key				sys_add_key
257	common	request_key			sys_request_key
258	common	keyctl				sys_keyctl
259	common	available259			sys_ni_syscall
260	common	readahead			sys_readahead
261	common	remap_file_pages		sys_remap_file_pages
262	common	migrate_pages			sys_migrate_pages
263	common	mbind				sys_mbind
264	common	get_mempolicy			sys_get_mempolicy
265	common	set_mempolicy			sys_set_mempolicy
266	common	unshare				sys_unshare
267	common	move_pages			sys_move_pages
268	common	splice				sys_splice
269	common	tee				sys_tee
270	common	vmsplice			sys_vmsplice
271	common	available271			sys_ni_syscall
272	common	pselect6			sys_pselect6_time32
273	common	ppoll				sys_ppoll_time32
274	common	epoll_pwait			sys_epoll_pwait
275	common	epoll_create1			sys_epoll_create1
276	common	inotify_init			sys_inotify_init
277	common	inotify_add_watch		sys_inotify_add_watch
278	common	inotify_rm_watch		sys_inotify_rm_watch
279	common	inotify_init1			sys_inotify_init1
280	common	getcpu				sys_getcpu
281	common	kexec_load			sys_ni_syscall
282	common	ioprio_set			sys_ioprio_set
283	common	ioprio_get			sys_ioprio_get
284	common	set_robust_list			sys_set_robust_list
285	common	get_robust_list			sys_get_robust_list
286	common	available286			sys_ni_syscall
287	common	available287			sys_ni_syscall
# Relative File Operations
288	common	openat				sys_openat
289	common	mkdirat				sys_mkdirat
290	common	mknodat				sys_mknodat
291	common	unlinkat			sys_unlinkat
292	common	renameat			sys_renameat
293	common	linkat				sys_linkat
294	common	symlinkat			sys_symlinkat
295	common	readlinkat			sys_readlinkat
296	common	utimensat			sys_utimensat_time32
297	common	fchownat			sys_fchownat
298	common	futimesat			sys_futimesat_time32
299	common	fstatat64			sys_fstatat64
300	common	fchmodat			sys_fchmodat
301	common	faccessat			sys_faccessat
302	common	available302			sys_ni_syscall
303	common	available303			sys_ni_syscall
304	common	signalfd			sys_signalfd
# 305 was timerfd
306	common	eventfd				sys_eventfd
307	common	recvmmsg			sys_recvmmsg_time32
308	common	setns				sys_setns
309	common	signalfd4			sys_signalfd4
310	common	dup3				sys_dup3
311	common	pipe2				sys_pipe2
312	common	timerfd_create			sys_timerfd_create
313	common	timerfd_settime			sys_timerfd_settime32
314	common	timerfd_gettime			sys_timerfd_gettime32
315	common	available315			sys_ni_syscall
316	common	eventfd2			sys_eventfd2
317	common	preadv				sys_preadv
318	common	pwritev				sys_pwritev
319	common	available319			sys_ni_syscall
320	common	fanotify_init			sys_fanotify_init
321	common	fanotify_mark			sys_fanotify_mark
322	common	process_vm_readv		sys_process_vm_readv
323	common	process_vm_writev		sys_process_vm_writev
324	common	name_to_handle_at		sys_name_to_handle_at
325	common	open_by_handle_at		sys_open_by_handle_at
326	common	sync_file_range2		sys_sync_file_range2
327	common	perf_event_open			sys_perf_event_open
328	common	rt_tgsigqueueinfo		sys_rt_tgsigqueueinfo
329	common	clock_adjtime			sys_clock_adjtime32
330	common	prlimit64			sys_prlimit64
331	common	kcmp				sys_kcmp
332	common	finit_module			sys_finit_module
333	common	accept4				sys_accept4
334	common	sched_setattr			sys_sched_setattr
335	common	sched_getattr			sys_sched_getattr
336	common	renameat2			sys_renameat2
337	common	seccomp				sys_seccomp
338	common	getrandom			sys_getrandom
339	common	memfd_create			sys_memfd_create
340	common	bpf				sys_bpf
341	common	execveat			sys_execveat
342	common	userfaultfd			sys_userfaultfd
343	common	membarrier			sys_membarrier
344	common	mlock2				sys_mlock2
345	common	copy_file_range			sys_copy_file_range
346	common	preadv2				sys_preadv2
347	common	pwritev2			sys_pwritev2
348	common	pkey_mprotect			sys_pkey_mprotect
349	common	pkey_alloc			sys_pkey_alloc
350	common	pkey_free			sys_pkey_free
351	common	statx				sys_statx
352	common	rseq				sys_rseq
# 353 through 402 are unassigned to sync up with generic numbers
403	common	clock_gettime64			sys_clock_gettime
404	common	clock_settime64			sys_clock_settime
405	common	clock_adjtime64			sys_clock_adjtime
406	common	clock_getres_time64		sys_clock_getres
407	common	clock_nanosleep_time64		sys_clock_nanosleep
408	common	timer_gettime64			sys_timer_gettime
409	common	timer_settime64			sys_timer_settime
410	common	timerfd_gettime64		sys_timerfd_gettime
411	common	timerfd_settime64		sys_timerfd_settime
412	common	utimensat_time64		sys_utimensat
413	common	pselect6_time64			sys_pselect6
414	common	ppoll_time64			sys_ppoll
416	common	io_pgetevents_time64		sys_io_pgetevents
417	common	recvmmsg_time64			sys_recvmmsg
418	common	mq_timedsend_time64		sys_mq_timedsend
419	common	mq_timedreceive_time64		sys_mq_timedreceive
420	common	semtimedop_time64		sys_semtimedop
421	common	rt_sigtimedwait_time64		sys_rt_sigtimedwait
422	common	futex_time64			sys_futex
423	common	sched_rr_get_interval_time64	sys_sched_rr_get_interval
424	common	pidfd_send_signal		sys_pidfd_send_signal
425	common	io_uring_setup			sys_io_uring_setup
426	common	io_uring_enter			sys_io_uring_enter
427	common	io_uring_register		sys_io_uring_register
428	common	open_tree			sys_open_tree
429	common	move_mount			sys_move_mount
430	common	fsopen				sys_fsopen
431	common	fsconfig			sys_fsconfig
432	common	fsmount				sys_fsmount
<<<<<<< HEAD
433	common	fspick				sys_fspick
=======
433	common	fspick				sys_fspick
434	common	pidfd_open			sys_pidfd_open
435	common	clone3				sys_clone3
>>>>>>> 6fb08f1a
<|MERGE_RESOLUTION|>--- conflicted
+++ resolved
@@ -403,10 +403,6 @@
 430	common	fsopen				sys_fsopen
 431	common	fsconfig			sys_fsconfig
 432	common	fsmount				sys_fsmount
-<<<<<<< HEAD
-433	common	fspick				sys_fspick
-=======
 433	common	fspick				sys_fspick
 434	common	pidfd_open			sys_pidfd_open
-435	common	clone3				sys_clone3
->>>>>>> 6fb08f1a
+435	common	clone3				sys_clone3