Freescale i.MX Platforms Device Tree Bindings
-----------------------------------------------

i.MX23 Evaluation Kit
Required root node properties:
    - compatible = "fsl,imx23-evk", "fsl,imx23";

i.MX25 Product Development Kit
Required root node properties:
    - compatible = "fsl,imx25-pdk", "fsl,imx25";

i.MX27 Product Development Kit
Required root node properties:
    - compatible = "fsl,imx27-pdk", "fsl,imx27";

i.MX28 Evaluation Kit
Required root node properties:
    - compatible = "fsl,imx28-evk", "fsl,imx28";

i.MX51 Babbage Board
Required root node properties:
    - compatible = "fsl,imx51-babbage", "fsl,imx51";

i.MX53 Automotive Reference Design Board
Required root node properties:
    - compatible = "fsl,imx53-ard", "fsl,imx53";

i.MX53 Evaluation Kit
Required root node properties:
    - compatible = "fsl,imx53-evk", "fsl,imx53";

i.MX53 Quick Start Board
Required root node properties:
    - compatible = "fsl,imx53-qsb", "fsl,imx53";

i.MX53 Smart Mobile Reference Design Board
Required root node properties:
    - compatible = "fsl,imx53-smd", "fsl,imx53";

i.MX6 Quad Armadillo2 Board
Required root node properties:
    - compatible = "fsl,imx6q-arm2", "fsl,imx6q";

i.MX6 Quad SABRE Lite Board
Required root node properties:
    - compatible = "fsl,imx6q-sabrelite", "fsl,imx6q";

i.MX6 Quad SABRE Smart Device Board
Required root node properties:
    - compatible = "fsl,imx6q-sabresd", "fsl,imx6q";

i.MX6 Quad SABRE Automotive Board
Required root node properties:
    - compatible = "fsl,imx6q-sabreauto", "fsl,imx6q";

i.MX6SLL EVK board
Required root node properties:
    - compatible = "fsl,imx6sll-evk", "fsl,imx6sll";

<<<<<<< HEAD
=======
i.MX6 Quad Plus SABRE Smart Device Board
Required root node properties:
    - compatible = "fsl,imx6qp-sabresd", "fsl,imx6qp";

i.MX6 Quad Plus SABRE Automotive Board
Required root node properties:
    - compatible = "fsl,imx6qp-sabreauto", "fsl,imx6qp";

i.MX6 DualLite SABRE Smart Device Board
Required root node properties:
    - compatible = "fsl,imx6dl-sabresd", "fsl,imx6dl";

i.MX6 DualLite/Solo SABRE Automotive Board
Required root node properties:
    - compatible = "fsl,imx6dl-sabreauto", "fsl,imx6dl";

i.MX6 SoloLite EVK Board
Required root node properties:
    - compatible = "fsl,imx6sl-evk", "fsl,imx6sl";

i.MX6 UltraLite 14x14 EVK Board
Required root node properties:
    - compatible = "fsl,imx6ul-14x14-evk", "fsl,imx6ul";

i.MX6 UltraLiteLite 14x14 EVK Board
Required root node properties:
    - compatible = "fsl,imx6ull-14x14-evk", "fsl,imx6ull";

i.MX6 ULZ 14x14 EVK Board
Required root node properties:
    - compatible = "fsl,imx6ulz-14x14-evk", "fsl,imx6ull", "fsl,imx6ulz";

i.MX6 SoloX SDB Board
Required root node properties:
    - compatible = "fsl,imx6sx-sdb", "fsl,imx6sx";

i.MX6 SoloX Sabre Auto Board
Required root node properties:
    - compatible = "fsl,imx6sx-sabreauto", "fsl,imx6sx";

i.MX7 SabreSD Board
Required root node properties:
    - compatible = "fsl,imx7d-sdb", "fsl,imx7d";

>>>>>>> 0fd79184
Generic i.MX boards
-------------------

No iomux setup is done for these boards, so this must have been configured
by the bootloader for boards to work with the generic bindings.

i.MX27 generic board
Required root node properties:
    - compatible = "fsl,imx27";

i.MX51 generic board
Required root node properties:
    - compatible = "fsl,imx51";

i.MX53 generic board
Required root node properties:
    - compatible = "fsl,imx53";

i.MX6q generic board
Required root node properties:
    - compatible = "fsl,imx6q";

Freescale Vybrid Platform Device Tree Bindings
----------------------------------------------

For the Vybrid SoC familiy all variants with DDR controller are supported,
which is the VF5xx and VF6xx series. Out of historical reasons, in most
places the kernel uses vf610 to refer to the whole familiy.
The compatible string "fsl,vf610m4" is used for the secondary Cortex-M4
core support.

Required root node compatible property (one of them):
    - compatible = "fsl,vf500";
    - compatible = "fsl,vf510";
    - compatible = "fsl,vf600";
    - compatible = "fsl,vf610";
    - compatible = "fsl,vf610m4";

Freescale LS1021A Platform Device Tree Bindings
------------------------------------------------

Required root node compatible properties:
  - compatible = "fsl,ls1021a";

Freescale ARMv8 based Layerscape SoC family Device Tree Bindings
----------------------------------------------------------------

LS1012A SoC
Required root node properties:
    - compatible = "fsl,ls1012a";

LS1012A ARMv8 based RDB Board
Required root node properties:
    - compatible = "fsl,ls1012a-rdb", "fsl,ls1012a";

LS1012A ARMv8 based FRDM Board
Required root node properties:
    - compatible = "fsl,ls1012a-frdm", "fsl,ls1012a";

LS1012A ARMv8 based QDS Board
Required root node properties:
    - compatible = "fsl,ls1012a-qds", "fsl,ls1012a";

LS1043A SoC
Required root node properties:
    - compatible = "fsl,ls1043a";

LS1043A ARMv8 based RDB Board
Required root node properties:
    - compatible = "fsl,ls1043a-rdb", "fsl,ls1043a";

LS1043A ARMv8 based QDS Board
Required root node properties:
    - compatible = "fsl,ls1043a-qds", "fsl,ls1043a";

LS1046A SoC
Required root node properties:
    - compatible = "fsl,ls1046a";

LS1046A ARMv8 based QDS Board
Required root node properties:
    - compatible = "fsl,ls1046a-qds", "fsl,ls1046a";

LS1046A ARMv8 based RDB Board
Required root node properties:
    - compatible = "fsl,ls1046a-rdb", "fsl,ls1046a";

LS1088A SoC
Required root node properties:
    - compatible = "fsl,ls1088a";

LS1088A ARMv8 based QDS Board
Required root node properties:
    - compatible = "fsl,ls1088a-qds", "fsl,ls1088a";

LS1088A ARMv8 based RDB Board
Required root node properties:
    - compatible = "fsl,ls1088a-rdb", "fsl,ls1088a";

LS2080A SoC
Required root node properties:
    - compatible = "fsl,ls2080a";

LS2080A ARMv8 based Simulator model
Required root node properties:
    - compatible = "fsl,ls2080a-simu", "fsl,ls2080a";

LS2080A ARMv8 based QDS Board
Required root node properties:
    - compatible = "fsl,ls2080a-qds", "fsl,ls2080a";

LS2080A ARMv8 based RDB Board
Required root node properties:
    - compatible = "fsl,ls2080a-rdb", "fsl,ls2080a";

LS2088A SoC
Required root node properties:
    - compatible = "fsl,ls2088a";

LS2088A ARMv8 based QDS Board
Required root node properties:
    - compatible = "fsl,ls2088a-qds", "fsl,ls2088a";

LS2088A ARMv8 based RDB Board
Required root node properties:
    - compatible = "fsl,ls2088a-rdb", "fsl,ls2088a";<|MERGE_RESOLUTION|>--- conflicted
+++ resolved
@@ -57,8 +57,6 @@
 Required root node properties:
     - compatible = "fsl,imx6sll-evk", "fsl,imx6sll";
 
-<<<<<<< HEAD
-=======
 i.MX6 Quad Plus SABRE Smart Device Board
 Required root node properties:
     - compatible = "fsl,imx6qp-sabresd", "fsl,imx6qp";
@@ -103,7 +101,6 @@
 Required root node properties:
     - compatible = "fsl,imx7d-sdb", "fsl,imx7d";
 
->>>>>>> 0fd79184
 Generic i.MX boards
 -------------------
 
