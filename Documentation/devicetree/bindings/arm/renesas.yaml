# SPDX-License-Identifier: GPL-2.0
%YAML 1.2
---
$id: http://devicetree.org/schemas/arm/renesas.yaml#
$schema: http://devicetree.org/meta-schemas/core.yaml#

title: Renesas SH-Mobile, R-Mobile, and R-Car Platform Device Tree Bindings

maintainers:
  - Geert Uytterhoeven <geert+renesas@glider.be>

properties:
  $nodename:
    const: '/'
  compatible:
    oneOf:
      - description: Emma Mobile EV2
        items:
          - enum:
              - renesas,kzm9d # Kyoto Microcomputer Co. KZM-A9-Dual
          - const: renesas,emev2

      - description: RZ/A1H (R7S72100)
        items:
          - enum:
              - renesas,genmai # Genmai (RTK772100BC00000BR)
              - renesas,gr-peach # GR-Peach (X28A-M01-E/F)
              - renesas,rskrza1 # RSKRZA1 (YR0K77210C000BE)
          - const: renesas,r7s72100

      - description: RZ/A2 (R7S9210)
        items:
          - enum:
              - renesas,rza2mevb # RZ/A2M Eval Board (RTK7921053S00000BE)
          - const: renesas,r7s9210

      - description: SH-Mobile AG5 (R8A73A00/SH73A0)
        items:
          - enum:
              - renesas,kzm9g # Kyoto Microcomputer Co. KZM-A9-GT
          - const: renesas,sh73a0

      - description: R-Mobile APE6 (R8A73A40)
        items:
          - enum:
              - renesas,ape6evm
          - const: renesas,r8a73a4

      - description: R-Mobile A1 (R8A77400)
        items:
          - enum:
              - renesas,armadillo800eva # Atmark Techno Armadillo-800 EVA
          - const: renesas,r8a7740

      - description: RZ/G1H (R8A77420)
        items:
          - enum:
              # iWave Systems RZ/G1H Qseven System On Module (iW-RainboW-G21M-Qseven)
              - iwave,g21m
          - const: renesas,r8a7742

      - items:
          - enum:
              # iWave Systems RZ/G1H Qseven Development Platform (iW-RainboW-G21D-Qseven)
              - iwave,g21d
          - const: iwave,g21m
          - const: renesas,r8a7742

      - description: RZ/G1M (R8A77430)
        items:
          - enum:
              # iWave Systems RZ/G1M Qseven Development Platform (iW-RainboW-G20D-Qseven)
              - iwave,g20d
          - const: iwave,g20m
          - const: renesas,r8a7743

      - items:
          - enum:
              # iWave Systems RZ/G1M Qseven System On Module (iW-RainboW-G20M-Qseven)
              - iwave,g20m
              - renesas,sk-rzg1m # SK-RZG1M (YR8A77430S000BE)
          - const: renesas,r8a7743

      - description: RZ/G1N (R8A77440)
        items:
          - enum:
              # iWave Systems RZ/G1N Qseven Development Platform (iW-RainboW-G20D-Qseven)
              - iwave,g20d
          - const: iwave,g20m
          - const: renesas,r8a7744

      - items:
          - enum:
              # iWave Systems RZ/G1N Qseven System On Module (iW-RainboW-G20M-Qseven)
              - iwave,g20m
          - const: renesas,r8a7744

      - description: RZ/G1E (R8A77450)
        items:
          - enum:
              - iwave,g22m # iWave Systems RZ/G1E SODIMM System On Module (iW-RainboW-G22M-SM)
              - renesas,sk-rzg1e # SK-RZG1E (YR8A77450S000BE)
          - const: renesas,r8a7745

      - description: iWave Systems RZ/G1E SODIMM SOM Development Platform (iW-RainboW-G22D)
        items:
          - const: iwave,g22d
          - const: iwave,g22m
          - const: renesas,r8a7745

      - description: RZ/G1C (R8A77470)
        items:
          - enum:
              - iwave,g23s #iWave Systems RZ/G1C Single Board Computer (iW-RainboW-G23S)
          - const: renesas,r8a77470

      - description: RZ/G2M (R8A774A1)
        items:
          - enum:
              - hoperun,hihope-rzg2m # HopeRun HiHope RZ/G2M platform
              - beacon,beacon-rzg2m # Beacon EmbeddedWorks RZ/G2M Kit
          - const: renesas,r8a774a1

      - items:
          - enum:
              - hoperun,hihope-rzg2-ex # HopeRun expansion board for HiHope RZ/G2 platforms
          - const: hoperun,hihope-rzg2m
          - const: renesas,r8a774a1

      - description: RZ/G2N (R8A774B1)
        items:
          - enum:
              - beacon,beacon-rzg2n # Beacon EmbeddedWorks RZ/G2N Kit
              - hoperun,hihope-rzg2n # HopeRun HiHope RZ/G2N platform
          - const: renesas,r8a774b1

      - items:
          - enum:
              - hoperun,hihope-rzg2-ex # HopeRun expansion board for HiHope RZ/G2 platforms
          - const: hoperun,hihope-rzg2n
          - const: renesas,r8a774b1

      - description: RZ/G2E (R8A774C0)
        items:
          - enum:
              - si-linux,cat874 # Silicon Linux RZ/G2E 96board platform (CAT874)
          - const: renesas,r8a774c0

      - items:
          - enum:
              - si-linux,cat875 # Silicon Linux sub board for CAT874 (CAT875)
          - const: si-linux,cat874
          - const: renesas,r8a774c0

      - description: RZ/G2H (R8A774E1)
        items:
          - enum:
              - beacon,beacon-rzg2h # Beacon EmbeddedWorks RZ/G2H Kit
              - hoperun,hihope-rzg2h # HopeRun HiHope RZ/G2H platform
          - const: renesas,r8a774e1

      - items:
          - enum:
              - hoperun,hihope-rzg2-ex # HopeRun expansion board for HiHope RZ/G2 platforms
          - const: hoperun,hihope-rzg2h
          - const: renesas,r8a774e1

      - description: R-Car M1A (R8A77781)
        items:
          - enum:
              - renesas,bockw
          - const: renesas,r8a7778

      - description: R-Car H1 (R8A77790)
        items:
          - enum:
              - renesas,marzen # Marzen (R0P7779A00010S)
          - const: renesas,r8a7779

      - description: R-Car H2 (R8A77900)
        items:
          - enum:
              - renesas,lager # Lager (RTP0RC7790SEB00010S)
              - renesas,stout # Stout (ADAS Starterkit, Y-R-CAR-ADAS-SKH2-BOARD)
          - const: renesas,r8a7790

      - description: R-Car M2-W (R8A77910)
        items:
          - enum:
              - renesas,henninger
              - renesas,koelsch # Koelsch (RTP0RC7791SEB00010S)
              - renesas,porter # Porter (M2-LCDP)
          - const: renesas,r8a7791

      - description: R-Car V2H (R8A77920)
        items:
          - enum:
              - renesas,blanche # Blanche (RTP0RC7792SEB00010S)
              - renesas,wheat # Wheat (RTP0RC7792ASKB0000JE)
          - const: renesas,r8a7792

      - description: R-Car M2-N (R8A77930)
        items:
          - enum:
              - renesas,gose # Gose (RTP0RC7793SEB00010S)
          - const: renesas,r8a7793

      - description: R-Car E2 (R8A77940)
        items:
          - enum:
              - renesas,alt # Alt (RTP0RC7794SEB00010S)
              - renesas,silk # SILK (RTP0RC7794LCB00011S)
          - const: renesas,r8a7794

      - description: R-Car H3 (R8A77950)
        items:
          - enum:
                # H3ULCB (R-Car Starter Kit Premier, RTP0RC7795SKBX0010SA00 (H3 ES1.1))
                # H3ULCB (R-Car Starter Kit Premier, RTP0RC77951SKBX010SA00 (H3 ES2.0))
              - renesas,h3ulcb
              - renesas,salvator-x # Salvator-X (RTP0RC7795SIPB0010S)
              - renesas,salvator-xs # Salvator-XS (Salvator-X 2nd version, RTP0RC7795SIPB0012S)
          - const: renesas,r8a7795

      - description: R-Car M3-W (R8A77960)
        items:
          - enum:
              - renesas,m3ulcb # M3ULCB (R-Car Starter Kit Pro, RTP0RC7796SKBX0010SA09 (M3 ES1.0))
              - renesas,salvator-x # Salvator-X (RTP0RC7796SIPB0011S)
              - renesas,salvator-xs # Salvator-XS (Salvator-X 2nd version, RTP0RC7796SIPB0012S)
          - const: renesas,r8a7796

      - description: R-Car M3-W+ (R8A77961)
        items:
          - enum:
              - renesas,m3ulcb # M3ULCB (R-Car Starter Kit Pro, RTP8J77961ASKB0SK0SA05A (M3 ES3.0))
              - renesas,salvator-xs # Salvator-XS (Salvator-X 2nd version, RTP0RC7796SIPB0012SA5A)
          - const: renesas,r8a77961

      - description: Kingfisher (SBEV-RCAR-KF-M03)
        oneOf:
          - items:
              - const: shimafuji,kingfisher
              - enum:
                  - renesas,h3ulcb
                  - renesas,m3ulcb
                  - renesas,m3nulcb
              - enum:
                  - renesas,r8a7795
                  - renesas,r8a7796
                  - renesas,r8a77961
                  - renesas,r8a77965
          - items:
              - const: shimafuji,kingfisher
              - enum:
                  - renesas,h3ulcb
                  - renesas,m3ulcb
<<<<<<< HEAD
              - enum:
                  - renesas,r8a779m1
                  - renesas,r8a779m3
              - enum:
                  - renesas,r8a7795
                  - renesas,r8a77961
=======
                  - renesas,m3nulcb
              - enum:
                  - renesas,r8a779m0
                  - renesas,r8a779m1
                  - renesas,r8a779m2
                  - renesas,r8a779m3
                  - renesas,r8a779m4
                  - renesas,r8a779m5
                  - renesas,r8a779m8
              - enum:
                  - renesas,r8a7795
                  - renesas,r8a77961
                  - renesas,r8a77965
>>>>>>> df0cc57e

      - description: R-Car M3-N (R8A77965)
        items:
          - enum:
              - renesas,m3nulcb # M3NULCB (R-Car Starter Kit Pro, RTP0RC77965SKBX010SA00 (M3-N ES1.1))
              - renesas,salvator-x # Salvator-X (RTP0RC7796SIPB0011S (M3-N))
              - renesas,salvator-xs # Salvator-XS (Salvator-X 2nd version, RTP0RC77965SIPB012S)
          - const: renesas,r8a77965

      - description: R-Car V3M (R8A77970)
        items:
          - enum:
              - renesas,eagle # Eagle (RTP0RC77970SEB0010S)
              - renesas,v3msk # V3MSK (Y-ASK-RCAR-V3M-WS10)
          - const: renesas,r8a77970

      - description: R-Car V3H (R8A77980)
        items:
          - enum:
              - renesas,condor # Condor (RTP0RC77980SEB0010SS/RTP0RC77980SEB0010SA01)
              - renesas,v3hsk # V3HSK (Y-ASK-RCAR-V3H-WS10)
          - const: renesas,r8a77980

      - description: R-Car E3 (R8A77990)
        items:
          - enum:
              - renesas,ebisu # Ebisu (RTP0RC77990SEB0010S)
          - const: renesas,r8a77990

      - description: R-Car D3 (R8A77995)
        items:
          - enum:
              - renesas,draak # Draak (RTP0RC77995SEB0010S)
          - const: renesas,r8a77995

      - description: R-Car V3U (R8A779A0)
        items:
          - enum:
              - renesas,falcon-cpu # Falcon CPU board (RTP0RC779A0CPB0010S)
          - const: renesas,r8a779a0

      - items:
          - enum:
              - renesas,falcon-breakout # Falcon BreakOut board (RTP0RC779A0BOB0010S)
          - const: renesas,falcon-cpu
          - const: renesas,r8a779a0

<<<<<<< HEAD
=======
      - description: R-Car H3e (R8A779M0)
        items:
          - enum:
              - renesas,h3ulcb      # H3ULCB (R-Car Starter Kit Premier)
              - renesas,salvator-xs # Salvator-XS (Salvator-X 2nd version)
          - const: renesas,r8a779m0
          - const: renesas,r8a7795

>>>>>>> df0cc57e
      - description: R-Car H3e-2G (R8A779M1)
        items:
          - enum:
              - renesas,h3ulcb      # H3ULCB (R-Car Starter Kit Premier)
              - renesas,salvator-xs # Salvator-XS (Salvator-X 2nd version)
          - const: renesas,r8a779m1
          - const: renesas,r8a7795

<<<<<<< HEAD
=======
      - description: R-Car M3e (R8A779M2)
        items:
          - enum:
              - renesas,m3ulcb      # M3ULCB (R-Car Starter Kit Pro)
              - renesas,salvator-xs # Salvator-XS (Salvator-X 2nd version)
          - const: renesas,r8a779m2
          - const: renesas,r8a77961

>>>>>>> df0cc57e
      - description: R-Car M3e-2G (R8A779M3)
        items:
          - enum:
              - renesas,m3ulcb      # M3ULCB (R-Car Starter Kit Pro)
              - renesas,salvator-xs # Salvator-XS (Salvator-X 2nd version)
          - const: renesas,r8a779m3
          - const: renesas,r8a77961

<<<<<<< HEAD
=======
      - description: R-Car M3Ne (R8A779M4)
        items:
          - enum:
              - renesas,m3nulcb     # M3NULCB (R-Car Starter Kit Pro)
              - renesas,salvator-xs # Salvator-XS (Salvator-X 2nd version)
          - const: renesas,r8a779m4
          - const: renesas,r8a77965

      - description: R-Car M3Ne-2G (R8A779M5)
        items:
          - enum:
              - renesas,m3nulcb     # M3NULCB (R-Car Starter Kit Pro)
              - renesas,salvator-xs # Salvator-XS (Salvator-X 2nd version)
          - const: renesas,r8a779m5
          - const: renesas,r8a77965

      - description: R-Car E3e (R8A779M6)
        items:
          - enum:
              - renesas,ebisu       # Ebisu
          - const: renesas,r8a779m6
          - const: renesas,r8a77990

      - description: R-Car D3e (R8A779M7)
        items:
          - enum:
              - renesas,draak       # Draak
          - const: renesas,r8a779m7
          - const: renesas,r8a77995

      - description: R-Car H3Ne (R8A779M8)
        items:
          - enum:
              - renesas,h3ulcb      # H3ULCB (R-Car Starter Kit Premier)
              - renesas,salvator-xs # Salvator-XS (Salvator-X 2nd version)
          - const: renesas,r8a779m8
          - const: renesas,r8a7795

>>>>>>> df0cc57e
      - description: RZ/N1D (R9A06G032)
        items:
          - enum:
              - renesas,rzn1d400-db # RZN1D-DB (RZ/N1D Demo Board for the RZ/N1D 400 pins package)
          - const: renesas,r9a06g032

      - description: RZ/G2UL (R9A07G043)
        items:
          - enum:
              - renesas,r9a07g043u11 # RZ/G2UL Type-1
              - renesas,r9a07g043u12 # RZ/G2UL Type-2
          - const: renesas,r9a07g043

      - description: RZ/G2{L,LC} (R9A07G044)
        items:
          - enum:
              - renesas,smarc-evk # SMARC EVK
          - enum:
              - renesas,r9a07g044c1 # Single Cortex-A55 RZ/G2LC
              - renesas,r9a07g044c2 # Dual Cortex-A55 RZ/G2LC
              - renesas,r9a07g044l1 # Single Cortex-A55 RZ/G2L
              - renesas,r9a07g044l2 # Dual Cortex-A55 RZ/G2L
          - const: renesas,r9a07g044

additionalProperties: true

...<|MERGE_RESOLUTION|>--- conflicted
+++ resolved
@@ -255,14 +255,6 @@
               - enum:
                   - renesas,h3ulcb
                   - renesas,m3ulcb
-<<<<<<< HEAD
-              - enum:
-                  - renesas,r8a779m1
-                  - renesas,r8a779m3
-              - enum:
-                  - renesas,r8a7795
-                  - renesas,r8a77961
-=======
                   - renesas,m3nulcb
               - enum:
                   - renesas,r8a779m0
@@ -276,7 +268,6 @@
                   - renesas,r8a7795
                   - renesas,r8a77961
                   - renesas,r8a77965
->>>>>>> df0cc57e
 
       - description: R-Car M3-N (R8A77965)
         items:
@@ -324,8 +315,6 @@
           - const: renesas,falcon-cpu
           - const: renesas,r8a779a0
 
-<<<<<<< HEAD
-=======
       - description: R-Car H3e (R8A779M0)
         items:
           - enum:
@@ -334,7 +323,6 @@
           - const: renesas,r8a779m0
           - const: renesas,r8a7795
 
->>>>>>> df0cc57e
       - description: R-Car H3e-2G (R8A779M1)
         items:
           - enum:
@@ -343,8 +331,6 @@
           - const: renesas,r8a779m1
           - const: renesas,r8a7795
 
-<<<<<<< HEAD
-=======
       - description: R-Car M3e (R8A779M2)
         items:
           - enum:
@@ -353,7 +339,6 @@
           - const: renesas,r8a779m2
           - const: renesas,r8a77961
 
->>>>>>> df0cc57e
       - description: R-Car M3e-2G (R8A779M3)
         items:
           - enum:
@@ -362,8 +347,6 @@
           - const: renesas,r8a779m3
           - const: renesas,r8a77961
 
-<<<<<<< HEAD
-=======
       - description: R-Car M3Ne (R8A779M4)
         items:
           - enum:
@@ -402,7 +385,6 @@
           - const: renesas,r8a779m8
           - const: renesas,r8a7795
 
->>>>>>> df0cc57e
       - description: RZ/N1D (R9A06G032)
         items:
           - enum:
